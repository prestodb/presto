--- conflicted
+++ resolved
@@ -262,11 +262,11 @@
     }
 
     @Override
-<<<<<<< HEAD
     public Optional<ViewExpression> getRowFilter(ConnectorTransactionHandle transactionHandle, ConnectorIdentity identity, AccessControlContext context, SchemaTableName tableName)
     {
         return Optional.empty();
-=======
+    }
+
     public void checkCanDropConstraint(ConnectorTransactionHandle transactionHandle, ConnectorIdentity identity, AccessControlContext context, SchemaTableName tableName)
     {
         if (!allowDropConstraint) {
@@ -280,6 +280,5 @@
         if (!allowAddConstraint) {
             denyAddConstraint(tableName.toString());
         }
->>>>>>> 94e53c4b
     }
 }