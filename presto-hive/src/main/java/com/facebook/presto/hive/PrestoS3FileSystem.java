/*
 * Licensed under the Apache License, Version 2.0 (the "License");
 * you may not use this file except in compliance with the License.
 * You may obtain a copy of the License at
 *
 *     http://www.apache.org/licenses/LICENSE-2.0
 *
 * Unless required by applicable law or agreed to in writing, software
 * distributed under the License is distributed on an "AS IS" BASIS,
 * WITHOUT WARRANTIES OR CONDITIONS OF ANY KIND, either express or implied.
 * See the License for the specific language governing permissions and
 * limitations under the License.
 */
package com.facebook.presto.hive;

import com.amazonaws.AbortedException;
import com.amazonaws.AmazonClientException;
import com.amazonaws.ClientConfiguration;
import com.amazonaws.Protocol;
import com.amazonaws.auth.AWSCredentials;
import com.amazonaws.auth.AWSCredentialsProvider;
import com.amazonaws.auth.BasicAWSCredentials;
import com.amazonaws.auth.InstanceProfileCredentialsProvider;
import com.amazonaws.event.ProgressEvent;
import com.amazonaws.event.ProgressEventType;
import com.amazonaws.event.ProgressListener;
import com.amazonaws.internal.StaticCredentialsProvider;
import com.amazonaws.regions.Region;
import com.amazonaws.regions.Regions;
import com.amazonaws.services.s3.AmazonS3;
import com.amazonaws.services.s3.AmazonS3Client;
import com.amazonaws.services.s3.AmazonS3EncryptionClient;
import com.amazonaws.services.s3.model.AmazonS3Exception;
import com.amazonaws.services.s3.model.CryptoConfiguration;
import com.amazonaws.services.s3.model.EncryptionMaterialsProvider;
import com.amazonaws.services.s3.model.GetObjectRequest;
import com.amazonaws.services.s3.model.ListObjectsRequest;
import com.amazonaws.services.s3.model.ObjectListing;
import com.amazonaws.services.s3.model.ObjectMetadata;
import com.amazonaws.services.s3.model.PutObjectRequest;
import com.amazonaws.services.s3.model.S3ObjectInputStream;
import com.amazonaws.services.s3.model.S3ObjectSummary;
import com.amazonaws.services.s3.transfer.Transfer;
import com.amazonaws.services.s3.transfer.TransferManager;
import com.amazonaws.services.s3.transfer.TransferManagerConfiguration;
import com.amazonaws.services.s3.transfer.Upload;
import com.facebook.presto.hadoop.HadoopFileStatus;
import com.google.common.annotations.VisibleForTesting;
import com.google.common.base.Throwables;
import com.google.common.collect.AbstractSequentialIterator;
import com.google.common.collect.Iterators;
import com.google.common.primitives.Ints;
import io.airlift.log.Logger;
import io.airlift.units.DataSize;
import io.airlift.units.Duration;
import org.apache.hadoop.conf.Configurable;
import org.apache.hadoop.conf.Configuration;
import org.apache.hadoop.fs.BlockLocation;
import org.apache.hadoop.fs.BufferedFSInputStream;
import org.apache.hadoop.fs.FSDataInputStream;
import org.apache.hadoop.fs.FSDataOutputStream;
import org.apache.hadoop.fs.FSInputStream;
import org.apache.hadoop.fs.FileStatus;
import org.apache.hadoop.fs.FileSystem;
import org.apache.hadoop.fs.LocatedFileStatus;
import org.apache.hadoop.fs.Path;
import org.apache.hadoop.fs.RemoteIterator;
import org.apache.hadoop.fs.permission.FsPermission;
import org.apache.hadoop.util.Progressable;

import java.io.BufferedOutputStream;
import java.io.ByteArrayInputStream;
import java.io.File;
import java.io.FileInputStream;
import java.io.FileNotFoundException;
import java.io.FileOutputStream;
import java.io.FilterOutputStream;
import java.io.IOException;
import java.io.InputStream;
import java.io.InterruptedIOException;
import java.net.URI;
import java.util.ArrayList;
import java.util.Date;
import java.util.Iterator;
import java.util.List;
import java.util.Optional;
import java.util.concurrent.TimeUnit;

import static com.amazonaws.services.s3.Headers.UNENCRYPTED_CONTENT_LENGTH;
import static com.facebook.presto.hive.RetryDriver.retry;
import static com.google.common.base.Preconditions.checkArgument;
import static com.google.common.base.Preconditions.checkState;
import static com.google.common.base.Strings.isNullOrEmpty;
import static com.google.common.base.Strings.nullToEmpty;
import static com.google.common.collect.Iterables.toArray;
import static io.airlift.units.DataSize.Unit.MEGABYTE;
import static java.lang.Math.max;
import static java.nio.file.Files.createDirectories;
import static java.nio.file.Files.createTempFile;
import static java.util.Objects.requireNonNull;
import static org.apache.http.HttpStatus.SC_FORBIDDEN;
import static org.apache.http.HttpStatus.SC_NOT_FOUND;
import static org.apache.http.HttpStatus.SC_REQUESTED_RANGE_NOT_SATISFIABLE;

public class PrestoS3FileSystem
        extends FileSystem
{
    private static final Logger log = Logger.get(PrestoS3FileSystem.class);

    private static final PrestoS3FileSystemStats STATS = new PrestoS3FileSystemStats();
    private static final PrestoS3FileSystemMetricCollector METRIC_COLLECTOR = new PrestoS3FileSystemMetricCollector(STATS);

    public static PrestoS3FileSystemStats getFileSystemStats()
    {
        return STATS;
    }

    private static final String DIRECTORY_SUFFIX = "_$folder$";

    public static final String S3_ACCESS_KEY = "presto.s3.access-key";
    public static final String S3_SECRET_KEY = "presto.s3.secret-key";
    public static final String S3_SSL_ENABLED = "presto.s3.ssl.enabled";
    public static final String S3_MAX_ERROR_RETRIES = "presto.s3.max-error-retries";
    public static final String S3_MAX_CLIENT_RETRIES = "presto.s3.max-client-retries";
    public static final String S3_MAX_BACKOFF_TIME = "presto.s3.max-backoff-time";
    public static final String S3_MAX_RETRY_TIME = "presto.s3.max-retry-time";
    public static final String S3_CONNECT_TIMEOUT = "presto.s3.connect-timeout";
    public static final String S3_SOCKET_TIMEOUT = "presto.s3.socket-timeout";
    public static final String S3_MAX_CONNECTIONS = "presto.s3.max-connections";
    public static final String S3_STAGING_DIRECTORY = "presto.s3.staging-directory";
    public static final String S3_MULTIPART_MIN_FILE_SIZE = "presto.s3.multipart.min-file-size";
    public static final String S3_MULTIPART_MIN_PART_SIZE = "presto.s3.multipart.min-part-size";
    public static final String S3_USE_INSTANCE_CREDENTIALS = "presto.s3.use-instance-credentials";
    public static final String S3_SSE_ENABLED = "presto.s3.sse.enabled";
    public static final String S3_PIN_CLIENT_TO_CURRENT_REGION = "presto.s3.pin-client-to-current-region";
    public static final String S3_ENCRYPTION_MATERIALS_PROVIDER = "presto.s3.encryption-materials-provider";
    public static final String S3_SSE_ENABLED = "presto.s3.sse.enabled";

    private static final DataSize BLOCK_SIZE = new DataSize(32, MEGABYTE);
    private static final DataSize MAX_SKIP_SIZE = new DataSize(1, MEGABYTE);

    private final TransferManagerConfiguration transferConfig = new TransferManagerConfiguration();

    private URI uri;
    private Path workingDirectory;
    private AmazonS3 s3;
    private File stagingDirectory;
    private int maxAttempts;
    private Duration maxBackoffTime;
    private Duration maxRetryTime;
    private boolean useInstanceCredentials;
    private boolean s3SseEnabled;
    private boolean pinS3ClientToCurrentRegion;
    private boolean sseEnabled;

    @Override
    public void initialize(URI uri, Configuration conf)
            throws IOException
    {
        requireNonNull(uri, "uri is null");
        requireNonNull(conf, "conf is null");
        super.initialize(uri, conf);
        setConf(conf);

        this.uri = URI.create(uri.getScheme() + "://" + uri.getAuthority());
        this.workingDirectory = new Path("/").makeQualified(this.uri, new Path("/"));

        HiveClientConfig defaults = new HiveClientConfig();
        this.stagingDirectory = new File(conf.get(S3_STAGING_DIRECTORY, defaults.getS3StagingDirectory().toString()));
        this.maxAttempts = conf.getInt(S3_MAX_CLIENT_RETRIES, defaults.getS3MaxClientRetries()) + 1;
        this.maxBackoffTime = Duration.valueOf(conf.get(S3_MAX_BACKOFF_TIME, defaults.getS3MaxBackoffTime().toString()));
        this.maxRetryTime = Duration.valueOf(conf.get(S3_MAX_RETRY_TIME, defaults.getS3MaxRetryTime().toString()));
        int maxErrorRetries = conf.getInt(S3_MAX_ERROR_RETRIES, defaults.getS3MaxErrorRetries());
        boolean sslEnabled = conf.getBoolean(S3_SSL_ENABLED, defaults.isS3SslEnabled());
        Duration connectTimeout = Duration.valueOf(conf.get(S3_CONNECT_TIMEOUT, defaults.getS3ConnectTimeout().toString()));
        Duration socketTimeout = Duration.valueOf(conf.get(S3_SOCKET_TIMEOUT, defaults.getS3SocketTimeout().toString()));
        int maxConnections = conf.getInt(S3_MAX_CONNECTIONS, defaults.getS3MaxConnections());
        long minFileSize = conf.getLong(S3_MULTIPART_MIN_FILE_SIZE, defaults.getS3MultipartMinFileSize().toBytes());
        long minPartSize = conf.getLong(S3_MULTIPART_MIN_PART_SIZE, defaults.getS3MultipartMinPartSize().toBytes());
        this.useInstanceCredentials = conf.getBoolean(S3_USE_INSTANCE_CREDENTIALS, defaults.isS3UseInstanceCredentials());
        this.s3SseEnabled = conf.getBoolean(S3_SSE_ENABLED, defaults.isS3SseEnabled());
        this.pinS3ClientToCurrentRegion = conf.getBoolean(S3_PIN_CLIENT_TO_CURRENT_REGION, defaults.isPinS3ClientToCurrentRegion());
        this.sseEnabled = conf.getBoolean(S3_SSE_ENABLED, defaults.isS3SseEnabled());

        ClientConfiguration configuration = new ClientConfiguration()
                .withMaxErrorRetry(maxErrorRetries)
                .withProtocol(sslEnabled ? Protocol.HTTPS : Protocol.HTTP)
                .withConnectionTimeout(Ints.checkedCast(connectTimeout.toMillis()))
                .withSocketTimeout(Ints.checkedCast(socketTimeout.toMillis()))
                .withMaxConnections(maxConnections);

        this.s3 = createAmazonS3Client(uri, conf, configuration);

        transferConfig.setMultipartUploadThreshold(minFileSize);
        transferConfig.setMinimumUploadPartSize(minPartSize);
    }

    @Override
    public void close()
            throws IOException
    {
        try {
            super.close();
        }
        finally {
            if (s3 instanceof AmazonS3Client) {
                ((AmazonS3Client) s3).shutdown();
            }
        }
    }

    @Override
    public URI getUri()
    {
        return uri;
    }

    @Override
    public Path getWorkingDirectory()
    {
        return workingDirectory;
    }

    @Override
    public void setWorkingDirectory(Path path)
    {
        workingDirectory = path;
    }

    @Override
    public FileStatus[] listStatus(Path path)
            throws IOException
    {
        STATS.newListStatusCall();
        List<LocatedFileStatus> list = new ArrayList<>();
        RemoteIterator<LocatedFileStatus> iterator = listLocatedStatus(path);
        while (iterator.hasNext()) {
            list.add(iterator.next());
        }
        return toArray(list, LocatedFileStatus.class);
    }

    @Override
    public RemoteIterator<LocatedFileStatus> listLocatedStatus(Path path)
    {
        STATS.newListLocatedStatusCall();
        return new RemoteIterator<LocatedFileStatus>()
        {
            private final Iterator<LocatedFileStatus> iterator = listPrefix(path);

            @Override
            public boolean hasNext()
                    throws IOException
            {
                try {
                    return iterator.hasNext();
                }
                catch (AmazonClientException e) {
                    throw new IOException(e);
                }
            }

            @Override
            public LocatedFileStatus next()
                    throws IOException
            {
                try {
                    return iterator.next();
                }
                catch (AmazonClientException e) {
                    throw new IOException(e);
                }
            }
        };
    }

    @Override
    public FileStatus getFileStatus(Path path)
            throws IOException
    {
        if (path.getName().isEmpty()) {
            // the bucket root requires special handling
            if (getS3ObjectMetadata(path) != null) {
                return new FileStatus(0, true, 1, 0, 0, qualifiedPath(path));
            }
            throw new FileNotFoundException("File does not exist: " + path);
        }

        ObjectMetadata metadata = getS3ObjectMetadata(path);

        if (metadata == null) {
            // check if this path is a directory
            Iterator<LocatedFileStatus> iterator = listPrefix(path);
            if (iterator.hasNext()) {
                return new FileStatus(0, true, 1, 0, 0, qualifiedPath(path));
            }
            throw new FileNotFoundException("File does not exist: " + path);
        }

        return new FileStatus(
                getObjectSize(metadata),
                false,
                1,
                BLOCK_SIZE.toBytes(),
                lastModifiedTime(metadata),
                qualifiedPath(path));
    }

    private static long getObjectSize(ObjectMetadata metadata)
    {
        String length = metadata.getUserMetadata().get(UNENCRYPTED_CONTENT_LENGTH);
        return (length != null) ? Long.parseLong(length) : metadata.getContentLength();
    }

    @Override
    public FSDataInputStream open(Path path, int bufferSize)
            throws IOException
    {
        return new FSDataInputStream(
                new BufferedFSInputStream(
                        new PrestoS3InputStream(s3, uri.getHost(), path, maxAttempts, maxBackoffTime, maxRetryTime),
                        bufferSize));
    }

    @Override
    public FSDataOutputStream create(Path path, FsPermission permission, boolean overwrite, int bufferSize, short replication, long blockSize, Progressable progress)
            throws IOException
    {
        if ((!overwrite) && exists(path)) {
            throw new IOException("File already exists:" + path);
        }

        createDirectories(stagingDirectory.toPath());
        File tempFile = createTempFile(stagingDirectory.toPath(), "presto-s3-", ".tmp").toFile();

        String key = keyFromPath(qualifiedPath(path));
        return new FSDataOutputStream(
<<<<<<< HEAD
                new PrestoS3OutputStream(s3, transferConfig, uri.getHost(), key, tempFile, s3SseEnabled),
=======
                new PrestoS3OutputStream(s3, transferConfig, uri.getHost(), key, tempFile, sseEnabled),
>>>>>>> 07e5c288
                statistics);
    }

    @Override
    public FSDataOutputStream append(Path f, int bufferSize, Progressable progress)
    {
        throw new UnsupportedOperationException("append");
    }

    @Override
    public boolean rename(Path src, Path dst)
            throws IOException
    {
        boolean srcDirectory;
        try {
            srcDirectory = directory(src);
        }
        catch (FileNotFoundException e) {
            return false;
        }

        try {
            if (!directory(dst)) {
                // cannot copy a file to an existing file
                return keysEqual(src, dst);
            }
            // move source under destination directory
            dst = new Path(dst, src.getName());
        }
        catch (FileNotFoundException e) {
            // destination does not exist
        }

        if (keysEqual(src, dst)) {
            return true;
        }

        if (srcDirectory) {
            for (FileStatus file : listStatus(src)) {
                rename(file.getPath(), new Path(dst, file.getPath().getName()));
            }
            deleteObject(keyFromPath(src) + DIRECTORY_SUFFIX);
        }
        else {
            s3.copyObject(uri.getHost(), keyFromPath(src), uri.getHost(), keyFromPath(dst));
            delete(src, true);
        }

        return true;
    }

    @Override
    public boolean delete(Path path, boolean recursive)
            throws IOException
    {
        try {
            if (!directory(path)) {
                return deleteObject(keyFromPath(path));
            }
        }
        catch (FileNotFoundException e) {
            return false;
        }

        if (!recursive) {
            throw new IOException("Directory " + path + " is not empty");
        }

        for (FileStatus file : listStatus(path)) {
            delete(file.getPath(), true);
        }
        deleteObject(keyFromPath(path) + DIRECTORY_SUFFIX);

        return true;
    }

    private boolean directory(Path path)
            throws IOException
    {
        return HadoopFileStatus.isDirectory(getFileStatus(path));
    }

    private boolean deleteObject(String key)
    {
        try {
            s3.deleteObject(uri.getHost(), key);
            return true;
        }
        catch (AmazonClientException e) {
            return false;
        }
    }

    @Override
    public boolean mkdirs(Path f, FsPermission permission)
    {
        // no need to do anything for S3
        return true;
    }

    private Iterator<LocatedFileStatus> listPrefix(Path path)
    {
        String key = keyFromPath(path);
        if (!key.isEmpty()) {
            key += "/";
        }

        ListObjectsRequest request = new ListObjectsRequest()
                .withBucketName(uri.getHost())
                .withPrefix(key)
                .withDelimiter("/");

        STATS.newListObjectsCall();
        Iterator<ObjectListing> listings = new AbstractSequentialIterator<ObjectListing>(s3.listObjects(request))
        {
            @Override
            protected ObjectListing computeNext(ObjectListing previous)
            {
                if (!previous.isTruncated()) {
                    return null;
                }
                return s3.listNextBatchOfObjects(previous);
            }
        };

        return Iterators.concat(Iterators.transform(listings, this::statusFromListing));
    }

    private Iterator<LocatedFileStatus> statusFromListing(ObjectListing listing)
    {
        return Iterators.concat(
                statusFromPrefixes(listing.getCommonPrefixes()),
                statusFromObjects(listing.getObjectSummaries()));
    }

    private Iterator<LocatedFileStatus> statusFromPrefixes(List<String> prefixes)
    {
        List<LocatedFileStatus> list = new ArrayList<>();
        for (String prefix : prefixes) {
            Path path = qualifiedPath(new Path("/" + prefix));
            FileStatus status = new FileStatus(0, true, 1, 0, 0, path);
            list.add(createLocatedFileStatus(status));
        }
        return list.iterator();
    }

    private Iterator<LocatedFileStatus> statusFromObjects(List<S3ObjectSummary> objects)
    {
        // NOTE: for encrypted objects, S3ObjectSummary.size() used below is NOT correct,
        // however, to get the correct size we'd need to make an additional request to get
        // user metadata, and in this case it doesn't matter.
        return objects.stream()
                .filter(object -> !object.getKey().endsWith("/"))
                .map(object -> new FileStatus(
                        object.getSize(),
                        false,
                        1,
                        BLOCK_SIZE.toBytes(),
                        object.getLastModified().getTime(),
                        qualifiedPath(new Path("/" + object.getKey()))))
                .map(this::createLocatedFileStatus)
                .iterator();
    }

    /**
     * This exception is for stopping retries for S3 calls that shouldn't be retried.
     * For example, "Caused by: com.amazonaws.services.s3.model.AmazonS3Exception: Forbidden (Service: Amazon S3; Status Code: 403 ..."
     */
    private static class UnrecoverableS3OperationException
            extends Exception
    {
        public UnrecoverableS3OperationException(Throwable cause)
        {
            super(cause);
        }
    }

    @VisibleForTesting
    ObjectMetadata getS3ObjectMetadata(Path path)
            throws IOException
    {
        try {
            return retry()
                    .maxAttempts(maxAttempts)
                    .exponentialBackoff(new Duration(1, TimeUnit.SECONDS), maxBackoffTime, maxRetryTime, 2.0)
                    .stopOn(InterruptedException.class, UnrecoverableS3OperationException.class)
                    .onRetry(STATS::newGetMetadataRetry)
                    .run("getS3ObjectMetadata", () -> {
                        try {
                            STATS.newMetadataCall();
                            return s3.getObjectMetadata(uri.getHost(), keyFromPath(path));
                        }
                        catch (RuntimeException e) {
                            STATS.newGetMetadataError();
                            if (e instanceof AmazonS3Exception) {
                                switch (((AmazonS3Exception) e).getStatusCode()) {
                                    case SC_NOT_FOUND:
                                        return null;
                                    case SC_FORBIDDEN:
                                        throw new UnrecoverableS3OperationException(e);
                                }
                            }
                            throw Throwables.propagate(e);
                        }
                    });
        }
        catch (InterruptedException e) {
            Thread.currentThread().interrupt();
            throw Throwables.propagate(e);
        }
        catch (Exception e) {
            Throwables.propagateIfInstanceOf(e, IOException.class);
            throw Throwables.propagate(e);
        }
    }

    private Path qualifiedPath(Path path)
    {
        return path.makeQualified(this.uri, getWorkingDirectory());
    }

    private LocatedFileStatus createLocatedFileStatus(FileStatus status)
    {
        try {
            BlockLocation[] fakeLocation = getFileBlockLocations(status, 0, status.getLen());
            return new LocatedFileStatus(status, fakeLocation);
        }
        catch (IOException e) {
            throw Throwables.propagate(e);
        }
    }

    private static long lastModifiedTime(ObjectMetadata metadata)
    {
        Date date = metadata.getLastModified();
        return (date != null) ? date.getTime() : 0;
    }

    private static boolean keysEqual(Path p1, Path p2)
    {
        return keyFromPath(p1).equals(keyFromPath(p2));
    }

    private static String keyFromPath(Path path)
    {
        checkArgument(path.isAbsolute(), "Path is not absolute: %s", path);
        String key = nullToEmpty(path.toUri().getPath());
        if (key.startsWith("/")) {
            key = key.substring(1);
        }
        if (key.endsWith("/")) {
            key = key.substring(0, key.length() - 1);
        }
        return key;
    }

    private AmazonS3Client createAmazonS3Client(URI uri, Configuration hadoopConfig, ClientConfiguration clientConfig)
    {
        AWSCredentialsProvider credentials = getAwsCredentialsProvider(uri, hadoopConfig);
        EncryptionMaterialsProvider emp = createEncryptionMaterialsProvider(hadoopConfig);
        AmazonS3Client client;
        if (emp != null) {
            client = new AmazonS3EncryptionClient(credentials, emp, clientConfig, new CryptoConfiguration(), METRIC_COLLECTOR);
        }
        else {
            client = new AmazonS3Client(credentials, clientConfig, METRIC_COLLECTOR);
        }

        // use local region when running inside of EC2
        if (pinS3ClientToCurrentRegion) {
            Region region = Regions.getCurrentRegion();
            if (region != null) {
                client.setRegion(region);
            }
        }

        return client;
    }

    private static EncryptionMaterialsProvider createEncryptionMaterialsProvider(Configuration hadoopConfig)
    {
        String empClassName = hadoopConfig.get(S3_ENCRYPTION_MATERIALS_PROVIDER);
        if (empClassName == null) {
            return null;
        }

        try {
            Object instance = Class.forName(empClassName).getConstructor().newInstance();
            if (!(instance instanceof EncryptionMaterialsProvider)) {
                throw new RuntimeException("Invalid encryption materials provider class: " + instance.getClass().getName());
            }
            EncryptionMaterialsProvider emp = (EncryptionMaterialsProvider) instance;
            if (emp instanceof Configurable) {
                ((Configurable) emp).setConf(hadoopConfig);
            }
            return emp;
        }
        catch (ReflectiveOperationException e) {
            throw new RuntimeException("Unable to load or create S3 encryption materials provider: " + empClassName, e);
        }
    }

    private AWSCredentialsProvider getAwsCredentialsProvider(URI uri, Configuration conf)
    {
        Optional<AWSCredentials> credentials = getAwsCredentials(uri, conf);
        if (credentials.isPresent()) {
            return new StaticCredentialsProvider(credentials.get());
        }

        if (useInstanceCredentials) {
            return new InstanceProfileCredentialsProvider();
        }

        throw new RuntimeException("S3 credentials not configured");
    }

    private static Optional<AWSCredentials> getAwsCredentials(URI uri, Configuration conf)
    {
        String accessKey = conf.get(S3_ACCESS_KEY);
        String secretKey = conf.get(S3_SECRET_KEY);

        String userInfo = uri.getUserInfo();
        if (userInfo != null) {
            int index = userInfo.indexOf(':');
            if (index < 0) {
                accessKey = userInfo;
            }
            else {
                accessKey = userInfo.substring(0, index);
                secretKey = userInfo.substring(index + 1);
            }
        }

        if (isNullOrEmpty(accessKey) || isNullOrEmpty(secretKey)) {
            return Optional.empty();
        }
        return Optional.of(new BasicAWSCredentials(accessKey, secretKey));
    }

    private static class PrestoS3InputStream
            extends FSInputStream
    {
        private final AmazonS3 s3;
        private final String host;
        private final Path path;
        private final int maxAttempts;
        private final Duration maxBackoffTime;
        private final Duration maxRetryTime;

        private boolean closed;
        private InputStream in;
        private long streamPosition;
        private long nextReadPosition;

        public PrestoS3InputStream(AmazonS3 s3, String host, Path path, int maxAttempts, Duration maxBackoffTime, Duration maxRetryTime)
        {
            this.s3 = requireNonNull(s3, "s3 is null");
            this.host = requireNonNull(host, "host is null");
            this.path = requireNonNull(path, "path is null");

            checkArgument(maxAttempts >= 0, "maxAttempts cannot be negative");
            this.maxAttempts = maxAttempts;
            this.maxBackoffTime = requireNonNull(maxBackoffTime, "maxBackoffTime is null");
            this.maxRetryTime = requireNonNull(maxRetryTime, "maxRetryTime is null");
        }

        @Override
        public void close()
        {
            closed = true;
            closeStream();
        }

        @Override
        public void seek(long pos)
        {
            checkState(!closed, "already closed");
            checkArgument(pos >= 0, "position is negative: %s", pos);

            // this allows a seek beyond the end of the stream but the next read will fail
            nextReadPosition = pos;
        }

        @Override
        public long getPos()
        {
            return nextReadPosition;
        }

        @Override
        public int read()
        {
            // This stream is wrapped with BufferedInputStream, so this method should never be called
            throw new UnsupportedOperationException();
        }

        @Override
        public int read(byte[] buffer, int offset, int length)
                throws IOException
        {
            try {
                int bytesRead = retry()
                        .maxAttempts(maxAttempts)
                        .exponentialBackoff(new Duration(1, TimeUnit.SECONDS), maxBackoffTime, maxRetryTime, 2.0)
                        .stopOn(InterruptedException.class, UnrecoverableS3OperationException.class)
                        .onRetry(STATS::newReadRetry)
                        .run("readStream", () -> {
                            seekStream();
                            try {
                                return in.read(buffer, offset, length);
                            }
                            catch (Exception e) {
                                STATS.newReadError(e);
                                closeStream();
                                throw e;
                            }
                        });

                if (bytesRead != -1) {
                    streamPosition += bytesRead;
                    nextReadPosition += bytesRead;
                }
                return bytesRead;
            }
            catch (InterruptedException e) {
                Thread.currentThread().interrupt();
                throw Throwables.propagate(e);
            }
            catch (Exception e) {
                Throwables.propagateIfInstanceOf(e, IOException.class);
                throw Throwables.propagate(e);
            }
        }

        @Override
        public boolean seekToNewSource(long targetPos)
        {
            return false;
        }

        private void seekStream()
                throws IOException, UnrecoverableS3OperationException
        {
            if ((in != null) && (nextReadPosition == streamPosition)) {
                // already at specified position
                return;
            }

            if ((in != null) && (nextReadPosition > streamPosition)) {
                // seeking forwards
                long skip = nextReadPosition - streamPosition;
                if (skip <= max(in.available(), MAX_SKIP_SIZE.toBytes())) {
                    // already buffered or seek is small enough
                    try {
                        if (in.skip(skip) == skip) {
                            streamPosition = nextReadPosition;
                            return;
                        }
                    }
                    catch (IOException ignored) {
                        // will retry by re-opening the stream
                    }
                }
            }

            // close the stream and open at desired position
            streamPosition = nextReadPosition;
            closeStream();
            openStream();
        }

        private void openStream()
                throws IOException, UnrecoverableS3OperationException
        {
            if (in == null) {
                in = openStream(path, nextReadPosition);
                streamPosition = nextReadPosition;
                STATS.connectionOpened();
            }
        }

        private InputStream openStream(Path path, long start)
                throws IOException, UnrecoverableS3OperationException
        {
            try {
                return retry()
                        .maxAttempts(maxAttempts)
                        .exponentialBackoff(new Duration(1, TimeUnit.SECONDS), maxBackoffTime, maxRetryTime, 2.0)
                        .stopOn(InterruptedException.class, UnrecoverableS3OperationException.class)
                        .onRetry(STATS::newGetObjectRetry)
                        .run("getS3Object", () -> {
                            try {
                                GetObjectRequest request = new GetObjectRequest(host, keyFromPath(path)).withRange(start, Long.MAX_VALUE);
                                return s3.getObject(request).getObjectContent();
                            }
                            catch (RuntimeException e) {
                                STATS.newGetObjectError();
                                if (e instanceof AmazonS3Exception) {
                                    switch (((AmazonS3Exception) e).getStatusCode()) {
                                        case SC_REQUESTED_RANGE_NOT_SATISFIABLE:
                                            // ignore request for start past end of object
                                            return new ByteArrayInputStream(new byte[0]);
                                        case SC_FORBIDDEN:
                                        case SC_NOT_FOUND:
                                            throw new UnrecoverableS3OperationException(e);
                                    }
                                }
                                throw Throwables.propagate(e);
                            }
                        });
            }
            catch (InterruptedException e) {
                Thread.currentThread().interrupt();
                throw Throwables.propagate(e);
            }
            catch (Exception e) {
                Throwables.propagateIfInstanceOf(e, IOException.class);
                Throwables.propagateIfInstanceOf(e, UnrecoverableS3OperationException.class);
                throw Throwables.propagate(e);
            }
        }

        private void closeStream()
        {
            if (in != null) {
                try {
                    if (in instanceof S3ObjectInputStream) {
                        ((S3ObjectInputStream) in).abort();
                    }
                    else {
                        in.close();
                    }
                }
                catch (IOException | AbortedException ignored) {
                    // thrown if the current thread is in the interrupted state
                }
                in = null;
                STATS.connectionReleased();
            }
        }
    }

    private static class PrestoS3OutputStream
            extends FilterOutputStream
    {
        private final TransferManager transferManager;
        private final String host;
        private final String key;
        private final File tempFile;
<<<<<<< HEAD
        private final boolean isS3SseEnabled;

        private boolean closed;

        public PrestoS3OutputStream(AmazonS3 s3, TransferManagerConfiguration config, String host, String key, File tempFile, boolean isS3SseEnabled)
=======
        private final boolean sseEnabled;

        private boolean closed;

        public PrestoS3OutputStream(AmazonS3 s3, TransferManagerConfiguration config, String host, String key, File tempFile, boolean sseEnabled)
>>>>>>> 07e5c288
                throws IOException
        {
            super(new BufferedOutputStream(new FileOutputStream(requireNonNull(tempFile, "tempFile is null"))));

            transferManager = new TransferManager(requireNonNull(s3, "s3 is null"));
            transferManager.setConfiguration(requireNonNull(config, "config is null"));

            this.host = requireNonNull(host, "host is null");
            this.key = requireNonNull(key, "key is null");
            this.tempFile = tempFile;
<<<<<<< HEAD
            this.isS3SseEnabled = isS3SseEnabled;
=======
            this.sseEnabled = sseEnabled;
>>>>>>> 07e5c288

            log.debug("OutputStream for key '%s' using file: %s", key, tempFile);
        }

        @Override
        public void close()
                throws IOException
        {
            if (closed) {
                return;
            }
            closed = true;

            try {
                super.close();
                uploadObject();
            }
            finally {
                if (!tempFile.delete()) {
                    log.warn("Could not delete temporary file: %s", tempFile);
                }
                // close transfer manager but keep underlying S3 client open
                transferManager.shutdownNow(false);
            }
        }

        private void uploadObject()
                throws IOException
        {
            try {
                log.debug("Starting upload for host: %s, key: %s, file: %s, size: %s", host, key, tempFile, tempFile.length());
                STATS.uploadStarted();
<<<<<<< HEAD
                ObjectMetadata objectMetadata = new ObjectMetadata();
                if (this.isS3SseEnabled) {
                    objectMetadata.setSSEAlgorithm(ObjectMetadata.AES_256_SERVER_SIDE_ENCRYPTION);
                }
                Upload upload = transferManager.upload(host, key, new FileInputStream(tempFile), objectMetadata);
=======

                PutObjectRequest request = new PutObjectRequest(host, key, tempFile);
                if (sseEnabled) {
                    ObjectMetadata metadata = new ObjectMetadata();
                    metadata.setSSEAlgorithm(ObjectMetadata.AES_256_SERVER_SIDE_ENCRYPTION);
                    request.setMetadata(metadata);
                }
                Upload upload = transferManager.upload(request);
>>>>>>> 07e5c288

                if (log.isDebugEnabled()) {
                    upload.addProgressListener(createProgressListener(upload));
                }

                upload.waitForCompletion();
                STATS.uploadSuccessful();
                log.debug("Completed upload for host: %s, key: %s", host, key);
            }
            catch (AmazonClientException e) {
                STATS.uploadFailed();
                throw new IOException(e);
            }
            catch (InterruptedException e) {
                STATS.uploadFailed();
                Thread.currentThread().interrupt();
                throw new InterruptedIOException();
            }
        }

        private ProgressListener createProgressListener(Transfer transfer)
        {
            return new ProgressListener()
            {
                private ProgressEventType previousType;
                private double previousTransferred;

                @Override
                public synchronized void progressChanged(ProgressEvent progressEvent)
                {
                    ProgressEventType eventType = progressEvent.getEventType();
                    if (previousType != eventType) {
                        log.debug("Upload progress event (%s/%s): %s", host, key, eventType);
                        previousType = eventType;
                    }

                    double transferred = transfer.getProgress().getPercentTransferred();
                    if (transferred >= (previousTransferred + 10.0)) {
                        log.debug("Upload percentage (%s/%s): %.0f%%", host, key, transferred);
                        previousTransferred = transferred;
                    }
                }
            };
        }
    }

    @VisibleForTesting
    AmazonS3 getS3Client()
    {
        return s3;
    }

    @VisibleForTesting
    void setS3Client(AmazonS3 client)
    {
        s3 = client;
    }
}<|MERGE_RESOLUTION|>--- conflicted
+++ resolved
@@ -71,7 +71,6 @@
 import java.io.BufferedOutputStream;
 import java.io.ByteArrayInputStream;
 import java.io.File;
-import java.io.FileInputStream;
 import java.io.FileNotFoundException;
 import java.io.FileOutputStream;
 import java.io.FilterOutputStream;
@@ -131,7 +130,6 @@
     public static final String S3_MULTIPART_MIN_FILE_SIZE = "presto.s3.multipart.min-file-size";
     public static final String S3_MULTIPART_MIN_PART_SIZE = "presto.s3.multipart.min-part-size";
     public static final String S3_USE_INSTANCE_CREDENTIALS = "presto.s3.use-instance-credentials";
-    public static final String S3_SSE_ENABLED = "presto.s3.sse.enabled";
     public static final String S3_PIN_CLIENT_TO_CURRENT_REGION = "presto.s3.pin-client-to-current-region";
     public static final String S3_ENCRYPTION_MATERIALS_PROVIDER = "presto.s3.encryption-materials-provider";
     public static final String S3_SSE_ENABLED = "presto.s3.sse.enabled";
@@ -149,7 +147,6 @@
     private Duration maxBackoffTime;
     private Duration maxRetryTime;
     private boolean useInstanceCredentials;
-    private boolean s3SseEnabled;
     private boolean pinS3ClientToCurrentRegion;
     private boolean sseEnabled;
 
@@ -178,7 +175,6 @@
         long minFileSize = conf.getLong(S3_MULTIPART_MIN_FILE_SIZE, defaults.getS3MultipartMinFileSize().toBytes());
         long minPartSize = conf.getLong(S3_MULTIPART_MIN_PART_SIZE, defaults.getS3MultipartMinPartSize().toBytes());
         this.useInstanceCredentials = conf.getBoolean(S3_USE_INSTANCE_CREDENTIALS, defaults.isS3UseInstanceCredentials());
-        this.s3SseEnabled = conf.getBoolean(S3_SSE_ENABLED, defaults.isS3SseEnabled());
         this.pinS3ClientToCurrentRegion = conf.getBoolean(S3_PIN_CLIENT_TO_CURRENT_REGION, defaults.isPinS3ClientToCurrentRegion());
         this.sseEnabled = conf.getBoolean(S3_SSE_ENABLED, defaults.isS3SseEnabled());
 
@@ -335,11 +331,7 @@
 
         String key = keyFromPath(qualifiedPath(path));
         return new FSDataOutputStream(
-<<<<<<< HEAD
-                new PrestoS3OutputStream(s3, transferConfig, uri.getHost(), key, tempFile, s3SseEnabled),
-=======
                 new PrestoS3OutputStream(s3, transferConfig, uri.getHost(), key, tempFile, sseEnabled),
->>>>>>> 07e5c288
                 statistics);
     }
 
@@ -889,19 +881,11 @@
         private final String host;
         private final String key;
         private final File tempFile;
-<<<<<<< HEAD
-        private final boolean isS3SseEnabled;
+        private final boolean sseEnabled;
 
         private boolean closed;
 
-        public PrestoS3OutputStream(AmazonS3 s3, TransferManagerConfiguration config, String host, String key, File tempFile, boolean isS3SseEnabled)
-=======
-        private final boolean sseEnabled;
-
-        private boolean closed;
-
         public PrestoS3OutputStream(AmazonS3 s3, TransferManagerConfiguration config, String host, String key, File tempFile, boolean sseEnabled)
->>>>>>> 07e5c288
                 throws IOException
         {
             super(new BufferedOutputStream(new FileOutputStream(requireNonNull(tempFile, "tempFile is null"))));
@@ -912,11 +896,7 @@
             this.host = requireNonNull(host, "host is null");
             this.key = requireNonNull(key, "key is null");
             this.tempFile = tempFile;
-<<<<<<< HEAD
-            this.isS3SseEnabled = isS3SseEnabled;
-=======
             this.sseEnabled = sseEnabled;
->>>>>>> 07e5c288
 
             log.debug("OutputStream for key '%s' using file: %s", key, tempFile);
         }
@@ -949,13 +929,6 @@
             try {
                 log.debug("Starting upload for host: %s, key: %s, file: %s, size: %s", host, key, tempFile, tempFile.length());
                 STATS.uploadStarted();
-<<<<<<< HEAD
-                ObjectMetadata objectMetadata = new ObjectMetadata();
-                if (this.isS3SseEnabled) {
-                    objectMetadata.setSSEAlgorithm(ObjectMetadata.AES_256_SERVER_SIDE_ENCRYPTION);
-                }
-                Upload upload = transferManager.upload(host, key, new FileInputStream(tempFile), objectMetadata);
-=======
 
                 PutObjectRequest request = new PutObjectRequest(host, key, tempFile);
                 if (sseEnabled) {
@@ -964,7 +937,6 @@
                     request.setMetadata(metadata);
                 }
                 Upload upload = transferManager.upload(request);
->>>>>>> 07e5c288
 
                 if (log.isDebugEnabled()) {
                     upload.addProgressListener(createProgressListener(upload));
