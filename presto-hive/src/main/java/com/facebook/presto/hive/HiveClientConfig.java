--- conflicted
+++ resolved
@@ -83,11 +83,7 @@
     private String s3AwsSecretKey;
     private boolean s3UseInstanceCredentials = true;
     private boolean s3SslEnabled = true;
-<<<<<<< HEAD
-    private boolean s3SseEnabled = false;
-=======
     private boolean s3SseEnabled;
->>>>>>> 07e5c288
     private int s3MaxClientRetries = 3;
     private int s3MaxErrorRetries = 10;
     private Duration s3MaxBackoffTime = new Duration(10, TimeUnit.MINUTES);
@@ -602,10 +598,7 @@
     }
 
     @Config("hive.s3.sse.enabled")
-<<<<<<< HEAD
-=======
     @ConfigDescription("Enable S3 server side encryption")
->>>>>>> 07e5c288
     public HiveClientConfig setS3SseEnabled(boolean s3SseEnabled)
     {
         this.s3SseEnabled = s3SseEnabled;
