--- conflicted
+++ resolved
@@ -1703,7 +1703,6 @@
         return this.materializedViewMissingPartitionsThreshold;
     }
 
-<<<<<<< HEAD
     @Config("hive.parquet-use-column-index-filter")
     @ConfigDescription("enable using parquet column index filter")
     public HiveClientConfig setReadColumnIndexFilter(boolean readColumnIndexFilter)
@@ -1715,7 +1714,8 @@
     public boolean getReadColumnIndexFilter()
     {
         return this.readColumnIndexFilter;
-=======
+    }
+
     @Config("hive.size-based-split-weights-enabled")
     public HiveClientConfig setSizeBasedSplitWeightsEnabled(boolean sizeBasedSplitWeightsEnabled)
     {
@@ -1754,6 +1754,7 @@
     {
         this.useRecordPageSourceForCustomSplit = useRecordPageSourceForCustomSplit;
         return this;
->>>>>>> ce338f0b
+      
+      
     }
 }