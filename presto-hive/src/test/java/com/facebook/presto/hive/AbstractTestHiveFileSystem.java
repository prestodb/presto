--- conflicted
+++ resolved
@@ -224,14 +224,9 @@
                 new HivePartitionStats(),
                 new HiveFileRenamer(),
                 columnConverterProvider,
-<<<<<<< HEAD
-                new QuickStatsProvider(HDFS_ENVIRONMENT, DO_NOTHING_DIRECTORY_LISTER, new HiveClientConfig(), new NamenodeStats(), ImmutableList.of()),
+                new QuickStatsProvider(metastoreClient, HDFS_ENVIRONMENT, DO_NOTHING_DIRECTORY_LISTER, new HiveClientConfig(), new NamenodeStats(), ImmutableList.of()),
                 new HiveTableWritabilityChecker(config),
                 new HiveCommonClientConfig());
-=======
-                new QuickStatsProvider(metastoreClient, HDFS_ENVIRONMENT, DO_NOTHING_DIRECTORY_LISTER, new HiveClientConfig(), new NamenodeStats(), ImmutableList.of()),
-                new HiveTableWritabilityChecker(config));
->>>>>>> e416ff11
 
         transactionManager = new HiveTransactionManager();
         splitManager = new HiveSplitManager(
