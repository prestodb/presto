--- conflicted
+++ resolved
@@ -1043,13 +1043,8 @@
                 new HivePartitionStats(),
                 new HiveFileRenamer(),
                 DEFAULT_COLUMN_CONVERTER_PROVIDER,
-<<<<<<< HEAD
-                new QuickStatsProvider(HDFS_ENVIRONMENT, DO_NOTHING_DIRECTORY_LISTER, new HiveClientConfig(), new NamenodeStats(), ImmutableList.of()),
+                new QuickStatsProvider(metastoreClient, HDFS_ENVIRONMENT, DO_NOTHING_DIRECTORY_LISTER, new HiveClientConfig(), new NamenodeStats(), ImmutableList.of()),
                 new HiveTableWritabilityChecker(false), TEST_CATALOG_NAME);
-=======
-                new QuickStatsProvider(metastoreClient, HDFS_ENVIRONMENT, DO_NOTHING_DIRECTORY_LISTER, new HiveClientConfig(), new NamenodeStats(), ImmutableList.of()),
-                new HiveTableWritabilityChecker(false));
->>>>>>> e416ff11
 
         transactionManager = new HiveTransactionManager();
         encryptionInformationProvider = new HiveEncryptionInformationProvider(ImmutableList.of());
