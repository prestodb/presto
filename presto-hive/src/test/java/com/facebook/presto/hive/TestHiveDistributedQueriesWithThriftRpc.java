/*
 * Licensed under the Apache License, Version 2.0 (the "License");
 * you may not use this file except in compliance with the License.
 * You may obtain a copy of the License at
 *
 *     http://www.apache.org/licenses/LICENSE-2.0
 *
 * Unless required by applicable law or agreed to in writing, software
 * distributed under the License is distributed on an "AS IS" BASIS,
 * WITHOUT WARRANTIES OR CONDITIONS OF ANY KIND, either express or implied.
 * See the License for the specific language governing permissions and
 * limitations under the License.
 */
package com.facebook.presto.hive;

import com.facebook.presto.testing.MaterializedResult;
import com.facebook.presto.testing.QueryRunner;
import com.facebook.presto.tests.AbstractTestDistributedQueries;
import com.google.common.collect.ImmutableMap;
import org.testng.annotations.Test;

import java.util.Optional;

import static com.google.common.collect.Iterables.getOnlyElement;
import static io.airlift.tpch.TpchTable.getTables;
import static org.testng.Assert.assertEquals;
import static org.testng.Assert.assertFalse;

public class TestHiveDistributedQueriesWithThriftRpc
        extends AbstractTestDistributedQueries
{
    @Override
    protected QueryRunner createQueryRunner()
            throws Exception
    {
        return HiveQueryRunner.createQueryRunner(
                getTables(),
                ImmutableMap.of(
                        "internal-communication.task-communication-protocol", "THRIFT",
                        "internal-communication.server-info-communication-protocol", "THRIFT"),
                ImmutableMap.of(),
                Optional.empty());
    }

    @Override
    protected boolean supportsNotNullColumns()
    {
        return false;
    }

    @Override
    public void testDelete()
    {
        // Hive connector currently does not support row-by-row delete
    }

<<<<<<< HEAD
    @Test
    public void testQuotedIdentifiers()
    {
        // Expected to fail as Table is stored in Uppercase in H2 db and exists in tpch as lowercase
        assertQueryFails("SELECT \"TOTALPRICE\" \"my price\" FROM \"ORDERS\"", "Table hive.tpch.ORDERS does not exist");
    }

    @Test
    public void testRenameTable()
    {
        assertUpdate("CREATE TABLE test_rename AS SELECT 123 x", 1);

        assertUpdate("ALTER TABLE test_rename RENAME TO test_rename_new");
        MaterializedResult materializedRows = computeActual("SELECT x FROM test_rename_new");
        assertEquals(getOnlyElement(materializedRows.getMaterializedRows()).getField(0), 123);

        assertUpdate("ALTER TABLE IF EXISTS test_rename_new RENAME TO test_rename");
        materializedRows = computeActual("SELECT x FROM test_rename");
        assertEquals(getOnlyElement(materializedRows.getMaterializedRows()).getField(0), 123);

        assertUpdate("ALTER TABLE IF EXISTS test_rename RENAME TO test_rename_new");
        materializedRows = computeActual("SELECT x FROM test_rename_new");
        assertEquals(getOnlyElement(materializedRows.getMaterializedRows()).getField(0), 123);

        // provide new table name in uppercase
        assertUpdate("ALTER TABLE test_rename_new RENAME TO TEST_RENAME");
        materializedRows = computeActual("SELECT x FROM TEST_RENAME");
        assertEquals(getOnlyElement(materializedRows.getMaterializedRows()).getField(0), 123);

        assertUpdate("DROP TABLE TEST_RENAME");

        assertFalse(getQueryRunner().tableExists(getSession(), "TEST_RENAME"));
        assertFalse(getQueryRunner().tableExists(getSession(), "test_rename_new"));

        assertUpdate("ALTER TABLE IF EXISTS test_rename RENAME TO test_rename_new");
        assertFalse(getQueryRunner().tableExists(getSession(), "test_rename"));
        assertFalse(getQueryRunner().tableExists(getSession(), "test_rename_new"));
=======
    @Override
    public void testUpdate()
    {
        // Updates are not supported by the connector
>>>>>>> 32f213b2
    }

    // Hive specific tests should normally go in TestHiveIntegrationSmokeTest
}<|MERGE_RESOLUTION|>--- conflicted
+++ resolved
@@ -54,7 +54,6 @@
         // Hive connector currently does not support row-by-row delete
     }
 
-<<<<<<< HEAD
     @Test
     public void testQuotedIdentifiers()
     {
@@ -91,13 +90,13 @@
 
         assertUpdate("ALTER TABLE IF EXISTS test_rename RENAME TO test_rename_new");
         assertFalse(getQueryRunner().tableExists(getSession(), "test_rename"));
-        assertFalse(getQueryRunner().tableExists(getSession(), "test_rename_new"));
-=======
+        assertFalse(getQueryRunner().tableExists(getSession(), "test_rename_new")); 
+    }
+    
     @Override
     public void testUpdate()
     {
         // Updates are not supported by the connector
->>>>>>> 32f213b2
     }
 
     // Hive specific tests should normally go in TestHiveIntegrationSmokeTest
