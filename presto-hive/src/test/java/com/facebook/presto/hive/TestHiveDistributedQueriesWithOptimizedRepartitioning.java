/*
 * Licensed under the Apache License, Version 2.0 (the "License");
 * you may not use this file except in compliance with the License.
 * You may obtain a copy of the License at
 *
 *     http://www.apache.org/licenses/LICENSE-2.0
 *
 * Unless required by applicable law or agreed to in writing, software
 * distributed under the License is distributed on an "AS IS" BASIS,
 * WITHOUT WARRANTIES OR CONDITIONS OF ANY KIND, either express or implied.
 * See the License for the specific language governing permissions and
 * limitations under the License.
 */
package com.facebook.presto.hive;

import com.facebook.presto.testing.MaterializedResult;
import com.facebook.presto.testing.QueryRunner;
import com.facebook.presto.tests.AbstractTestDistributedQueries;
import com.google.common.collect.ImmutableMap;
import org.testng.annotations.Test;

import java.util.Optional;

import static com.google.common.collect.Iterables.getOnlyElement;
import static io.airlift.tpch.TpchTable.getTables;
import static org.testng.Assert.assertEquals;
import static org.testng.Assert.assertFalse;

public class TestHiveDistributedQueriesWithOptimizedRepartitioning
        extends AbstractTestDistributedQueries
{
    @Override
    protected QueryRunner createQueryRunner()
            throws Exception
    {
        return HiveQueryRunner.createQueryRunner(
                getTables(),
                ImmutableMap.of(
                        "experimental.optimized-repartitioning", "true",
                        // Use small SerializedPages to force flushing
                        "driver.max-page-partitioning-buffer-size", "10000B"),
                Optional.empty());
    }

    @Override
    protected boolean supportsNotNullColumns()
    {
        return false;
    }

    @Override
    public void testDelete()
    {
        // Hive connector currently does not support row-by-row delete
    }

<<<<<<< HEAD
    @Test
    public void testQuotedIdentifiers()
    {
        // Expected to fail as Table is stored in Uppercase in H2 db and exists in tpch as lowercase
        assertQueryFails("SELECT \"TOTALPRICE\" \"my price\" FROM \"ORDERS\"", "Table hive.tpch.ORDERS does not exist");
    }

    @Test
    public void testRenameTable()
    {
        assertUpdate("CREATE TABLE test_rename AS SELECT 123 x", 1);

        assertUpdate("ALTER TABLE test_rename RENAME TO test_rename_new");
        MaterializedResult materializedRows = computeActual("SELECT x FROM test_rename_new");
        assertEquals(getOnlyElement(materializedRows.getMaterializedRows()).getField(0), 123);

        assertUpdate("ALTER TABLE IF EXISTS test_rename_new RENAME TO test_rename");
        materializedRows = computeActual("SELECT x FROM test_rename");
        assertEquals(getOnlyElement(materializedRows.getMaterializedRows()).getField(0), 123);

        assertUpdate("ALTER TABLE IF EXISTS test_rename RENAME TO test_rename_new");
        materializedRows = computeActual("SELECT x FROM test_rename_new");
        assertEquals(getOnlyElement(materializedRows.getMaterializedRows()).getField(0), 123);

        // provide new table name in uppercase
        assertUpdate("ALTER TABLE test_rename_new RENAME TO TEST_RENAME");
        materializedRows = computeActual("SELECT x FROM TEST_RENAME");
        assertEquals(getOnlyElement(materializedRows.getMaterializedRows()).getField(0), 123);

        assertUpdate("DROP TABLE TEST_RENAME");

        assertFalse(getQueryRunner().tableExists(getSession(), "TEST_RENAME"));
        assertFalse(getQueryRunner().tableExists(getSession(), "test_rename_new"));

        assertUpdate("ALTER TABLE IF EXISTS test_rename RENAME TO test_rename_new");
        assertFalse(getQueryRunner().tableExists(getSession(), "test_rename"));
        assertFalse(getQueryRunner().tableExists(getSession(), "test_rename_new"));
    }
=======
    @Override
    public void testUpdate()
    {
        // Updates are not supported by the connector
    }

>>>>>>> 32f213b2
    // Hive specific tests should normally go in TestHiveIntegrationSmokeTest
}<|MERGE_RESOLUTION|>--- conflicted
+++ resolved
@@ -54,7 +54,6 @@
         // Hive connector currently does not support row-by-row delete
     }
 
-<<<<<<< HEAD
     @Test
     public void testQuotedIdentifiers()
     {
@@ -93,13 +92,12 @@
         assertFalse(getQueryRunner().tableExists(getSession(), "test_rename"));
         assertFalse(getQueryRunner().tableExists(getSession(), "test_rename_new"));
     }
-=======
+
     @Override
     public void testUpdate()
     {
         // Updates are not supported by the connector
     }
 
->>>>>>> 32f213b2
     // Hive specific tests should normally go in TestHiveIntegrationSmokeTest
 }