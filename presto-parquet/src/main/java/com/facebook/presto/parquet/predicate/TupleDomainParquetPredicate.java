--- conflicted
+++ resolved
@@ -30,7 +30,6 @@
 import io.airlift.slice.Slices;
 import org.apache.parquet.column.ColumnDescriptor;
 import org.apache.parquet.column.statistics.Statistics;
-<<<<<<< HEAD
 import org.apache.parquet.filter2.predicate.FilterApi;
 import org.apache.parquet.filter2.predicate.FilterPredicate;
 import org.apache.parquet.filter2.predicate.UserDefinedPredicate;
@@ -40,10 +39,6 @@
 import org.apache.parquet.io.api.Binary;
 import org.apache.parquet.schema.PrimitiveType;
 import org.apache.parquet.schema.PrimitiveType.PrimitiveTypeName;
-=======
-import org.apache.parquet.io.api.Binary;
-import org.apache.parquet.schema.PrimitiveType;
->>>>>>> fac513e7
 
 import java.io.Serializable;
 import java.nio.ByteBuffer;
@@ -348,7 +343,6 @@
         return getDomain(columnDescriptor, type, values, values, true);
     }
 
-<<<<<<< HEAD
     @VisibleForTesting
     public Domain getDomain(Type type, long rowCount, ColumnIndex columnIndex, ParquetDataSourceId id, RichColumnDescriptor descriptor, boolean failOnCorruptedParquetStatistics)
             throws ParquetCorruptionException
@@ -407,45 +401,15 @@
         return Domain.create(ValueSet.all(type), hasNullValue);
     }
 
-    private static void failWithCorruptionException(boolean failOnCorruptedParquetStatistics, String column, ParquetDataSourceId id, Statistics statistics)
-            throws ParquetCorruptionException
-=======
     public static long asLong(Object value)
->>>>>>> fac513e7
     {
         if (value instanceof Byte || value instanceof Short || value instanceof Integer || value instanceof Long) {
             return ((Number) value).longValue();
         }
-
-<<<<<<< HEAD
-    private static void failWithCorruptionException(boolean failOnCorruptedParquetStatistics, String column, ParquetDataSourceId id, ColumnIndex columnIndex)
-            throws ParquetCorruptionException
-    {
-        if (failOnCorruptedParquetStatistics) {
-            throw new ParquetCorruptionException(format("Corrupted statistics for column \"%s\" in Parquet file \"%s\": [%s]", column, id, columnIndex));
-        }
-    }
-
-    private static <T extends Comparable<T>> Domain createDomain(Type type, boolean hasNullValue, ParquetRangeStatistics<T> rangeStatistics)
-    {
-        return createDomain(type, hasNullValue, rangeStatistics, value -> value);
-    }
-
-    private static <T extends Comparable<T>> Domain createDomain(Type type, boolean hasNullValue, List<ParquetRangeStatistics<T>> rangeStatistics)
-    {
-        return createDomain(type, hasNullValue, rangeStatistics, value -> value);
-    }
-
-    private static <F, T extends Comparable<T>> Domain createDomain(Type type,
-            boolean hasNullValue,
-            ParquetRangeStatistics<F> rangeStatistics,
-            Function<F, T> function)
-=======
         throw new IllegalArgumentException("Can't convert value to long: " + value.getClass().getName());
     }
 
     private static class DictionaryValueConverter
->>>>>>> fac513e7
     {
         private final Dictionary dictionary;
 
@@ -475,42 +439,6 @@
         }
     }
 
-    // rangeStatistics is neither null nor empty, checked by the caller
-    private static <F, T extends Comparable<T>> Domain createDomain(Type type,
-            boolean hasNullValue,
-            List<ParquetRangeStatistics<F>> rangeStatistics,
-            Function<F, T> function)
-    {
-        Range firstRange = null;
-        Range[] restRanges = new Range[rangeStatistics.size() - 1];
-        for (int i = 0; i < rangeStatistics.size(); i++) {
-            F min = rangeStatistics.get(i).getMin();
-            F max = rangeStatistics.get(i).getMax();
-            Range range;
-            if (min != null && max != null) {
-                range = Range.range(type, function.apply(min), true, function.apply(max), true);
-            }
-            else if (max != null) {
-                range = Range.lessThanOrEqual(type, function.apply(max));
-            }
-            else if (min != null) {
-                range = Range.greaterThanOrEqual(type, function.apply(min));
-            }
-            else {
-                return Domain.create(ValueSet.all(type), hasNullValue);
-            }
-
-            if (i == 0) {
-                firstRange = range;
-            }
-            else {
-                restRanges[i - 1] = range;
-            }
-        }
-
-        return Domain.create(ValueSet.ofRanges(firstRange, restRanges), hasNullValue);
-    }
-
     private static <T extends Comparable<T>> Domain createDomain(Type type, ColumnIndex columnIndex, ParquetDataSourceId id, boolean failOnCorruptedParquetStatistics, boolean hasNullValue, String columnName, List<T> mins, List<T> maxs)
             throws ParquetCorruptionException
     {
@@ -540,7 +468,8 @@
                 ranges.add((ParquetRangeStatistics<T>) statistics);
             }
         }
-        return createDomain(type, hasNullValue, ranges);
+        checkArgument(!ranges.isEmpty(), "cannot use empty ranges");
+        return Domain.create(ValueSet.ofRanges(ranges), hasNullValue);
     }
 
     private boolean isCorruptedColumnIndex(ColumnIndex columnIndex)
@@ -665,7 +594,8 @@
 
         private boolean canDropCanWithRangeStats(ParquetRangeStatistics parquetStatistics)
         {
-            Domain domain = createDomain(columnDomain.getType(), true, parquetStatistics);
+            checkArgument(!parquetStatistics.isEmpty(), "cannot use empty ranges");
+            return Domain.create(ValueSet.ofRanges(parquetStatistics), true);
             if (columnDomain.intersect(domain).isNone()) {
                 return true;
             }
