--- conflicted
+++ resolved
@@ -25,17 +25,11 @@
 {
     PARQUET_UNSUPPORTED_COLUMN_TYPE(0, INTERNAL_ERROR),
     PARQUET_UNSUPPORTED_ENCODING(1, INTERNAL_ERROR),
-<<<<<<< HEAD
-    PARQUET_IO_READ_ERROR(1, EXTERNAL),
+    PARQUET_IO_READ_ERROR(2, EXTERNAL),
     PARQUET_INCORRECT_DECODING(3, INTERNAL_ERROR),
     PARQUET_BAD_DATA(4, EXTERNAL),
     PARQUET_MISSING_DATA(5, EXTERNAL),
     PARQUET_CANNOT_OPEN_SPLIT(6, EXTERNAL);
-=======
-    PARQUET_IO_READ_ERROR(2, EXTERNAL),
-    PARQUET_INCORRECT_DECODING(3, INTERNAL_ERROR);
-
->>>>>>> 4d2486a9
     private final ErrorCode errorCode;
 
     ParquetErrorCode(int code, ErrorType type)
