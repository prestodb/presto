/*
 * Licensed under the Apache License, Version 2.0 (the "License");
 * you may not use this file except in compliance with the License.
 * You may obtain a copy of the License at
 *
 *     http://www.apache.org/licenses/LICENSE-2.0
 *
 * Unless required by applicable law or agreed to in writing, software
 * distributed under the License is distributed on an "AS IS" BASIS,
 * WITHOUT WARRANTIES OR CONDITIONS OF ANY KIND, either express or implied.
 * See the License for the specific language governing permissions and
 * limitations under the License.
 */
package com.facebook.presto.sql.tree;

import com.google.common.collect.ImmutableList;

import java.util.List;
import java.util.Objects;
import java.util.Optional;

import static java.util.Objects.requireNonNull;

public class FunctionCall
        extends Expression
{
    private final QualifiedName name;
    private final Optional<Window> window;
    private final Optional<Expression> filter;
    private final Optional<OrderBy> orderBy;
    private final boolean distinct;
    private final boolean ignoreNulls;
    private final List<Expression> arguments;

    public FunctionCall(QualifiedName name, List<Expression> arguments)
    {
<<<<<<< HEAD
        this(Optional.empty(), name, Optional.empty(), Optional.empty(), false, false, arguments);
=======
        this(Optional.empty(), name, Optional.empty(), Optional.empty(), Optional.empty(), false, arguments);
>>>>>>> bacd00b8
    }

    public FunctionCall(NodeLocation location, QualifiedName name, List<Expression> arguments)
    {
<<<<<<< HEAD
        this(Optional.of(location), name, Optional.empty(), Optional.empty(), false, false, arguments);
=======
        this(Optional.of(location), name, Optional.empty(), Optional.empty(), Optional.empty(), false, arguments);
>>>>>>> bacd00b8
    }

    public FunctionCall(QualifiedName name, boolean distinct, List<Expression> arguments)
    {
<<<<<<< HEAD
        this(Optional.empty(), name, Optional.empty(), Optional.empty(), distinct, false, arguments);
    }

    public FunctionCall(NodeLocation location, QualifiedName name, boolean distinct, List<Expression> arguments)
    {
        this(Optional.of(location), name, Optional.empty(), Optional.empty(), distinct, false, arguments);
=======
        this(Optional.empty(), name, Optional.empty(), Optional.empty(), Optional.empty(), distinct, arguments);
>>>>>>> bacd00b8
    }

    public FunctionCall(QualifiedName name, Optional<Window> window, boolean distinct, boolean ignoreNulls, List<Expression> arguments)
    {
<<<<<<< HEAD
        this(Optional.empty(), name, window, Optional.empty(), distinct, ignoreNulls, arguments);
    }

    public FunctionCall(QualifiedName name, Optional<Window> window, Optional<Expression> filter, boolean distinct, boolean ignoreNulls, List<Expression> arguments)
    {
        this(Optional.empty(), name, window, filter, distinct, ignoreNulls, arguments);
    }

    public FunctionCall(NodeLocation location, QualifiedName name, Optional<Window> window, Optional<Expression> filter, boolean distinct, boolean ignoreNulls, List<Expression> arguments)
    {
        this(Optional.of(location), name, window, filter, distinct, ignoreNulls, arguments);
    }

    private FunctionCall(Optional<NodeLocation> location, QualifiedName name, Optional<Window> window, Optional<Expression> filter, boolean distinct, boolean ignoreNulls, List<Expression> arguments)
=======
        this(Optional.empty(), name, window, Optional.empty(), Optional.empty(), distinct, arguments);
    }

    public FunctionCall(QualifiedName name, Optional<Window> window, Optional<Expression> filter, Optional<OrderBy> orderBy, boolean distinct, List<Expression> arguments)
    {
        this(Optional.empty(), name, window, filter, orderBy, distinct, arguments);
    }

    public FunctionCall(NodeLocation location, QualifiedName name, Optional<Window> window, Optional<Expression> filter, Optional<OrderBy> orderBy, boolean distinct, List<Expression> arguments)
    {
        this(Optional.of(location), name, window, filter, orderBy, distinct, arguments);
    }

    private FunctionCall(Optional<NodeLocation> location, QualifiedName name, Optional<Window> window, Optional<Expression> filter, Optional<OrderBy> orderBy, boolean distinct, List<Expression> arguments)
>>>>>>> bacd00b8
    {
        super(location);
        requireNonNull(name, "name is null");
        requireNonNull(window, "window is null");
        requireNonNull(filter, "filter is null");
        requireNonNull(orderBy, "orderBy is null");
        requireNonNull(arguments, "arguments is null");

        this.name = name;
        this.window = window;
        this.filter = filter;
        this.orderBy = orderBy;
        this.distinct = distinct;
        this.ignoreNulls = ignoreNulls;
        this.arguments = arguments;
    }

    public QualifiedName getName()
    {
        return name;
    }

    public Optional<Window> getWindow()
    {
        return window;
    }

    public Optional<OrderBy> getOrderBy()
    {
        return orderBy;
    }

    public boolean isDistinct()
    {
        return distinct;
    }

    public boolean isIgnoreNulls()
    {
        return ignoreNulls;
    }

    public List<Expression> getArguments()
    {
        return arguments;
    }

    public Optional<Expression> getFilter()
    {
        return filter;
    }

    @Override
    public <R, C> R accept(AstVisitor<R, C> visitor, C context)
    {
        return visitor.visitFunctionCall(this, context);
    }

    @Override
    public List<Node> getChildren()
    {
        ImmutableList.Builder<Node> nodes = ImmutableList.builder();
        window.ifPresent(nodes::add);
        filter.ifPresent(nodes::add);
        orderBy.map(OrderBy::getSortItems).map(nodes::addAll);
        nodes.addAll(arguments);
        return nodes.build();
    }

    @Override
    public boolean equals(Object obj)
    {
        if (this == obj) {
            return true;
        }
        if ((obj == null) || (getClass() != obj.getClass())) {
            return false;
        }
        FunctionCall o = (FunctionCall) obj;
        return Objects.equals(name, o.name) &&
                Objects.equals(window, o.window) &&
                Objects.equals(filter, o.filter) &&
                Objects.equals(orderBy, o.orderBy) &&
                Objects.equals(distinct, o.distinct) &&
                Objects.equals(arguments, o.arguments);
    }

    @Override
    public int hashCode()
    {
        return Objects.hash(name, distinct, window, filter, orderBy, arguments);
    }
}<|MERGE_RESOLUTION|>--- conflicted
+++ resolved
@@ -34,69 +34,45 @@
 
     public FunctionCall(QualifiedName name, List<Expression> arguments)
     {
-<<<<<<< HEAD
-        this(Optional.empty(), name, Optional.empty(), Optional.empty(), false, false, arguments);
-=======
-        this(Optional.empty(), name, Optional.empty(), Optional.empty(), Optional.empty(), false, arguments);
->>>>>>> bacd00b8
+        this(Optional.empty(), name, Optional.empty(), Optional.empty(), Optional.empty(), false, false, arguments);
     }
 
     public FunctionCall(NodeLocation location, QualifiedName name, List<Expression> arguments)
     {
-<<<<<<< HEAD
-        this(Optional.of(location), name, Optional.empty(), Optional.empty(), false, false, arguments);
-=======
-        this(Optional.of(location), name, Optional.empty(), Optional.empty(), Optional.empty(), false, arguments);
->>>>>>> bacd00b8
+        this(Optional.of(location), name, Optional.empty(), Optional.empty(), Optional.empty(), false, false, arguments);
     }
 
     public FunctionCall(QualifiedName name, boolean distinct, List<Expression> arguments)
     {
-<<<<<<< HEAD
-        this(Optional.empty(), name, Optional.empty(), Optional.empty(), distinct, false, arguments);
-    }
-
-    public FunctionCall(NodeLocation location, QualifiedName name, boolean distinct, List<Expression> arguments)
-    {
-        this(Optional.of(location), name, Optional.empty(), Optional.empty(), distinct, false, arguments);
-=======
-        this(Optional.empty(), name, Optional.empty(), Optional.empty(), Optional.empty(), distinct, arguments);
->>>>>>> bacd00b8
+        this(Optional.empty(), name, Optional.empty(), Optional.empty(), Optional.empty(), distinct, false, arguments);
     }
 
     public FunctionCall(QualifiedName name, Optional<Window> window, boolean distinct, boolean ignoreNulls, List<Expression> arguments)
     {
-<<<<<<< HEAD
-        this(Optional.empty(), name, window, Optional.empty(), distinct, ignoreNulls, arguments);
-    }
-
-    public FunctionCall(QualifiedName name, Optional<Window> window, Optional<Expression> filter, boolean distinct, boolean ignoreNulls, List<Expression> arguments)
-    {
-        this(Optional.empty(), name, window, filter, distinct, ignoreNulls, arguments);
-    }
-
-    public FunctionCall(NodeLocation location, QualifiedName name, Optional<Window> window, Optional<Expression> filter, boolean distinct, boolean ignoreNulls, List<Expression> arguments)
-    {
-        this(Optional.of(location), name, window, filter, distinct, ignoreNulls, arguments);
-    }
-
-    private FunctionCall(Optional<NodeLocation> location, QualifiedName name, Optional<Window> window, Optional<Expression> filter, boolean distinct, boolean ignoreNulls, List<Expression> arguments)
-=======
-        this(Optional.empty(), name, window, Optional.empty(), Optional.empty(), distinct, arguments);
+        this(Optional.empty(), name, window, Optional.empty(), Optional.empty(), distinct, ignoreNulls, arguments);
     }
 
     public FunctionCall(QualifiedName name, Optional<Window> window, Optional<Expression> filter, Optional<OrderBy> orderBy, boolean distinct, List<Expression> arguments)
     {
-        this(Optional.empty(), name, window, filter, orderBy, distinct, arguments);
+        this(Optional.empty(), name, window, filter, orderBy, distinct, false, arguments);
+    }
+
+    public FunctionCall(QualifiedName name, Optional<Window> window, Optional<Expression> filter, Optional<OrderBy> orderBy, boolean distinct, boolean ignoreNulls, List<Expression> arguments)
+    {
+        this(Optional.empty(), name, window, filter, orderBy, distinct, ignoreNulls, arguments);
     }
 
     public FunctionCall(NodeLocation location, QualifiedName name, Optional<Window> window, Optional<Expression> filter, Optional<OrderBy> orderBy, boolean distinct, List<Expression> arguments)
     {
-        this(Optional.of(location), name, window, filter, orderBy, distinct, arguments);
+        this(Optional.of(location), name, window, filter, orderBy, distinct, false, arguments);
     }
 
-    private FunctionCall(Optional<NodeLocation> location, QualifiedName name, Optional<Window> window, Optional<Expression> filter, Optional<OrderBy> orderBy, boolean distinct, List<Expression> arguments)
->>>>>>> bacd00b8
+    public FunctionCall(NodeLocation location, QualifiedName name, Optional<Window> window, Optional<Expression> filter, Optional<OrderBy> orderBy, boolean distinct, boolean ignoreNulls, List<Expression> arguments)
+    {
+        this(Optional.of(location), name, window, filter, orderBy, distinct, ignoreNulls, arguments);
+    }
+
+    private FunctionCall(Optional<NodeLocation> location, QualifiedName name, Optional<Window> window, Optional<Expression> filter, Optional<OrderBy> orderBy, boolean distinct, boolean ignoreNulls, List<Expression> arguments)
     {
         super(location);
         requireNonNull(name, "name is null");
