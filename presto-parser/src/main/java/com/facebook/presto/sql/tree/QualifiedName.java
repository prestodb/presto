/*
 * Licensed under the Apache License, Version 2.0 (the "License");
 * you may not use this file except in compliance with the License.
 * You may obtain a copy of the License at
 *
 *     http://www.apache.org/licenses/LICENSE-2.0
 *
 * Unless required by applicable law or agreed to in writing, software
 * distributed under the License is distributed on an "AS IS" BASIS,
 * WITHOUT WARRANTIES OR CONDITIONS OF ANY KIND, either express or implied.
 * See the License for the specific language governing permissions and
 * limitations under the License.
 */
package com.facebook.presto.sql.tree;

import com.google.common.base.Joiner;
import com.google.common.base.Preconditions;
import com.google.common.base.Splitter;
import com.google.common.collect.ImmutableList;
import com.google.common.collect.Iterables;
import com.google.common.collect.Lists;

import java.util.List;
import java.util.Optional;

import static java.util.Locale.ENGLISH;

public class QualifiedName
{
    private final List<String> parts;

    public static QualifiedName of(QualifiedName prefix, String suffix)
    {
        Preconditions.checkNotNull(prefix, "prefix is null");
        Preconditions.checkNotNull(suffix, "suffix is null");

        return new QualifiedName(Iterables.concat(prefix.getParts(), ImmutableList.of(suffix)));
    }

    public static QualifiedName of(String prefix, QualifiedName suffix)
    {
        Preconditions.checkNotNull(prefix, "prefix is null");
        Preconditions.checkNotNull(suffix, "suffix is null");

        return QualifiedName.of(Iterables.concat(ImmutableList.of(prefix), suffix.getParts()));
    }

    public static QualifiedName of(String first, String... rest)
    {
        Preconditions.checkNotNull(first, "first is null");
        return new QualifiedName(ImmutableList.copyOf(Lists.asList(first, rest)));
    }

    public static QualifiedName of(Iterable<String> parts)
    {
        Preconditions.checkNotNull(parts, "parts is null");
        Preconditions.checkArgument(!Iterables.isEmpty(parts), "parts is empty");

        return new QualifiedName(parts);
    }

    public static QualifiedName parseQualifiedName(String qualifiedName)
    {
        Preconditions.checkNotNull(qualifiedName, "qualifiedName is null");

        return of(Splitter.on('.').split(qualifiedName));
    }

    public QualifiedName(String name)
    {
        this(ImmutableList.of(name));
    }

    public QualifiedName(Iterable<String> parts)
    {
        Preconditions.checkNotNull(parts, "parts");
        Preconditions.checkArgument(!Iterables.isEmpty(parts), "parts is empty");

<<<<<<< HEAD
        this.parts = ImmutableList.copyOf(Iterables.transform(parts, s -> s.toLowerCase(ENGLISH)));
=======
        // TODO: yulin remain case sensitive
        //this.parts = ImmutableList.copyOf(Iterables.transform(parts, toLowerCase()));
        this.parts = ImmutableList.copyOf(parts);
>>>>>>> 1265f8d8
    }

    public List<String> getParts()
    {
        return parts;
    }

    @Override
    public String toString()
    {
        return Joiner.on('.').join(parts);
    }

    /**
     * For an identifier of the form "a.b.c.d", returns "a.b.c"
     * For an identifier of the form "a", returns absent
     */
    public Optional<QualifiedName> getPrefix()
    {
        if (parts.size() == 1) {
            return Optional.empty();
        }

        return Optional.of(QualifiedName.of(parts.subList(0, parts.size() - 1)));
    }

    public boolean hasSuffix(QualifiedName suffix)
    {
        if (parts.size() < suffix.getParts().size()) {
            return false;
        }

        int start = parts.size() - suffix.getParts().size();

        return parts.subList(start, parts.size()).equals(suffix.getParts());
    }

    public String getSuffix()
    {
        return Iterables.getLast(parts);
    }

    @Override
    public boolean equals(Object o)
    {
        if (this == o) {
            return true;
        }
        if (o == null || getClass() != o.getClass()) {
            return false;
        }

        QualifiedName that = (QualifiedName) o;

        if (!parts.equals(that.parts)) {
            return false;
        }

        return true;
    }

    @Override
    public int hashCode()
    {
        return parts.hashCode();
    }
}<|MERGE_RESOLUTION|>--- conflicted
+++ resolved
@@ -22,8 +22,6 @@
 
 import java.util.List;
 import java.util.Optional;
-
-import static java.util.Locale.ENGLISH;
 
 public class QualifiedName
 {
@@ -76,13 +74,7 @@
         Preconditions.checkNotNull(parts, "parts");
         Preconditions.checkArgument(!Iterables.isEmpty(parts), "parts is empty");
 
-<<<<<<< HEAD
         this.parts = ImmutableList.copyOf(Iterables.transform(parts, s -> s.toLowerCase(ENGLISH)));
-=======
-        // TODO: yulin remain case sensitive
-        //this.parts = ImmutableList.copyOf(Iterables.transform(parts, toLowerCase()));
-        this.parts = ImmutableList.copyOf(parts);
->>>>>>> 1265f8d8
     }
 
     public List<String> getParts()
