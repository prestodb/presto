/*
 * Licensed under the Apache License, Version 2.0 (the "License");
 * you may not use this file except in compliance with the License.
 * You may obtain a copy of the License at
 *
 *     http://www.apache.org/licenses/LICENSE-2.0
 *
 * Unless required by applicable law or agreed to in writing, software
 * distributed under the License is distributed on an "AS IS" BASIS,
 * WITHOUT WARRANTIES OR CONDITIONS OF ANY KIND, either express or implied.
 * See the License for the specific language governing permissions and
 * limitations under the License.
 */
package com.facebook.presto.sql.tree;

import com.google.common.collect.ImmutableList;
import com.google.common.collect.Iterables;

import java.util.Iterator;
import java.util.List;
import java.util.Optional;

import static com.google.common.collect.ImmutableList.toImmutableList;

public final class ExpressionTreeRewriter<C>
{
    private final ExpressionRewriter<C> rewriter;
    private final AstVisitor<Expression, ExpressionTreeRewriter.Context<C>> visitor;

    public static <C, T extends Expression> T rewriteWith(ExpressionRewriter<C> rewriter, T node)
    {
        return new ExpressionTreeRewriter<>(rewriter).rewrite(node, null);
    }

    public static <C, T extends Expression> T rewriteWith(ExpressionRewriter<C> rewriter, T node, C context)
    {
        return new ExpressionTreeRewriter<>(rewriter).rewrite(node, context);
    }

    public ExpressionTreeRewriter(ExpressionRewriter<C> rewriter)
    {
        this.rewriter = rewriter;
        this.visitor = new RewritingVisitor();
    }

    @SuppressWarnings("unchecked")
    public <T extends Expression> T rewrite(T node, C context)
    {
        return (T) visitor.process(node, new Context<>(context, false));
    }

    /**
     * Invoke the default rewrite logic explicitly. Specifically, it skips the invocation of the expression rewriter for the provided node.
     */
    @SuppressWarnings("unchecked")
    public <T extends Expression> T defaultRewrite(T node, C context)
    {
        return (T) visitor.process(node, new Context<>(context, true));
    }

    private class RewritingVisitor
            extends AstVisitor<Expression, ExpressionTreeRewriter.Context<C>>
    {
        @Override
        protected Expression visitExpression(Expression node, Context<C> context)
        {
            if (!context.isDefaultRewrite()) {
                Expression result = rewriter.rewriteExpression(node, context.get(), ExpressionTreeRewriter.this);
                if (result != null) {
                    return result;
                }
            }

            throw new UnsupportedOperationException("not yet implemented: " + getClass().getSimpleName() + " for " + node.getClass().getName());
        }

        @Override
        protected Expression visitRow(Row node, Context<C> context)
        {
            if (!context.isDefaultRewrite()) {
                Expression result = rewriter.rewriteRow(node, context.get(), ExpressionTreeRewriter.this);
                if (result != null) {
                    return result;
                }
            }

            ImmutableList.Builder<Expression> builder = ImmutableList.builder();
            for (Expression expression : node.getItems()) {
                builder.add(rewrite(expression, context.get()));
            }

            if (!sameElements(node.getItems(), builder.build())) {
                return new Row(builder.build());
            }

            return node;
        }

        @Override
        protected Expression visitArithmeticUnary(ArithmeticUnaryExpression node, Context<C> context)
        {
            if (!context.isDefaultRewrite()) {
                Expression result = rewriter.rewriteArithmeticUnary(node, context.get(), ExpressionTreeRewriter.this);
                if (result != null) {
                    return result;
                }
            }

            Expression child = rewrite(node.getValue(), context.get());
            if (child != node.getValue()) {
                return new ArithmeticUnaryExpression(node.getSign(), child);
            }

            return node;
        }

        @Override
        public Expression visitArithmeticBinary(ArithmeticBinaryExpression node, Context<C> context)
        {
            if (!context.isDefaultRewrite()) {
                Expression result = rewriter.rewriteArithmeticBinary(node, context.get(), ExpressionTreeRewriter.this);
                if (result != null) {
                    return result;
                }
            }

            Expression left = rewrite(node.getLeft(), context.get());
            Expression right = rewrite(node.getRight(), context.get());

            if (left != node.getLeft() || right != node.getRight()) {
                return new ArithmeticBinaryExpression(node.getType(), left, right);
            }

            return node;
        }

        @Override
        protected Expression visitArrayConstructor(ArrayConstructor node, Context<C> context)
        {
            if (!context.isDefaultRewrite()) {
                Expression result = rewriter.rewriteArrayConstructor(node, context.get(), ExpressionTreeRewriter.this);
                if (result != null) {
                    return result;
                }
            }

            ImmutableList.Builder<Expression> builder = ImmutableList.builder();
            for (Expression expression : node.getValues()) {
                builder.add(rewrite(expression, context.get()));
            }

            if (!sameElements(node.getValues(), builder.build())) {
                return new ArrayConstructor(builder.build());
            }

            return node;
        }

        @Override
        protected Expression visitAtTimeZone(AtTimeZone node, Context<C> context)
        {
            if (!context.isDefaultRewrite()) {
                Expression result = rewriter.rewriteAtTimeZone(node, context.get(), ExpressionTreeRewriter.this);
                if (result != null) {
                    return result;
                }
            }

            Expression value = rewrite(node.getValue(), context.get());
            Expression timeZone = rewrite(node.getTimeZone(), context.get());

            if (value != node.getValue() || timeZone != node.getTimeZone()) {
                return new AtTimeZone(value, timeZone);
            }

            return node;
        }

        @Override
        protected Expression visitSubscriptExpression(SubscriptExpression node, Context<C> context)
        {
            if (!context.isDefaultRewrite()) {
                Expression result = rewriter.rewriteSubscriptExpression(node, context.get(), ExpressionTreeRewriter.this);
                if (result != null) {
                    return result;
                }
            }

            Expression base = rewrite(node.getBase(), context.get());
            Expression index = rewrite(node.getIndex(), context.get());

            if (base != node.getBase() || index != node.getIndex()) {
                return new SubscriptExpression(base, index);
            }

            return node;
        }

        @Override
        public Expression visitComparisonExpression(ComparisonExpression node, Context<C> context)
        {
            if (!context.isDefaultRewrite()) {
                Expression result = rewriter.rewriteComparisonExpression(node, context.get(), ExpressionTreeRewriter.this);
                if (result != null) {
                    return result;
                }
            }

            Expression left = rewrite(node.getLeft(), context.get());
            Expression right = rewrite(node.getRight(), context.get());

            if (left != node.getLeft() || right != node.getRight()) {
                return new ComparisonExpression(node.getType(), left, right);
            }

            return node;
        }

        @Override
        protected Expression visitBetweenPredicate(BetweenPredicate node, Context<C> context)
        {
            if (!context.isDefaultRewrite()) {
                Expression result = rewriter.rewriteBetweenPredicate(node, context.get(), ExpressionTreeRewriter.this);
                if (result != null) {
                    return result;
                }
            }

            Expression value = rewrite(node.getValue(), context.get());
            Expression min = rewrite(node.getMin(), context.get());
            Expression max = rewrite(node.getMax(), context.get());

            if (value != node.getValue() || min != node.getMin() || max != node.getMax()) {
                return new BetweenPredicate(value, min, max);
            }

            return node;
        }

        @Override
        public Expression visitLogicalBinaryExpression(LogicalBinaryExpression node, Context<C> context)
        {
            if (!context.isDefaultRewrite()) {
                Expression result = rewriter.rewriteLogicalBinaryExpression(node, context.get(), ExpressionTreeRewriter.this);
                if (result != null) {
                    return result;
                }
            }

            Expression left = rewrite(node.getLeft(), context.get());
            Expression right = rewrite(node.getRight(), context.get());

            if (left != node.getLeft() || right != node.getRight()) {
                return new LogicalBinaryExpression(node.getType(), left, right);
            }

            return node;
        }

        @Override
        public Expression visitNotExpression(NotExpression node, Context<C> context)
        {
            if (!context.isDefaultRewrite()) {
                Expression result = rewriter.rewriteNotExpression(node, context.get(), ExpressionTreeRewriter.this);
                if (result != null) {
                    return result;
                }
            }

            Expression value = rewrite(node.getValue(), context.get());

            if (value != node.getValue()) {
                return new NotExpression(value);
            }

            return node;
        }

        @Override
        protected Expression visitIsNullPredicate(IsNullPredicate node, Context<C> context)
        {
            if (!context.isDefaultRewrite()) {
                Expression result = rewriter.rewriteIsNullPredicate(node, context.get(), ExpressionTreeRewriter.this);
                if (result != null) {
                    return result;
                }
            }

            Expression value = rewrite(node.getValue(), context.get());

            if (value != node.getValue()) {
                return new IsNullPredicate(value);
            }

            return node;
        }

        @Override
        protected Expression visitIsNotNullPredicate(IsNotNullPredicate node, Context<C> context)
        {
            if (!context.isDefaultRewrite()) {
                Expression result = rewriter.rewriteIsNotNullPredicate(node, context.get(), ExpressionTreeRewriter.this);
                if (result != null) {
                    return result;
                }
            }

            Expression value = rewrite(node.getValue(), context.get());

            if (value != node.getValue()) {
                return new IsNotNullPredicate(value);
            }

            return node;
        }

        @Override
        protected Expression visitNullIfExpression(NullIfExpression node, Context<C> context)
        {
            if (!context.isDefaultRewrite()) {
                Expression result = rewriter.rewriteNullIfExpression(node, context.get(), ExpressionTreeRewriter.this);
                if (result != null) {
                    return result;
                }
            }

            Expression first = rewrite(node.getFirst(), context.get());
            Expression second = rewrite(node.getSecond(), context.get());

            if (first != node.getFirst() || second != node.getSecond()) {
                return new NullIfExpression(first, second);
            }

            return node;
        }

        @Override
        protected Expression visitIfExpression(IfExpression node, Context<C> context)
        {
            if (!context.isDefaultRewrite()) {
                Expression result = rewriter.rewriteIfExpression(node, context.get(), ExpressionTreeRewriter.this);
                if (result != null) {
                    return result;
                }
            }

            Expression condition = rewrite(node.getCondition(), context.get());
            Expression trueValue = rewrite(node.getTrueValue(), context.get());
            Expression falseValue = null;
            if (node.getFalseValue().isPresent()) {
                falseValue = rewrite(node.getFalseValue().get(), context.get());
            }

            if ((condition != node.getCondition()) || (trueValue != node.getTrueValue()) || (falseValue != node.getFalseValue().orElse(null))) {
                return new IfExpression(condition, trueValue, falseValue);
            }

            return node;
        }

        @Override
        protected Expression visitSearchedCaseExpression(SearchedCaseExpression node, Context<C> context)
        {
            if (!context.isDefaultRewrite()) {
                Expression result = rewriter.rewriteSearchedCaseExpression(node, context.get(), ExpressionTreeRewriter.this);
                if (result != null) {
                    return result;
                }
            }

            ImmutableList.Builder<WhenClause> builder = ImmutableList.builder();
            for (WhenClause expression : node.getWhenClauses()) {
                builder.add(rewrite(expression, context.get()));
            }

            Optional<Expression> defaultValue = node.getDefaultValue()
                    .map(value -> rewrite(value, context.get()));

            if (!sameElements(node.getDefaultValue(), defaultValue) || !sameElements(node.getWhenClauses(), builder.build())) {
                return new SearchedCaseExpression(builder.build(), defaultValue);
            }

            return node;
        }

        @Override
        protected Expression visitSimpleCaseExpression(SimpleCaseExpression node, Context<C> context)
        {
            if (!context.isDefaultRewrite()) {
                Expression result = rewriter.rewriteSimpleCaseExpression(node, context.get(), ExpressionTreeRewriter.this);
                if (result != null) {
                    return result;
                }
            }

            Expression operand = rewrite(node.getOperand(), context.get());

            ImmutableList.Builder<WhenClause> builder = ImmutableList.builder();
            for (WhenClause expression : node.getWhenClauses()) {
                builder.add(rewrite(expression, context.get()));
            }

            Optional<Expression> defaultValue = node.getDefaultValue()
                    .map(value -> rewrite(value, context.get()));

            if (operand != node.getOperand() ||
                    !sameElements(node.getDefaultValue(), defaultValue) ||
                    !sameElements(node.getWhenClauses(), builder.build())) {
                return new SimpleCaseExpression(operand, builder.build(), defaultValue);
            }

            return node;
        }

        @Override
        protected Expression visitWhenClause(WhenClause node, Context<C> context)
        {
            if (!context.isDefaultRewrite()) {
                Expression result = rewriter.rewriteWhenClause(node, context.get(), ExpressionTreeRewriter.this);
                if (result != null) {
                    return result;
                }
            }

            Expression operand = rewrite(node.getOperand(), context.get());
            Expression result = rewrite(node.getResult(), context.get());

            if (operand != node.getOperand() || result != node.getResult()) {
                return new WhenClause(operand, result);
            }
            return node;
        }

        @Override
        protected Expression visitCoalesceExpression(CoalesceExpression node, Context<C> context)
        {
            if (!context.isDefaultRewrite()) {
                Expression result = rewriter.rewriteCoalesceExpression(node, context.get(), ExpressionTreeRewriter.this);
                if (result != null) {
                    return result;
                }
            }

            ImmutableList.Builder<Expression> builder = ImmutableList.builder();
            for (Expression expression : node.getOperands()) {
                builder.add(rewrite(expression, context.get()));
            }

            if (!sameElements(node.getOperands(), builder.build())) {
                return new CoalesceExpression(builder.build());
            }

            return node;
        }

        @Override
        public Expression visitTryExpression(TryExpression node, Context<C> context)
        {
            if (!context.isDefaultRewrite()) {
                Expression result = rewriter.rewriteTryExpression(node, context.get(), ExpressionTreeRewriter.this);
                if (result != null) {
                    return result;
                }
            }

            Expression expression = rewrite(node.getInnerExpression(), context.get());

            if (node.getInnerExpression() != expression) {
                return new TryExpression(expression);
            }

            return node;
        }

        @Override
        public Expression visitFunctionCall(FunctionCall node, Context<C> context)
        {
            if (!context.isDefaultRewrite()) {
                Expression result = rewriter.rewriteFunctionCall(node, context.get(), ExpressionTreeRewriter.this);
                if (result != null) {
                    return result;
                }
            }

            Optional<Expression> filter = node.getFilter();
            if (filter.isPresent()) {
                Expression filterExpression = filter.get();
                Expression newFilterExpression = rewrite(filterExpression, context.get());
                filter = Optional.of(newFilterExpression);
            }

            Optional<Window> rewrittenWindow = node.getWindow();
            if (node.getWindow().isPresent()) {
                Window window = node.getWindow().get();

                ImmutableList.Builder<Expression> partitionBy = ImmutableList.builder();
                for (Expression expression : window.getPartitionBy()) {
                    partitionBy.add(rewrite(expression, context.get()));
                }

                Optional<OrderBy> orderBy = Optional.empty();
                if (window.getOrderBy().isPresent()) {
                    orderBy = Optional.of(rewriteOrderBy(window.getOrderBy().get(), context));
                }

                Optional<WindowFrame> rewrittenFrame = window.getFrame();
                if (rewrittenFrame.isPresent()) {
                    WindowFrame frame = rewrittenFrame.get();

                    FrameBound start = frame.getStart();
                    if (start.getValue().isPresent()) {
                        Expression value = rewrite(start.getValue().get(), context.get());
                        if (value != start.getValue().get()) {
                            start = new FrameBound(start.getType(), value, start.getOriginalValue().get());
                        }
                    }

                    Optional<FrameBound> rewrittenEnd = frame.getEnd();
                    if (rewrittenEnd.isPresent()) {
                        Optional<Expression> value = rewrittenEnd.get().getValue();
                        if (value.isPresent()) {
                            Expression rewrittenValue = rewrite(value.get(), context.get());
                            if (rewrittenValue != value.get()) {
                                rewrittenEnd = Optional.of(new FrameBound(rewrittenEnd.get().getType(),
                                        rewrittenValue, rewrittenEnd.get().getOriginalValue().get()));
                            }
                        }
                    }

                    if ((frame.getStart() != start) || !sameElements(frame.getEnd(), rewrittenEnd)) {
                        rewrittenFrame = Optional.of(new WindowFrame(frame.getType(), start, rewrittenEnd));
                    }
                }

                if (!sameElements(window.getPartitionBy(), partitionBy.build()) ||
                        !sameElements(window.getOrderBy(), orderBy) ||
                        !sameElements(window.getFrame(), rewrittenFrame)) {
                    rewrittenWindow = Optional.of(new Window(partitionBy.build(), orderBy, rewrittenFrame));
                }
            }

            ImmutableList.Builder<Expression> arguments = ImmutableList.builder();
            for (Expression expression : node.getArguments()) {
                arguments.add(rewrite(expression, context.get()));
            }

            if (!sameElements(node.getArguments(), arguments.build()) || !sameElements(rewrittenWindow, node.getWindow())
                    || !sameElements(filter, node.getFilter())) {
<<<<<<< HEAD
                return new FunctionCall(node.getName(), rewrittenWindow, filter, node.isDistinct(), node.isIgnoreNulls(), arguments.build());
=======
                return new FunctionCall(node.getName(), rewrittenWindow, filter, node.getOrderBy().map(orderBy -> rewriteOrderBy(orderBy, context)), node.isDistinct(), arguments.build());
>>>>>>> bacd00b8
            }
            return node;
        }

        // Since OrderBy contains list of SortItems, we want to process each SortItem's key, which is an expression
        private OrderBy rewriteOrderBy(OrderBy orderBy, Context<C> context)
        {
            List<SortItem> rewrittenSortItems = rewriteSortItems(orderBy.getSortItems(), context);
            if (sameElements(orderBy.getSortItems(), rewrittenSortItems)) {
                return orderBy;
            }

            return new OrderBy(rewrittenSortItems);
        }

        private List<SortItem> rewriteSortItems(List<SortItem> sortItems, Context<C> context)
        {
            ImmutableList.Builder<SortItem> rewrittenSortItems = ImmutableList.builder();
            for (SortItem sortItem : sortItems) {
                Expression sortKey = rewrite(sortItem.getSortKey(), context.get());
                if (sortItem.getSortKey() != sortKey) {
                    rewrittenSortItems.add(new SortItem(sortKey, sortItem.getOrdering(), sortItem.getNullOrdering()));
                }
                else {
                    rewrittenSortItems.add(sortItem);
                }
            }
            return rewrittenSortItems.build();
        }

        @Override
        protected Expression visitLambdaExpression(LambdaExpression node, Context<C> context)
        {
            if (!context.isDefaultRewrite()) {
                Expression result = rewriter.rewriteLambdaExpression(node, context.get(), ExpressionTreeRewriter.this);
                if (result != null) {
                    return result;
                }
            }

            Expression body = rewrite(node.getBody(), context.get());
            if (body != node.getBody()) {
                return new LambdaExpression(node.getArguments(), body);
            }

            return node;
        }

        @Override
        protected Expression visitBindExpression(BindExpression node, Context<C> context)
        {
            if (!context.isDefaultRewrite()) {
                Expression result = rewriter.rewriteBindExpression(node, context.get(), ExpressionTreeRewriter.this);
                if (result != null) {
                    return result;
                }
            }

            List<Expression> values = node.getValues().stream()
                    .map(value -> rewrite(value, context.get()))
                    .collect(toImmutableList());
            Expression function = rewrite(node.getFunction(), context.get());

            if (!sameElements(values, node.getValues()) || (function != node.getFunction())) {
                return new BindExpression(values, function);
            }
            return node;
        }

        @Override
        public Expression visitLikePredicate(LikePredicate node, Context<C> context)
        {
            if (!context.isDefaultRewrite()) {
                Expression result = rewriter.rewriteLikePredicate(node, context.get(), ExpressionTreeRewriter.this);
                if (result != null) {
                    return result;
                }
            }

            Expression value = rewrite(node.getValue(), context.get());
            Expression pattern = rewrite(node.getPattern(), context.get());
            Expression escape = null;
            if (node.getEscape() != null) {
                escape = rewrite(node.getEscape(), context.get());
            }

            if (value != node.getValue() || pattern != node.getPattern() || escape != node.getEscape()) {
                return new LikePredicate(value, pattern, escape);
            }

            return node;
        }

        @Override
        public Expression visitInPredicate(InPredicate node, Context<C> context)
        {
            if (!context.isDefaultRewrite()) {
                Expression result = rewriter.rewriteInPredicate(node, context.get(), ExpressionTreeRewriter.this);
                if (result != null) {
                    return result;
                }
            }

            Expression value = rewrite(node.getValue(), context.get());
            Expression list = rewrite(node.getValueList(), context.get());

            if (node.getValue() != value || node.getValueList() != list) {
                return new InPredicate(value, list);
            }

            return node;
        }

        @Override
        protected Expression visitInListExpression(InListExpression node, Context<C> context)
        {
            if (!context.isDefaultRewrite()) {
                Expression result = rewriter.rewriteInListExpression(node, context.get(), ExpressionTreeRewriter.this);
                if (result != null) {
                    return result;
                }
            }

            ImmutableList.Builder<Expression> builder = ImmutableList.builder();
            for (Expression expression : node.getValues()) {
                builder.add(rewrite(expression, context.get()));
            }

            if (!sameElements(node.getValues(), builder.build())) {
                return new InListExpression(builder.build());
            }

            return node;
        }

        @Override
        protected Expression visitExists(ExistsPredicate node, Context<C> context)
        {
            if (!context.isDefaultRewrite()) {
                Expression result = rewriter.rewriteExists(node, context.get(), ExpressionTreeRewriter.this);
                if (result != null) {
                    return result;
                }
            }

            // No default rewrite for ExistsPredicate since we do not want to traverse subqueries
            return node;
        }

        @Override
        public Expression visitSubqueryExpression(SubqueryExpression node, Context<C> context)
        {
            if (!context.isDefaultRewrite()) {
                Expression result = rewriter.rewriteSubqueryExpression(node, context.get(), ExpressionTreeRewriter.this);
                if (result != null) {
                    return result;
                }
            }

            // No default rewrite for SubqueryExpression since we do not want to traverse subqueries
            return node;
        }

        @Override
        public Expression visitLiteral(Literal node, Context<C> context)
        {
            if (!context.isDefaultRewrite()) {
                Expression result = rewriter.rewriteLiteral(node, context.get(), ExpressionTreeRewriter.this);
                if (result != null) {
                    return result;
                }
            }

            return node;
        }

        @Override
        public Expression visitParameter(Parameter node, Context<C> context)
        {
            if (!context.isDefaultRewrite()) {
                Expression result = rewriter.rewriteParameter(node, context.get(), ExpressionTreeRewriter.this);
                if (result != null) {
                    return result;
                }
            }

            return node;
        }

        @Override
        public Expression visitIdentifier(Identifier node, Context<C> context)
        {
            if (!context.isDefaultRewrite()) {
                Expression result = rewriter.rewriteIdentifier(node, context.get(), ExpressionTreeRewriter.this);
                if (result != null) {
                    return result;
                }
            }

            return node;
        }

        @Override
        public Expression visitDereferenceExpression(DereferenceExpression node, Context<C> context)
        {
            if (!context.isDefaultRewrite()) {
                Expression result = rewriter.rewriteDereferenceExpression(node, context.get(), ExpressionTreeRewriter.this);
                if (result != null) {
                    return result;
                }
            }

            Expression base = rewrite(node.getBase(), context.get());
            if (base != node.getBase()) {
                return new DereferenceExpression(base, node.getField());
            }

            return node;
        }

        @Override
        protected Expression visitExtract(Extract node, Context<C> context)
        {
            if (!context.isDefaultRewrite()) {
                Expression result = rewriter.rewriteExtract(node, context.get(), ExpressionTreeRewriter.this);
                if (result != null) {
                    return result;
                }
            }

            Expression expression = rewrite(node.getExpression(), context.get());

            if (node.getExpression() != expression) {
                return new Extract(expression, node.getField());
            }

            return node;
        }

        @Override
        protected Expression visitCurrentTime(CurrentTime node, Context<C> context)
        {
            if (!context.isDefaultRewrite()) {
                Expression result = rewriter.rewriteCurrentTime(node, context.get(), ExpressionTreeRewriter.this);
                if (result != null) {
                    return result;
                }
            }

            return node;
        }

        @Override
        public Expression visitCast(Cast node, Context<C> context)
        {
            if (!context.isDefaultRewrite()) {
                Expression result = rewriter.rewriteCast(node, context.get(), ExpressionTreeRewriter.this);
                if (result != null) {
                    return result;
                }
            }

            Expression expression = rewrite(node.getExpression(), context.get());

            if (node.getExpression() != expression) {
                return new Cast(expression, node.getType(), node.isSafe(), node.isTypeOnly());
            }

            return node;
        }

        @Override
        protected Expression visitFieldReference(FieldReference node, Context<C> context)
        {
            if (!context.isDefaultRewrite()) {
                Expression result = rewriter.rewriteFieldReference(node, context.get(), ExpressionTreeRewriter.this);
                if (result != null) {
                    return result;
                }
            }

            return node;
        }

        @Override
        protected Expression visitSymbolReference(SymbolReference node, Context<C> context)
        {
            if (!context.isDefaultRewrite()) {
                Expression result = rewriter.rewriteSymbolReference(node, context.get(), ExpressionTreeRewriter.this);
                if (result != null) {
                    return result;
                }
            }

            return node;
        }

        @Override
        protected Expression visitQuantifiedComparisonExpression(QuantifiedComparisonExpression node, Context<C> context)
        {
            if (!context.isDefaultRewrite()) {
                Expression result = rewriter.rewriteQuantifiedComparison(node, context.get(), ExpressionTreeRewriter.this);
                if (result != null) {
                    return result;
                }
            }

            Expression value = rewrite(node.getValue(), context.get());
            Expression subquery = rewrite(node.getSubquery(), context.get());

            if (node.getValue() != value || node.getSubquery() != subquery) {
                return new QuantifiedComparisonExpression(node.getComparisonType(), node.getQuantifier(), value, subquery);
            }

            return node;
        }

        @Override
        public Expression visitGroupingOperation(GroupingOperation node, Context<C> context)
        {
            if (!context.isDefaultRewrite()) {
                Expression result = rewriter.rewriteGroupingOperation(node, context.get(), ExpressionTreeRewriter.this);
                if (result != null) {
                    return result;
                }
            }

            return node;
        }
    }

    public static class Context<C>
    {
        private final boolean defaultRewrite;
        private final C context;

        private Context(C context, boolean defaultRewrite)
        {
            this.context = context;
            this.defaultRewrite = defaultRewrite;
        }

        public C get()
        {
            return context;
        }

        public boolean isDefaultRewrite()
        {
            return defaultRewrite;
        }
    }

    private static <T> boolean sameElements(Optional<T> a, Optional<T> b)
    {
        if (!a.isPresent() && !b.isPresent()) {
            return true;
        }
        else if (a.isPresent() != b.isPresent()) {
            return false;
        }

        return a.get() == b.get();
    }

    @SuppressWarnings("ObjectEquality")
    private static <T> boolean sameElements(Iterable<? extends T> a, Iterable<? extends T> b)
    {
        if (Iterables.size(a) != Iterables.size(b)) {
            return false;
        }

        Iterator<? extends T> first = a.iterator();
        Iterator<? extends T> second = b.iterator();

        while (first.hasNext() && second.hasNext()) {
            if (first.next() != second.next()) {
                return false;
            }
        }

        return true;
    }
}<|MERGE_RESOLUTION|>--- conflicted
+++ resolved
@@ -546,11 +546,7 @@
 
             if (!sameElements(node.getArguments(), arguments.build()) || !sameElements(rewrittenWindow, node.getWindow())
                     || !sameElements(filter, node.getFilter())) {
-<<<<<<< HEAD
-                return new FunctionCall(node.getName(), rewrittenWindow, filter, node.isDistinct(), node.isIgnoreNulls(), arguments.build());
-=======
-                return new FunctionCall(node.getName(), rewrittenWindow, filter, node.getOrderBy().map(orderBy -> rewriteOrderBy(orderBy, context)), node.isDistinct(), arguments.build());
->>>>>>> bacd00b8
+                return new FunctionCall(node.getName(), rewrittenWindow, filter, node.getOrderBy().map(orderBy -> rewriteOrderBy(orderBy, context)), node.isDistinct(), node.isIgnoreNulls(), arguments.build());
             }
             return node;
         }
