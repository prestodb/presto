--- conflicted
+++ resolved
@@ -2027,13 +2027,9 @@
                                                         new Identifier("x"),
                                                         new LongLiteral("4"))),
                                                 false,
-<<<<<<< HEAD
                                                 false,
-                                                ImmutableList.of(new QualifiedNameReference(QualifiedName.of("x"))))),
-=======
                                                 ImmutableList.of(new Identifier("x")))),
                                 Optional.empty(),
->>>>>>> 3fca275d
                                 Optional.empty(),
                                 Optional.empty(),
                                 Optional.empty(),
