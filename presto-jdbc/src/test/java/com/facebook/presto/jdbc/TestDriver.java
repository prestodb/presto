--- conflicted
+++ resolved
@@ -414,45 +414,6 @@
     }
 
     @Test
-<<<<<<< HEAD
-    public void testGetTables()
-            throws Exception
-    {
-        try (Connection connection = createConnection()) {
-            try (ResultSet rs = connection.getMetaData().getTables(null, null, null, null)) {
-                ResultSetMetaData metadata = rs.getMetaData();
-                assertEquals(metadata.getColumnCount(), 10);
-
-                assertEquals(metadata.getColumnLabel(1), "TABLE_CAT");
-                assertEquals(metadata.getColumnType(1), Types.LONGNVARCHAR);
-
-                assertEquals(metadata.getColumnLabel(2), "TABLE_SCHEM");
-                assertEquals(metadata.getColumnType(2), Types.LONGNVARCHAR);
-
-                assertEquals(metadata.getColumnLabel(3), "TABLE_NAME");
-                assertEquals(metadata.getColumnType(3), Types.LONGNVARCHAR);
-
-                assertEquals(metadata.getColumnLabel(4), "TABLE_TYPE");
-                assertEquals(metadata.getColumnType(4), Types.LONGNVARCHAR);
-
-                assertEquals(metadata.getColumnLabel(5), "REMARKS");
-                assertEquals(metadata.getColumnType(5), Types.LONGNVARCHAR);
-
-                assertEquals(metadata.getColumnLabel(6), "TYPE_CAT");
-                assertEquals(metadata.getColumnType(6), Types.LONGNVARCHAR);
-
-                assertEquals(metadata.getColumnLabel(7), "TYPE_SCHEM");
-                assertEquals(metadata.getColumnType(7), Types.LONGNVARCHAR);
-
-                assertEquals(metadata.getColumnLabel(8), "TYPE_NAME");
-                assertEquals(metadata.getColumnType(8), Types.LONGNVARCHAR);
-
-                assertEquals(metadata.getColumnLabel(9), "SELF_REFERENCING_COL_NAME");
-                assertEquals(metadata.getColumnType(9), Types.LONGNVARCHAR);
-
-                assertEquals(metadata.getColumnLabel(10), "REF_GENERATION");
-                assertEquals(metadata.getColumnType(10), Types.LONGNVARCHAR);
-=======
     public void testGetTableTypes()
             throws Exception
     {
@@ -467,7 +428,6 @@
 
                 assertEquals(metadata.getColumnLabel(1), "TABLE_TYPE");
                 assertEquals(metadata.getColumnType(1), Types.LONGNVARCHAR);
->>>>>>> 17a522f4
             }
         }
     }
