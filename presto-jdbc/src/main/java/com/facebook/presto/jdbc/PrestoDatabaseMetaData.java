--- conflicted
+++ resolved
@@ -913,21 +913,6 @@
     public ResultSet getTables(String catalog, String schemaPattern, String tableNamePattern, String[] types)
             throws SQLException
     {
-<<<<<<< HEAD
-        return select("SELECT "
-            + "table_catalog AS TABLE_CAT, "
-            + "table_schema AS TABLE_SCHEM, "
-            + "table_name AS TABLE_NAME, "
-            + "table_type AS TABLE_TYPE, "
-            + "'' AS REMARKS, "
-            + "'' AS TYPE_CAT, "
-            + "'' AS TYPE_SCHEM, "
-            + "'' AS TYPE_NAME, "
-            + "'' AS SELF_REFERENCING_COL_NAME, "
-            + "'' AS REF_GENERATION "
-            + "FROM information_schema.tables "
-            + "ORDER BY TABLE_TYPE, TABLE_CAT, TABLE_SCHEM, TABLE_NAME");
-=======
         StringBuilder query = new StringBuilder(1024);
         query.append("SELECT");
         query.append(" table_catalog AS TABLE_CAT");
@@ -988,52 +973,33 @@
         }
 
         return select(query.toString());
->>>>>>> b6985910
     }
 
     @Override
     public ResultSet getSchemas()
             throws SQLException
     {
-<<<<<<< HEAD
-        return select("SELECT DISTINCT table_schema AS TABLE_SCHEM "
-            + "FROM information_schema.tables "
-            + "ORDER BY TABLE_SCHEM");
-=======
         return select("" +
                 "SELECT schema_name AS TABLE_SCHEM, catalog_name TABLE_CATALOG " +
                 "FROM information_schema.schemata");
->>>>>>> b6985910
     }
 
     @Override
     public ResultSet getCatalogs()
             throws SQLException
     {
-<<<<<<< HEAD
-        return select("SELECT DISTINCT table_catalog AS TABLE_CAT "
-            + "FROM information_schema.tables "
-            + "ORDER BY TABLE_CAT");
-=======
         return select("" +
                 "SELECT DISTINCT catalog_name AS TABLE_CAT " +
                 "FROM information_schema.schemata");
->>>>>>> b6985910
     }
 
     @Override
     public ResultSet getTableTypes()
             throws SQLException
     {
-<<<<<<< HEAD
-        return select("SELECT DISTINCT table_type AS TABLE_TYPE "
-            + "FROM information_schema.tables "
-            + "ORDER BY TABLE_TYPE");
-=======
         return select("" +
                 "SELECT DISTINCT table_type AS TABLE_TYPE " +
                 "FROM information_schema.tables");
->>>>>>> b6985910
     }
 
     @Override
@@ -1341,31 +1307,6 @@
         // The schema columns are:
         // TABLE_SCHEM String => schema name
         // TABLE_CATALOG String => catalog name (may be null)
-<<<<<<< HEAD
-        StringBuilder buf = new StringBuilder("SELECT schema_name TABLE_SCHEM, catalog_name TABLE_CATALOG ");
-        buf.append("FROM information_schema.schemata");
-
-        // check if there are no filters
-        if ((catalog == null) && (schemaPattern == null)) {
-            return select(buf.toString());
-        }
-
-        // Else manage filters
-        buf.append(" WHERE ");
-        // If catalog must be filtered
-        if (catalog != null) {
-            buf.append("catalog_name='" + catalog.replace("'", "''") + "' ");
-        }
-        // If schema name must be filtered
-        if (schemaPattern != null) {
-            if (catalog != null) {
-                buf.append("AND ");
-            }
-            buf.append("schema_name='" + schemaPattern.replace("'", "''") + "' ");
-        }
-
-        return select(buf.toString());
-=======
         StringBuilder query = new StringBuilder(512);
         query.append("SELECT DISTINCT schema_name TABLE_SCHEM, catalog_name TABLE_CATALOG ");
         query.append(" FROM information_schema.schemata");
@@ -1390,7 +1331,6 @@
         }
 
         return select(query.toString());
->>>>>>> b6985910
     }
 
     @Override
