--- conflicted
+++ resolved
@@ -683,14 +683,14 @@
     }
 
     @Override
-<<<<<<< HEAD
     public Optional<TableFunctionApplicationResult<TableHandle>> applyTableFunction(Session session, TableFunctionHandle handle)
     {
         return Optional.empty();
-=======
+    }
+
+    @Override
     public String normalizeIdentifier(Session session, String catalogName, String identifier)
     {
         return identifier.toLowerCase(ENGLISH);
->>>>>>> 0a504d20
     }
 }