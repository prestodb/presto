/*
 * Licensed under the Apache License, Version 2.0 (the "License");
 * you may not use this file except in compliance with the License.
 * You may obtain a copy of the License at
 *
 *     http://www.apache.org/licenses/LICENSE-2.0
 *
 * Unless required by applicable law or agreed to in writing, software
 * distributed under the License is distributed on an "AS IS" BASIS,
 * WITHOUT WARRANTIES OR CONDITIONS OF ANY KIND, either express or implied.
 * See the License for the specific language governing permissions and
 * limitations under the License.
 */
package com.facebook.presto.metadata;

import com.facebook.airlift.json.JsonCodec;
import com.facebook.airlift.json.JsonCodecFactory;
import com.facebook.airlift.json.JsonObjectMapperProvider;
import com.facebook.airlift.log.Logger;
import com.facebook.presto.Session;
import com.facebook.presto.common.CatalogSchemaName;
import com.facebook.presto.common.QualifiedObjectName;
import com.facebook.presto.common.block.BlockEncodingManager;
import com.facebook.presto.common.block.BlockEncodingSerde;
import com.facebook.presto.common.function.OperatorType;
import com.facebook.presto.common.predicate.TupleDomain;
import com.facebook.presto.common.type.Type;
import com.facebook.presto.common.type.TypeSignature;
import com.facebook.presto.execution.QueryManager;
import com.facebook.presto.spi.ColumnHandle;
import com.facebook.presto.spi.ColumnMetadata;
import com.facebook.presto.spi.ConnectorDeleteTableHandle;
import com.facebook.presto.spi.ConnectorId;
import com.facebook.presto.spi.ConnectorInsertTableHandle;
import com.facebook.presto.spi.ConnectorMetadataUpdateHandle;
import com.facebook.presto.spi.ConnectorOutputTableHandle;
import com.facebook.presto.spi.ConnectorResolvedIndex;
import com.facebook.presto.spi.ConnectorSession;
import com.facebook.presto.spi.ConnectorTableHandle;
import com.facebook.presto.spi.ConnectorTableLayoutHandle;
import com.facebook.presto.spi.ConnectorTableLayoutResult;
import com.facebook.presto.spi.ConnectorTableMetadata;
import com.facebook.presto.spi.ConnectorViewDefinition;
import com.facebook.presto.spi.Constraint;
import com.facebook.presto.spi.MaterializedViewDefinition;
import com.facebook.presto.spi.MaterializedViewStatus;
import com.facebook.presto.spi.NewTableLayout;
import com.facebook.presto.spi.PrestoException;
import com.facebook.presto.spi.QueryId;
import com.facebook.presto.spi.SchemaTableName;
import com.facebook.presto.spi.SchemaTablePrefix;
import com.facebook.presto.spi.SystemTable;
import com.facebook.presto.spi.TableHandle;
import com.facebook.presto.spi.TableLayoutFilterCoverage;
import com.facebook.presto.spi.TableMetadata;
import com.facebook.presto.spi.analyzer.MetadataResolver;
import com.facebook.presto.spi.analyzer.ViewDefinition;
import com.facebook.presto.spi.connector.ConnectorCapabilities;
import com.facebook.presto.spi.connector.ConnectorMetadata;
import com.facebook.presto.spi.connector.ConnectorOutputMetadata;
import com.facebook.presto.spi.connector.ConnectorPartitioningHandle;
import com.facebook.presto.spi.connector.ConnectorPartitioningMetadata;
import com.facebook.presto.spi.connector.ConnectorTableVersion;
import com.facebook.presto.spi.connector.ConnectorTransactionHandle;
import com.facebook.presto.spi.connector.TableFunctionApplicationResult;
import com.facebook.presto.spi.constraints.TableConstraint;
import com.facebook.presto.spi.function.SqlFunction;
import com.facebook.presto.spi.plan.PartitioningHandle;
import com.facebook.presto.spi.relation.RowExpression;
import com.facebook.presto.spi.relation.VariableReferenceExpression;
import com.facebook.presto.spi.security.GrantInfo;
import com.facebook.presto.spi.security.PrestoPrincipal;
import com.facebook.presto.spi.security.Privilege;
import com.facebook.presto.spi.security.RoleGrant;
import com.facebook.presto.spi.statistics.ComputedStatistics;
import com.facebook.presto.spi.statistics.TableStatistics;
import com.facebook.presto.spi.statistics.TableStatisticsMetadata;
import com.facebook.presto.sql.analyzer.FeaturesConfig;
import com.facebook.presto.sql.analyzer.FunctionsConfig;
import com.facebook.presto.sql.analyzer.SemanticException;
import com.facebook.presto.sql.analyzer.TypeSignatureProvider;
import com.facebook.presto.transaction.TransactionManager;
import com.facebook.presto.type.TypeDeserializer;
import com.google.common.annotations.VisibleForTesting;
import com.google.common.base.Function;
import com.google.common.base.Joiner;
import com.google.common.collect.HashMultimap;
import com.google.common.collect.ImmutableList;
import com.google.common.collect.ImmutableMap;
import com.google.common.collect.ImmutableSet;
import com.google.common.collect.Multimap;
import com.google.common.util.concurrent.ListenableFuture;
import io.airlift.slice.Slice;

import javax.inject.Inject;

import java.util.ArrayList;
import java.util.Collection;
import java.util.HashMap;
import java.util.LinkedHashMap;
import java.util.LinkedHashSet;
import java.util.List;
import java.util.Map;
import java.util.Map.Entry;
import java.util.Optional;
import java.util.OptionalLong;
import java.util.Set;
import java.util.concurrent.ConcurrentHashMap;
import java.util.concurrent.ConcurrentMap;

import static com.facebook.airlift.concurrent.MoreFutures.toListenableFuture;
import static com.facebook.presto.SystemSessionProperties.isIgnoreStatsCalculatorFailures;
import static com.facebook.presto.common.RuntimeMetricName.GET_IDENTIFIER_NORMALIZATION_TIME_NANOS;
import static com.facebook.presto.common.RuntimeMetricName.GET_LAYOUT_TIME_NANOS;
import static com.facebook.presto.common.RuntimeMetricName.GET_MATERIALIZED_VIEW_STATUS_TIME_NANOS;
import static com.facebook.presto.common.RuntimeUnit.NANO;
import static com.facebook.presto.common.function.OperatorType.BETWEEN;
import static com.facebook.presto.common.function.OperatorType.EQUAL;
import static com.facebook.presto.common.function.OperatorType.GREATER_THAN;
import static com.facebook.presto.common.function.OperatorType.GREATER_THAN_OR_EQUAL;
import static com.facebook.presto.common.function.OperatorType.HASH_CODE;
import static com.facebook.presto.common.function.OperatorType.LESS_THAN;
import static com.facebook.presto.common.function.OperatorType.LESS_THAN_OR_EQUAL;
import static com.facebook.presto.common.function.OperatorType.NOT_EQUAL;
import static com.facebook.presto.metadata.MetadataUtil.getOptionalCatalogMetadata;
import static com.facebook.presto.metadata.MetadataUtil.getOptionalTableHandle;
import static com.facebook.presto.metadata.MetadataUtil.toSchemaTableName;
import static com.facebook.presto.metadata.SessionPropertyManager.createTestingSessionPropertyManager;
import static com.facebook.presto.metadata.TableLayout.fromConnectorLayout;
import static com.facebook.presto.spi.Constraint.alwaysTrue;
import static com.facebook.presto.spi.StandardErrorCode.INVALID_VIEW;
import static com.facebook.presto.spi.StandardErrorCode.NOT_FOUND;
import static com.facebook.presto.spi.StandardErrorCode.NOT_SUPPORTED;
import static com.facebook.presto.spi.StandardErrorCode.SYNTAX_ERROR;
import static com.facebook.presto.spi.TableLayoutFilterCoverage.NOT_APPLICABLE;
import static com.facebook.presto.spi.analyzer.ViewDefinition.ViewColumn;
import static com.facebook.presto.sql.analyzer.SemanticErrorCode.MISSING_SCHEMA;
import static com.facebook.presto.sql.analyzer.TypeSignatureProvider.fromTypes;
import static com.facebook.presto.transaction.InMemoryTransactionManager.createTestTransactionManager;
import static com.google.common.base.Preconditions.checkArgument;
import static com.google.common.collect.ImmutableList.toImmutableList;
import static com.google.common.collect.ImmutableSet.toImmutableSet;
import static java.lang.String.format;
import static java.util.Locale.ENGLISH;
import static java.util.Objects.requireNonNull;

public class MetadataManager
        implements Metadata
{
    private static final Logger log = Logger.get(MetadataManager.class);

    private final FunctionAndTypeManager functionAndTypeManager;
    private final ProcedureRegistry procedures;
    private final JsonCodec<ViewDefinition> viewCodec;
    private final BlockEncodingSerde blockEncodingSerde;
    private final SessionPropertyManager sessionPropertyManager;
    private final SchemaPropertyManager schemaPropertyManager;
    private final TablePropertyManager tablePropertyManager;
    private final ColumnPropertyManager columnPropertyManager;
    private final AnalyzePropertyManager analyzePropertyManager;
    private final TransactionManager transactionManager;

    private final ConcurrentMap<String, Collection<ConnectorMetadata>> catalogsByQueryId = new ConcurrentHashMap<>();
    private final Set<QueryId> queriesWithRegisteredCallbacks = ConcurrentHashMap.newKeySet();

    @VisibleForTesting
    public MetadataManager(
            FunctionAndTypeManager functionAndTypeManager,
            BlockEncodingSerde blockEncodingSerde,
            SessionPropertyManager sessionPropertyManager,
            SchemaPropertyManager schemaPropertyManager,
            TablePropertyManager tablePropertyManager,
            ColumnPropertyManager columnPropertyManager,
            AnalyzePropertyManager analyzePropertyManager,
            TransactionManager transactionManager)
    {
        this(
                createTestingViewCodec(functionAndTypeManager),
                blockEncodingSerde,
                sessionPropertyManager,
                schemaPropertyManager,
                tablePropertyManager,
                columnPropertyManager,
                analyzePropertyManager,
                transactionManager,
                functionAndTypeManager);
    }

    @Inject
    public MetadataManager(
            JsonCodec<ViewDefinition> viewCodec,
            BlockEncodingSerde blockEncodingSerde,
            SessionPropertyManager sessionPropertyManager,
            SchemaPropertyManager schemaPropertyManager,
            TablePropertyManager tablePropertyManager,
            ColumnPropertyManager columnPropertyManager,
            AnalyzePropertyManager analyzePropertyManager,
            TransactionManager transactionManager,
            FunctionAndTypeManager functionAndTypeManager)
    {
        this.viewCodec = requireNonNull(viewCodec, "viewCodec is null");
        this.blockEncodingSerde = requireNonNull(blockEncodingSerde, "blockEncodingSerde is null");
        this.sessionPropertyManager = requireNonNull(sessionPropertyManager, "sessionPropertyManager is null");
        this.schemaPropertyManager = requireNonNull(schemaPropertyManager, "schemaPropertyManager is null");
        this.tablePropertyManager = requireNonNull(tablePropertyManager, "tablePropertyManager is null");
        this.columnPropertyManager = requireNonNull(columnPropertyManager, "columnPropertyManager is null");
        this.analyzePropertyManager = requireNonNull(analyzePropertyManager, "analyzePropertyManager is null");
        this.transactionManager = requireNonNull(transactionManager, "transactionManager is null");
        this.functionAndTypeManager = requireNonNull(functionAndTypeManager, "functionManager is null");
        this.procedures = new ProcedureRegistry(functionAndTypeManager);

        verifyComparableOrderableContract();
    }

    public static MetadataManager createTestMetadataManager()
    {
        return createTestMetadataManager(new FeaturesConfig());
    }

    public static MetadataManager createTestMetadataManager(FeaturesConfig featuresConfig)
    {
        return createTestMetadataManager(new CatalogManager(), featuresConfig, new FunctionsConfig());
    }

    public static MetadataManager createTestMetadataManager(FunctionsConfig functionsConfig)
    {
        return createTestMetadataManager(new CatalogManager(), new FeaturesConfig(), functionsConfig);
    }

    public static MetadataManager createTestMetadataManager(CatalogManager catalogManager)
    {
        return createTestMetadataManager(catalogManager, new FeaturesConfig(), new FunctionsConfig());
    }

    public static MetadataManager createTestMetadataManager(CatalogManager catalogManager, FeaturesConfig featuresConfig, FunctionsConfig functionsConfig)
    {
        return createTestMetadataManager(createTestTransactionManager(catalogManager), featuresConfig, functionsConfig);
    }

    public static MetadataManager createTestMetadataManager(TransactionManager transactionManager)
    {
        return createTestMetadataManager(transactionManager, new FeaturesConfig(), new FunctionsConfig());
    }

    public static MetadataManager createTestMetadataManager(TransactionManager transactionManager, FeaturesConfig featuresConfig, FunctionsConfig functionsConfig)
    {
        BlockEncodingManager blockEncodingManager = new BlockEncodingManager();
        return new MetadataManager(
                new FunctionAndTypeManager(transactionManager, new TableFunctionRegistry(), blockEncodingManager, featuresConfig, functionsConfig, new HandleResolver(), ImmutableSet.of()),
                blockEncodingManager,
                createTestingSessionPropertyManager(),
                new SchemaPropertyManager(),
                new TablePropertyManager(),
                new ColumnPropertyManager(),
                new AnalyzePropertyManager(),
                transactionManager);
    }

    @Override
    public final void verifyComparableOrderableContract()
    {
        Multimap<Type, OperatorType> missingOperators = HashMultimap.create();
        for (Type type : functionAndTypeManager.getTypes()) {
            if (type.isComparable()) {
                if (!canResolveOperator(HASH_CODE, fromTypes(type))) {
                    missingOperators.put(type, HASH_CODE);
                }
                if (!canResolveOperator(EQUAL, fromTypes(type, type))) {
                    missingOperators.put(type, EQUAL);
                }
                if (!canResolveOperator(NOT_EQUAL, fromTypes(type, type))) {
                    missingOperators.put(type, NOT_EQUAL);
                }
            }
            if (type.isOrderable()) {
                for (OperatorType operator : ImmutableList.of(LESS_THAN, LESS_THAN_OR_EQUAL, GREATER_THAN, GREATER_THAN_OR_EQUAL)) {
                    if (!canResolveOperator(operator, fromTypes(type, type))) {
                        missingOperators.put(type, operator);
                    }
                }
                if (!canResolveOperator(BETWEEN, fromTypes(type, type, type))) {
                    missingOperators.put(type, BETWEEN);
                }
            }
        }
        // TODO: verify the parametric types too
        if (!missingOperators.isEmpty()) {
            List<String> messages = new ArrayList<>();
            for (Type type : missingOperators.keySet()) {
                messages.add(format("%s missing for %s", missingOperators.get(type), type));
            }
            throw new IllegalStateException(Joiner.on(", ").join(messages));
        }
    }

    @Override
    public Type getType(TypeSignature signature)
    {
        return functionAndTypeManager.getType(signature);
    }

    @Override
    public void registerBuiltInFunctions(List<? extends SqlFunction> functionInfos)
    {
        functionAndTypeManager.registerBuiltInFunctions(functionInfos);
    }

    @Override
    public List<String> listSchemaNames(Session session, String catalogName)
    {
        Optional<CatalogMetadata> catalog = getOptionalCatalogMetadata(session, transactionManager, catalogName);

        ImmutableSet.Builder<String> schemaNames = ImmutableSet.builder();
        if (catalog.isPresent()) {
            CatalogMetadata catalogMetadata = catalog.get();
            ConnectorSession connectorSession = session.toConnectorSession(catalogMetadata.getConnectorId());
            for (ConnectorId connectorId : catalogMetadata.listConnectorIds()) {
                ConnectorMetadata metadata = catalogMetadata.getMetadataFor(connectorId);
                metadata.listSchemaNames(connectorSession).stream()
                        .map(schema -> normalizeIdentifier(session, connectorId.getCatalogName(), schema))
                        .forEach(schemaNames::add);
            }
        }
        return ImmutableList.copyOf(schemaNames.build());
    }

    @Override
    public Map<String, Object> getSchemaProperties(Session session, CatalogSchemaName schemaName)
    {
        if (!getMetadataResolver(session).schemaExists(schemaName)) {
            throw new SemanticException(MISSING_SCHEMA, format("Schema '%s' does not exist", schemaName));
        }

        Optional<CatalogMetadata> catalog = getOptionalCatalogMetadata(session, transactionManager, schemaName.getCatalogName());
        CatalogMetadata catalogMetadata = catalog.get();
        ConnectorSession connectorSession = session.toConnectorSession(catalogMetadata.getConnectorId());
        ConnectorMetadata metadata = catalogMetadata.getMetadataFor(catalogMetadata.getConnectorId());

        return metadata.getSchemaProperties(connectorSession, schemaName);
    }

    @Override
    public Optional<TableHandle> getTableHandleForStatisticsCollection(Session session, QualifiedObjectName table, Map<String, Object> analyzeProperties)
    {
        requireNonNull(table, "table is null");

        Optional<CatalogMetadata> catalog = getOptionalCatalogMetadata(session, transactionManager, table.getCatalogName());
        if (catalog.isPresent()) {
            CatalogMetadata catalogMetadata = catalog.get();
            ConnectorId connectorId = catalogMetadata.getConnectorId(session, table);
            ConnectorMetadata metadata = catalogMetadata.getMetadataFor(connectorId);

            ConnectorTableHandle tableHandle = metadata.getTableHandleForStatisticsCollection(session.toConnectorSession(connectorId), toSchemaTableName(table.getSchemaName(), table.getObjectName()), analyzeProperties);
            if (tableHandle != null) {
                return Optional.of(new TableHandle(
                        connectorId,
                        tableHandle,
                        catalogMetadata.getTransactionHandleFor(connectorId),
                        Optional.empty()));
            }
        }
        return Optional.empty();
    }

    @Override
    public Optional<TableHandle> getHandleVersion(Session session, QualifiedObjectName tableName, Optional<ConnectorTableVersion> tableVersion)
    {
        return getOptionalTableHandle(session, transactionManager, tableName, tableVersion);
    }

    @Override
    public Optional<SystemTable> getSystemTable(Session session, QualifiedObjectName tableName)
    {
        requireNonNull(session, "session is null");
        requireNonNull(tableName, "table is null");

        Optional<CatalogMetadata> catalog = getOptionalCatalogMetadata(session, transactionManager, tableName.getCatalogName());
        if (catalog.isPresent()) {
            CatalogMetadata catalogMetadata = catalog.get();

            // we query only main connector for runtime system tables
            ConnectorId connectorId = catalogMetadata.getConnectorId();
            ConnectorMetadata metadata = catalogMetadata.getMetadataFor(connectorId);

            return metadata.getSystemTable(session.toConnectorSession(connectorId), toSchemaTableName(tableName.getSchemaName(), tableName.getObjectName()));
        }
        return Optional.empty();
    }

    @Override
    public TableLayoutResult getLayout(Session session, TableHandle table, Constraint<ColumnHandle> constraint, Optional<Set<ColumnHandle>> desiredColumns)
    {
        long startTime = System.nanoTime();
        checkArgument(!constraint.getSummary().isNone(), "Cannot get Layout if constraint is none");

        ConnectorId connectorId = table.getConnectorId();
        ConnectorTableHandle connectorTable = table.getConnectorHandle();

        CatalogMetadata catalogMetadata = getCatalogMetadata(session, connectorId);
        ConnectorMetadata metadata = catalogMetadata.getMetadataFor(connectorId);
        ConnectorSession connectorSession = session.toConnectorSession(connectorId);
        ConnectorTableLayoutResult layout = metadata.getTableLayoutForConstraint(connectorSession, connectorTable, constraint, desiredColumns);
        session.getRuntimeStats().addMetricValue(GET_LAYOUT_TIME_NANOS, NANO, System.nanoTime() - startTime);

        return new TableLayoutResult(fromConnectorLayout(connectorId, table.getConnectorHandle(), table.getTransaction(), layout.getTableLayout()), layout.getUnenforcedConstraint());
    }

    @Override
    public TableLayout getLayout(Session session, TableHandle handle)
    {
        ConnectorId connectorId = handle.getConnectorId();
        CatalogMetadata catalogMetadata = getCatalogMetadata(session, connectorId);
        ConnectorMetadata metadata = catalogMetadata.getMetadataFor(connectorId);
        return fromConnectorLayout(connectorId, handle.getConnectorHandle(), handle.getTransaction(), metadata.getTableLayout(session.toConnectorSession(connectorId), resolveTableLayout(session, handle)));
    }

    @Override
    public TableHandle getAlternativeTableHandle(Session session, TableHandle tableHandle, PartitioningHandle partitioningHandle)
    {
        checkArgument(partitioningHandle.getConnectorId().isPresent(), "Expect partitioning handle from connector, got system partitioning handle");
        ConnectorId connectorId = partitioningHandle.getConnectorId().get();
        checkArgument(connectorId.equals(tableHandle.getConnectorId()), "ConnectorId of tableLayoutHandle and partitioningHandle does not match");
        CatalogMetadata catalogMetadata = getCatalogMetadata(session, connectorId);
        ConnectorMetadata metadata = catalogMetadata.getMetadataFor(connectorId);
        ConnectorTableLayoutHandle newTableLayoutHandle = metadata.getAlternativeLayoutHandle(session.toConnectorSession(connectorId), tableHandle.getLayout().get(), partitioningHandle.getConnectorHandle());
        return new TableHandle(tableHandle.getConnectorId(), tableHandle.getConnectorHandle(), tableHandle.getTransaction(), Optional.of(newTableLayoutHandle));
    }

    @Override
    public boolean isLegacyGetLayoutSupported(Session session, TableHandle tableHandle)
    {
        ConnectorId connectorId = tableHandle.getConnectorId();

        CatalogMetadata catalogMetadata = getCatalogMetadata(session, connectorId);
        ConnectorMetadata metadata = catalogMetadata.getMetadataFor(connectorId);
        return metadata.isLegacyGetLayoutSupported(session.toConnectorSession(connectorId), tableHandle.getConnectorHandle());
    }

    @Override
    public Optional<PartitioningHandle> getCommonPartitioning(Session session, PartitioningHandle left, PartitioningHandle right)
    {
        Optional<ConnectorId> leftConnectorId = left.getConnectorId();
        Optional<ConnectorId> rightConnectorId = right.getConnectorId();
        if (!leftConnectorId.isPresent() || !rightConnectorId.isPresent() || !leftConnectorId.equals(rightConnectorId)) {
            return Optional.empty();
        }
        if (!left.getTransactionHandle().equals(right.getTransactionHandle())) {
            return Optional.empty();
        }
        ConnectorId connectorId = leftConnectorId.get();
        CatalogMetadata catalogMetadata = getCatalogMetadata(session, connectorId);
        ConnectorMetadata metadata = catalogMetadata.getMetadataFor(connectorId);
        Optional<ConnectorPartitioningHandle> commonHandle = metadata.getCommonPartitioningHandle(session.toConnectorSession(connectorId), left.getConnectorHandle(), right.getConnectorHandle());
        return commonHandle.map(handle -> new PartitioningHandle(Optional.of(connectorId), left.getTransactionHandle(), handle));
    }

    @Override
    public boolean isRefinedPartitioningOver(Session session, PartitioningHandle left, PartitioningHandle right)
    {
        Optional<ConnectorId> leftConnectorId = left.getConnectorId();
        Optional<ConnectorId> rightConnectorId = right.getConnectorId();
        if (!leftConnectorId.isPresent() || !rightConnectorId.isPresent() || !leftConnectorId.equals(rightConnectorId)) {
            return false;
        }
        if (!left.getTransactionHandle().equals(right.getTransactionHandle())) {
            return false;
        }
        ConnectorId connectorId = leftConnectorId.get();
        CatalogMetadata catalogMetadata = getCatalogMetadata(session, connectorId);
        ConnectorMetadata metadata = catalogMetadata.getMetadataFor(connectorId);

        return metadata.isRefinedPartitioningOver(session.toConnectorSession(connectorId), left.getConnectorHandle(), right.getConnectorHandle());
    }

    @Override
    public PartitioningHandle getPartitioningHandleForExchange(Session session, String catalogName, int partitionCount, List<Type> partitionTypes)
    {
        CatalogMetadata catalogMetadata = getOptionalCatalogMetadata(session, transactionManager, catalogName)
                .orElseThrow(() -> new PrestoException(NOT_FOUND, format("Catalog '%s' does not exist", catalogName)));
        ConnectorId connectorId = catalogMetadata.getConnectorId();
        ConnectorMetadata metadata = catalogMetadata.getMetadataFor(connectorId);
        ConnectorPartitioningHandle connectorPartitioningHandle = metadata.getPartitioningHandleForExchange(session.toConnectorSession(connectorId), partitionCount, partitionTypes);
        ConnectorTransactionHandle transaction = catalogMetadata.getTransactionHandleFor(connectorId);
        return new PartitioningHandle(Optional.of(connectorId), Optional.of(transaction), connectorPartitioningHandle);
    }

    @Override
    public Optional<Object> getInfo(Session session, TableHandle handle)
    {
        ConnectorId connectorId = handle.getConnectorId();
        ConnectorMetadata metadata = getMetadata(session, connectorId);
        return handle.getLayout().flatMap(tableLayout -> metadata.getInfo(tableLayout));
    }

    @Override
    public TableMetadata getTableMetadata(Session session, TableHandle tableHandle)
    {
        ConnectorId connectorId = tableHandle.getConnectorId();
        ConnectorMetadata metadata = getMetadata(session, connectorId);
        ConnectorTableMetadata tableMetadata = metadata.getTableMetadata(session.toConnectorSession(connectorId), tableHandle.getConnectorHandle());
        if (tableMetadata.getColumns().isEmpty()) {
            throw new PrestoException(NOT_SUPPORTED, "Table has no columns: " + tableHandle);
        }

        return new TableMetadata(connectorId, tableMetadata);
    }

    @Override
    public TableStatistics getTableStatistics(Session session, TableHandle tableHandle, List<ColumnHandle> columnHandles, Constraint<ColumnHandle> constraint)
    {
        try {
            ConnectorId connectorId = tableHandle.getConnectorId();
            ConnectorMetadata metadata = getMetadata(session, connectorId);
            return metadata.getTableStatistics(session.toConnectorSession(connectorId), tableHandle.getConnectorHandle(), tableHandle.getLayout(), columnHandles, constraint);
        }
        catch (RuntimeException e) {
            if (isIgnoreStatsCalculatorFailures(session)) {
                log.error(e, "Error occurred when computing stats for query %s", session.getQueryId());
                return TableStatistics.empty();
            }
            throw e;
        }
    }

    @Override
    public Map<String, ColumnHandle> getColumnHandles(Session session, TableHandle tableHandle)
    {
        ConnectorId connectorId = tableHandle.getConnectorId();
        ConnectorMetadata metadata = getMetadata(session, connectorId);
        Map<String, ColumnHandle> handles = metadata.getColumnHandles(session.toConnectorSession(connectorId), tableHandle.getConnectorHandle());

        ImmutableMap.Builder<String, ColumnHandle> map = ImmutableMap.builder();
        for (Entry<String, ColumnHandle> mapEntry : handles.entrySet()) {
            map.put(mapEntry.getKey().toLowerCase(ENGLISH), mapEntry.getValue());
        }
        return map.build();
    }

    @Override
    public ColumnMetadata getColumnMetadata(Session session, TableHandle tableHandle, ColumnHandle columnHandle)
    {
        requireNonNull(tableHandle, "tableHandle is null");
        requireNonNull(columnHandle, "columnHandle is null");

        ConnectorId connectorId = tableHandle.getConnectorId();
        ConnectorMetadata metadata = getMetadata(session, connectorId);
        return metadata.getColumnMetadata(session.toConnectorSession(connectorId), tableHandle.getConnectorHandle(), columnHandle);
    }

    @Override
    public TupleDomain<ColumnHandle> toExplainIOConstraints(Session session, TableHandle tableHandle, TupleDomain<ColumnHandle> constraints)
    {
        ConnectorId connectorId = tableHandle.getConnectorId();
        ConnectorMetadata metadata = getMetadata(session, connectorId);

        return metadata.toExplainIOConstraints(session.toConnectorSession(connectorId), tableHandle.getConnectorHandle(), constraints);
    }

    @Override
    public List<QualifiedObjectName> listTables(Session session, QualifiedTablePrefix prefix)
    {
        requireNonNull(prefix, "prefix is null");

        Optional<CatalogMetadata> catalog = getOptionalCatalogMetadata(session, transactionManager, prefix.getCatalogName());
        Set<QualifiedObjectName> tables = new LinkedHashSet<>();
        if (catalog.isPresent()) {
            CatalogMetadata catalogMetadata = catalog.get();
            for (ConnectorId connectorId : catalogMetadata.listConnectorIds()) {
                ConnectorMetadata metadata = catalogMetadata.getMetadataFor(connectorId);
                ConnectorSession connectorSession = session.toConnectorSession(connectorId);
                metadata.listTables(connectorSession, prefix.getSchemaName()).stream()
                        .map(convertFromSchemaTableName(prefix.getCatalogName()))
                        .filter(name -> prefix.matches(new QualifiedObjectName(name.getCatalogName(),
                                normalizeIdentifier(session, connectorId.getCatalogName(), name.getSchemaName()),
                                normalizeIdentifier(session, connectorId.getCatalogName(), name.getObjectName()))))
                        .forEach(tables::add);
            }
        }
        return ImmutableList.copyOf(tables);
    }

    @Override
    public Map<QualifiedObjectName, List<ColumnMetadata>> listTableColumns(Session session, QualifiedTablePrefix prefix)
    {
        requireNonNull(prefix, "prefix is null");

        Optional<CatalogMetadata> catalog = getOptionalCatalogMetadata(session, transactionManager, prefix.getCatalogName());
        Map<QualifiedObjectName, List<ColumnMetadata>> tableColumns = new HashMap<>();
        if (catalog.isPresent()) {
            CatalogMetadata catalogMetadata = catalog.get();

            SchemaTablePrefix tablePrefix = prefix.asSchemaTablePrefix();
            for (ConnectorId connectorId : catalogMetadata.listConnectorIds()) {
                ConnectorMetadata metadata = catalogMetadata.getMetadataFor(connectorId);

                ConnectorSession connectorSession = session.toConnectorSession(connectorId);
                for (Entry<SchemaTableName, List<ColumnMetadata>> entry : metadata.listTableColumns(connectorSession, tablePrefix).entrySet()) {
                    QualifiedObjectName tableName = new QualifiedObjectName(
                            prefix.getCatalogName(),
                            entry.getKey().getSchemaName(),
                            entry.getKey().getTableName());
                    tableColumns.put(tableName, entry.getValue());
                }

                // if table and view names overlap, the view wins
                for (Entry<SchemaTableName, ConnectorViewDefinition> entry : metadata.getViews(connectorSession, tablePrefix).entrySet()) {
                    QualifiedObjectName tableName = new QualifiedObjectName(
                            prefix.getCatalogName(),
                            entry.getKey().getSchemaName(),
                            entry.getKey().getTableName());

                    ImmutableList.Builder<ColumnMetadata> columns = ImmutableList.builder();
                    for (ViewColumn column : deserializeView(entry.getValue().getViewData()).getColumns()) {
                        columns.add(ColumnMetadata.builder()
                                .setName(column.getName())
                                .setType(column.getType())
                                .build());
                    }

                    tableColumns.put(tableName, columns.build());
                }
            }
        }
        return ImmutableMap.copyOf(tableColumns);
    }

    @Override
    public void createSchema(Session session, CatalogSchemaName schema, Map<String, Object> properties)
    {
        CatalogMetadata catalogMetadata = getCatalogMetadataForWrite(session, schema.getCatalogName());
        ConnectorId connectorId = catalogMetadata.getConnectorId();
        ConnectorMetadata metadata = catalogMetadata.getMetadata();
        metadata.createSchema(session.toConnectorSession(connectorId), schema.getSchemaName(), properties);
    }

    @Override
    public void dropSchema(Session session, CatalogSchemaName schema)
    {
        CatalogMetadata catalogMetadata = getCatalogMetadataForWrite(session, schema.getCatalogName());
        ConnectorId connectorId = catalogMetadata.getConnectorId();
        ConnectorMetadata metadata = catalogMetadata.getMetadata();
        metadata.dropSchema(session.toConnectorSession(connectorId), schema.getSchemaName());
    }

    @Override
    public void renameSchema(Session session, CatalogSchemaName source, String target)
    {
        CatalogMetadata catalogMetadata = getCatalogMetadataForWrite(session, source.getCatalogName());
        ConnectorId connectorId = catalogMetadata.getConnectorId();
        ConnectorMetadata metadata = catalogMetadata.getMetadata();
        metadata.renameSchema(session.toConnectorSession(connectorId), source.getSchemaName(), target);
    }

    @Override
    public void createTable(Session session, String catalogName, ConnectorTableMetadata tableMetadata, boolean ignoreExisting)
    {
        CatalogMetadata catalogMetadata = getCatalogMetadataForWrite(session, catalogName);
        ConnectorId connectorId = catalogMetadata.getConnectorId();
        ConnectorMetadata metadata = catalogMetadata.getMetadata();
        metadata.createTable(session.toConnectorSession(connectorId), tableMetadata, ignoreExisting);
    }

    @Override
    public TableHandle createTemporaryTable(Session session, String catalogName, List<ColumnMetadata> columns, Optional<PartitioningMetadata> partitioningMetadata)
    {
        CatalogMetadata catalogMetadata = getCatalogMetadataForWrite(session, catalogName);
        ConnectorId connectorId = catalogMetadata.getConnectorId();
        ConnectorMetadata metadata = catalogMetadata.getMetadata();
        ConnectorTableHandle connectorTableHandle = metadata.createTemporaryTable(
                session.toConnectorSession(connectorId),
                columns,
                partitioningMetadata.map(partitioning -> createConnectorPartitioningMetadata(connectorId, partitioning)));
        return new TableHandle(connectorId, connectorTableHandle, catalogMetadata.getTransactionHandleFor(connectorId), Optional.empty());
    }

    private static ConnectorPartitioningMetadata createConnectorPartitioningMetadata(ConnectorId connectorId, PartitioningMetadata partitioningMetadata)
    {
        ConnectorId partitioningConnectorId = partitioningMetadata.getPartitioningHandle().getConnectorId()
                .orElseThrow(() -> new IllegalArgumentException("connectorId is expected to be present in the connector partitioning handle"));
        checkArgument(
                connectorId.equals(partitioningConnectorId),
                "Unexpected partitioning handle connector: %s. Expected: %s.",
                partitioningConnectorId,
                connectorId);
        return new ConnectorPartitioningMetadata(partitioningMetadata.getPartitioningHandle().getConnectorHandle(), partitioningMetadata.getPartitionColumns());
    }

    @Override
    public void renameTable(Session session, TableHandle tableHandle, QualifiedObjectName newTableName)
    {
        String catalogName = newTableName.getCatalogName();
        CatalogMetadata catalogMetadata = getCatalogMetadataForWrite(session, catalogName);
        ConnectorId connectorId = catalogMetadata.getConnectorId();
        if (!tableHandle.getConnectorId().equals(connectorId)) {
            throw new PrestoException(SYNTAX_ERROR, "Cannot rename tables across catalogs");
        }

        ConnectorMetadata metadata = catalogMetadata.getMetadata();

        metadata.renameTable(session.toConnectorSession(connectorId), tableHandle.getConnectorHandle(),
                toSchemaTableName(newTableName.getSchemaName(), newTableName.getObjectName()));
    }

    @Override
    public void setTableProperties(Session session, TableHandle tableHandle, Map<String, Object> properties)
    {
        ConnectorId connectorId = tableHandle.getConnectorId();
        ConnectorMetadata metadata = getMetadataForWrite(session, connectorId);
        metadata.setTableProperties(session.toConnectorSession(connectorId), tableHandle.getConnectorHandle(), properties);
    }

    @Override
    public void renameColumn(Session session, TableHandle tableHandle, ColumnHandle source, String target)
    {
        ConnectorId connectorId = tableHandle.getConnectorId();
        ConnectorMetadata metadata = getMetadataForWrite(session, connectorId);
        metadata.renameColumn(session.toConnectorSession(connectorId), tableHandle.getConnectorHandle(), source, target.toLowerCase(ENGLISH));
    }

    @Override
    public void addColumn(Session session, TableHandle tableHandle, ColumnMetadata column)
    {
        ConnectorId connectorId = tableHandle.getConnectorId();
        ConnectorMetadata metadata = getMetadataForWrite(session, connectorId);
        metadata.addColumn(session.toConnectorSession(connectorId), tableHandle.getConnectorHandle(), column);
    }

    @Override
    public void dropColumn(Session session, TableHandle tableHandle, ColumnHandle column)
    {
        ConnectorId connectorId = tableHandle.getConnectorId();
        ConnectorMetadata metadata = getMetadataForWrite(session, connectorId);
        metadata.dropColumn(session.toConnectorSession(connectorId), tableHandle.getConnectorHandle(), column);
    }

    @Override
    public void dropTable(Session session, TableHandle tableHandle)
    {
        ConnectorId connectorId = tableHandle.getConnectorId();
        ConnectorMetadata metadata = getMetadataForWrite(session, connectorId);
        metadata.dropTable(session.toConnectorSession(connectorId), tableHandle.getConnectorHandle());
    }

    @Override
    public void truncateTable(Session session, TableHandle tableHandle)
    {
        ConnectorId connectorId = tableHandle.getConnectorId();
        ConnectorMetadata metadata = getMetadataForWrite(session, connectorId);
        metadata.truncateTable(session.toConnectorSession(connectorId), tableHandle.getConnectorHandle());
    }

    @Override
    public Optional<NewTableLayout> getInsertLayout(Session session, TableHandle table)
    {
        ConnectorId connectorId = table.getConnectorId();
        CatalogMetadata catalogMetadata = getCatalogMetadataForWrite(session, connectorId);
        ConnectorMetadata metadata = catalogMetadata.getMetadata();

        return metadata.getInsertLayout(session.toConnectorSession(connectorId), table.getConnectorHandle())
                .map(layout -> new NewTableLayout(connectorId, catalogMetadata.getTransactionHandleFor(connectorId), layout));
    }

    @Override
    public TableStatisticsMetadata getStatisticsCollectionMetadataForWrite(Session session, String catalogName, ConnectorTableMetadata tableMetadata)
    {
        CatalogMetadata catalogMetadata = getCatalogMetadataForWrite(session, catalogName);
        ConnectorMetadata metadata = catalogMetadata.getMetadata();
        ConnectorId connectorId = catalogMetadata.getConnectorId();
        return metadata.getStatisticsCollectionMetadataForWrite(session.toConnectorSession(connectorId), tableMetadata);
    }

    @Override
    public TableStatisticsMetadata getStatisticsCollectionMetadata(Session session, String catalogName, ConnectorTableMetadata tableMetadata)
    {
        CatalogMetadata catalogMetadata = getCatalogMetadataForWrite(session, catalogName);
        ConnectorMetadata metadata = catalogMetadata.getMetadata();
        ConnectorId connectorId = catalogMetadata.getConnectorId();
        return metadata.getStatisticsCollectionMetadata(session.toConnectorSession(connectorId), tableMetadata);
    }

    @Override
    public AnalyzeTableHandle beginStatisticsCollection(Session session, TableHandle tableHandle)
    {
        ConnectorId connectorId = tableHandle.getConnectorId();
        CatalogMetadata catalogMetadata = getCatalogMetadataForWrite(session, connectorId);
        ConnectorMetadata metadata = catalogMetadata.getMetadata();

        ConnectorTransactionHandle transactionHandle = catalogMetadata.getTransactionHandleFor(connectorId);
        ConnectorTableHandle connectorTableHandle = metadata.beginStatisticsCollection(session.toConnectorSession(connectorId), tableHandle.getConnectorHandle());
        return new AnalyzeTableHandle(connectorId, transactionHandle, connectorTableHandle);
    }

    @Override
    public void finishStatisticsCollection(Session session, AnalyzeTableHandle tableHandle, Collection<ComputedStatistics> computedStatistics)
    {
        ConnectorId connectorId = tableHandle.getConnectorId();
        CatalogMetadata catalogMetadata = getCatalogMetadataForWrite(session, connectorId);
        catalogMetadata.getMetadata().finishStatisticsCollection(session.toConnectorSession(connectorId), tableHandle.getConnectorHandle(), computedStatistics);
    }

    @Override
    public Optional<NewTableLayout> getNewTableLayout(Session session, String catalogName, ConnectorTableMetadata tableMetadata)
    {
        CatalogMetadata catalogMetadata = getCatalogMetadataForWrite(session, catalogName);
        ConnectorId connectorId = catalogMetadata.getConnectorId();
        ConnectorMetadata metadata = catalogMetadata.getMetadata();

        ConnectorTransactionHandle transactionHandle = catalogMetadata.getTransactionHandleFor(connectorId);
        ConnectorSession connectorSession = session.toConnectorSession(connectorId);
        return metadata.getNewTableLayout(connectorSession, tableMetadata)
                .map(layout -> new NewTableLayout(connectorId, transactionHandle, layout));
    }

    @Override
    public void beginQuery(Session session, Set<ConnectorId> connectors)
    {
        for (ConnectorId connectorId : connectors) {
            ConnectorMetadata metadata = getMetadata(session, connectorId);
            ConnectorSession connectorSession = session.toConnectorSession(connectorId);
            metadata.beginQuery(connectorSession);
            registerCatalogForQueryId(session.getQueryId(), metadata);
        }
    }

    private void registerCatalogForQueryId(QueryId queryId, ConnectorMetadata metadata)
    {
        catalogsByQueryId.putIfAbsent(queryId.getId(), new ArrayList<>());
        catalogsByQueryId.get(queryId.getId()).add(metadata);
    }

    @Override
    public void cleanupQuery(Session session)
    {
        try {
            Collection<ConnectorMetadata> catalogs = catalogsByQueryId.get(session.getQueryId().getId());
            if (catalogs == null) {
                return;
            }

            for (ConnectorMetadata metadata : catalogs) {
                metadata.cleanupQuery(session.toConnectorSession());
            }
        }
        finally {
            catalogsByQueryId.remove(session.getQueryId().getId());
        }
    }

    @Override
    public OutputTableHandle beginCreateTable(Session session, String catalogName, ConnectorTableMetadata tableMetadata, Optional<NewTableLayout> layout)
    {
        CatalogMetadata catalogMetadata = getCatalogMetadataForWrite(session, catalogName);
        ConnectorId connectorId = catalogMetadata.getConnectorId();
        ConnectorMetadata metadata = catalogMetadata.getMetadata();

        ConnectorTransactionHandle transactionHandle = catalogMetadata.getTransactionHandleFor(connectorId);
        ConnectorSession connectorSession = session.toConnectorSession(connectorId);
        ConnectorOutputTableHandle handle = metadata.beginCreateTable(connectorSession, tableMetadata, layout.map(NewTableLayout::getLayout));
        return new OutputTableHandle(connectorId, transactionHandle, handle);
    }

    @Override
    public Optional<ConnectorOutputMetadata> finishCreateTable(Session session, OutputTableHandle tableHandle, Collection<Slice> fragments, Collection<ComputedStatistics> computedStatistics)
    {
        ConnectorId connectorId = tableHandle.getConnectorId();
        ConnectorMetadata metadata = getMetadata(session, connectorId);
        return metadata.finishCreateTable(session.toConnectorSession(connectorId), tableHandle.getConnectorHandle(), fragments, computedStatistics);
    }

    @Override
    public InsertTableHandle beginInsert(Session session, TableHandle tableHandle)
    {
        ConnectorId connectorId = tableHandle.getConnectorId();
        CatalogMetadata catalogMetadata = getCatalogMetadataForWrite(session, connectorId);
        ConnectorMetadata metadata = catalogMetadata.getMetadata();
        ConnectorTransactionHandle transactionHandle = catalogMetadata.getTransactionHandleFor(connectorId);
        ConnectorInsertTableHandle handle = metadata.beginInsert(session.toConnectorSession(connectorId), tableHandle.getConnectorHandle());
        return new InsertTableHandle(tableHandle.getConnectorId(), transactionHandle, handle);
    }

    @Override
    public Optional<ConnectorOutputMetadata> finishInsert(Session session, InsertTableHandle tableHandle, Collection<Slice> fragments, Collection<ComputedStatistics> computedStatistics)
    {
        ConnectorId connectorId = tableHandle.getConnectorId();
        ConnectorMetadata metadata = getMetadata(session, connectorId);
        return metadata.finishInsert(session.toConnectorSession(connectorId), tableHandle.getConnectorHandle(), fragments, computedStatistics);
    }

    @Override
    public ColumnHandle getDeleteRowIdColumnHandle(Session session, TableHandle tableHandle)
    {
        ConnectorId connectorId = tableHandle.getConnectorId();
        ConnectorMetadata metadata = getMetadata(session, connectorId);
        return metadata.getDeleteRowIdColumnHandle(session.toConnectorSession(connectorId), tableHandle.getConnectorHandle());
    }

    @Override
    public ColumnHandle getUpdateRowIdColumnHandle(Session session, TableHandle tableHandle, List<ColumnHandle> updatedColumns)
    {
        ConnectorId connectorId = tableHandle.getConnectorId();
        ConnectorMetadata metadata = getMetadata(session, connectorId);
        return metadata.getUpdateRowIdColumnHandle(session.toConnectorSession(connectorId), tableHandle.getConnectorHandle(), updatedColumns);
    }

    @Override
    public boolean supportsMetadataDelete(Session session, TableHandle tableHandle)
    {
        ConnectorId connectorId = tableHandle.getConnectorId();
        ConnectorMetadata metadata = getMetadata(session, connectorId);
        return metadata.supportsMetadataDelete(
                session.toConnectorSession(connectorId),
                tableHandle.getConnectorHandle(),
                tableHandle.getLayout());
    }

    @Override
    public OptionalLong metadataDelete(Session session, TableHandle tableHandle)
    {
        ConnectorId connectorId = tableHandle.getConnectorId();
        ConnectorMetadata metadata = getMetadataForWrite(session, connectorId);
        return metadata.metadataDelete(session.toConnectorSession(connectorId), tableHandle.getConnectorHandle(), tableHandle.getLayout().get());
    }

    @Override
    public DeleteTableHandle beginDelete(Session session, TableHandle tableHandle)
    {
        ConnectorId connectorId = tableHandle.getConnectorId();
        CatalogMetadata catalogMetadata = getCatalogMetadataForWrite(session, connectorId);
        ConnectorDeleteTableHandle newHandle = catalogMetadata.getMetadata().beginDelete(session.toConnectorSession(connectorId), tableHandle.getConnectorHandle());
        return new DeleteTableHandle(
                tableHandle.getConnectorId(),
                tableHandle.getTransaction(),
                newHandle);
    }

    @Override
    public void finishDelete(Session session, DeleteTableHandle tableHandle, Collection<Slice> fragments)
    {
        ConnectorId connectorId = tableHandle.getConnectorId();
        ConnectorMetadata metadata = getMetadata(session, connectorId);
        metadata.finishDelete(session.toConnectorSession(connectorId), tableHandle.getConnectorHandle(), fragments);
    }

    @Override
    public TableHandle beginUpdate(Session session, TableHandle tableHandle, List<ColumnHandle> updatedColumns)
    {
        ConnectorId connectorId = tableHandle.getConnectorId();
        ConnectorMetadata metadata = getMetadataForWrite(session, connectorId);
        ConnectorTableHandle newHandle = metadata.beginUpdate(session.toConnectorSession(connectorId), tableHandle.getConnectorHandle(), updatedColumns);
        return new TableHandle(tableHandle.getConnectorId(), newHandle, tableHandle.getTransaction(), tableHandle.getLayout());
    }

    @Override
    public void finishUpdate(Session session, TableHandle tableHandle, Collection<Slice> fragments)
    {
        ConnectorId connectorId = tableHandle.getConnectorId();
        ConnectorMetadata metadata = getMetadata(session, connectorId);
        metadata.finishUpdate(session.toConnectorSession(connectorId), tableHandle.getConnectorHandle(), fragments);
    }

    @Override
    public Optional<ConnectorId> getCatalogHandle(Session session, String catalogName)
    {
        return transactionManager.getOptionalCatalogMetadata(session.getRequiredTransactionId(), catalogName).map(CatalogMetadata::getConnectorId);
    }

    @Override
    public Map<String, ConnectorId> getCatalogNames(Session session)
    {
        return transactionManager.getCatalogNames(session.getRequiredTransactionId());
    }

    @Override
    public List<QualifiedObjectName> listViews(Session session, QualifiedTablePrefix prefix)
    {
        requireNonNull(prefix, "prefix is null");

        Optional<CatalogMetadata> catalog = getOptionalCatalogMetadata(session, transactionManager, prefix.getCatalogName());

        Set<QualifiedObjectName> views = new LinkedHashSet<>();
        if (catalog.isPresent()) {
            CatalogMetadata catalogMetadata = catalog.get();

            for (ConnectorId connectorId : catalogMetadata.listConnectorIds()) {
                ConnectorMetadata metadata = catalogMetadata.getMetadataFor(connectorId);
                ConnectorSession connectorSession = session.toConnectorSession(connectorId);
                metadata.listViews(connectorSession, prefix.getSchemaName()).stream()
                        .map(convertFromSchemaTableName(prefix.getCatalogName()))
                        .filter(name -> prefix.matches(new QualifiedObjectName(name.getCatalogName(),
                                normalizeIdentifier(session, connectorId.getCatalogName(), name.getSchemaName()),
                                normalizeIdentifier(session, connectorId.getCatalogName(), name.getObjectName()))))
                        .forEach(views::add);
            }
        }
        return ImmutableList.copyOf(views);
    }

    @Override
    public Map<QualifiedObjectName, ViewDefinition> getViews(Session session, QualifiedTablePrefix prefix)
    {
        requireNonNull(prefix, "prefix is null");

        Optional<CatalogMetadata> catalog = getOptionalCatalogMetadata(session, transactionManager, prefix.getCatalogName());

        Map<QualifiedObjectName, ViewDefinition> views = new LinkedHashMap<>();
        if (catalog.isPresent()) {
            CatalogMetadata catalogMetadata = catalog.get();

            SchemaTablePrefix tablePrefix = prefix.asSchemaTablePrefix();
            for (ConnectorId connectorId : catalogMetadata.listConnectorIds()) {
                ConnectorMetadata metadata = catalogMetadata.getMetadataFor(connectorId);
                ConnectorSession connectorSession = session.toConnectorSession(connectorId);
                for (Entry<SchemaTableName, ConnectorViewDefinition> entry : metadata.getViews(connectorSession, tablePrefix).entrySet()) {
                    QualifiedObjectName viewName = new QualifiedObjectName(
                            prefix.getCatalogName(),
                            entry.getKey().getSchemaName(),
                            entry.getKey().getTableName());
                    views.put(viewName, deserializeView(entry.getValue().getViewData()));
                }
            }
        }
        return ImmutableMap.copyOf(views);
    }

    @Override
    public void createView(Session session, String catalogName, ConnectorTableMetadata viewMetadata, String viewData, boolean replace)
    {
        CatalogMetadata catalogMetadata = getCatalogMetadataForWrite(session, catalogName);
        ConnectorId connectorId = catalogMetadata.getConnectorId();
        ConnectorMetadata metadata = catalogMetadata.getMetadata();

        metadata.createView(session.toConnectorSession(connectorId), viewMetadata, viewData, replace);
    }

    @Override
    public void renameView(Session session, QualifiedObjectName source, QualifiedObjectName target)
    {
        CatalogMetadata catalogMetadata = getCatalogMetadataForWrite(session, target.getCatalogName());
        ConnectorId connectorId = catalogMetadata.getConnectorId();
        ConnectorMetadata metadata = catalogMetadata.getMetadata();

        metadata.renameView(session.toConnectorSession(connectorId),
                toSchemaTableName(source.getSchemaName(), source.getObjectName()),
                toSchemaTableName(target.getSchemaName(), target.getObjectName()));
    }

    @Override
    public void dropView(Session session, QualifiedObjectName viewName)
    {
        CatalogMetadata catalogMetadata = getCatalogMetadataForWrite(session, viewName.getCatalogName());
        ConnectorId connectorId = catalogMetadata.getConnectorId();
        ConnectorMetadata metadata = catalogMetadata.getMetadata();

        metadata.dropView(session.toConnectorSession(connectorId), toSchemaTableName(viewName.getSchemaName(), viewName.getObjectName()));
    }

    @Override
    public void createMaterializedView(Session session, String catalogName, ConnectorTableMetadata viewMetadata, MaterializedViewDefinition viewDefinition, boolean ignoreExisting)
    {
        CatalogMetadata catalogMetadata = getCatalogMetadataForWrite(session, catalogName);
        ConnectorId connectorId = catalogMetadata.getConnectorId();
        ConnectorMetadata metadata = catalogMetadata.getMetadata();

        metadata.createMaterializedView(session.toConnectorSession(connectorId), viewMetadata, viewDefinition, ignoreExisting);
    }

    @Override
    public void dropMaterializedView(Session session, QualifiedObjectName viewName)
    {
        CatalogMetadata catalogMetadata = getCatalogMetadataForWrite(session, viewName.getCatalogName());
        ConnectorId connectorId = catalogMetadata.getConnectorId();
        ConnectorMetadata metadata = catalogMetadata.getMetadata();

        metadata.dropMaterializedView(session.toConnectorSession(connectorId), toSchemaTableName(viewName.getSchemaName(), viewName.getObjectName()));
    }

    private MaterializedViewStatus getMaterializedViewStatus(Session session, QualifiedObjectName materializedViewName, TupleDomain<String> baseQueryDomain)
    {
        Optional<TableHandle> materializedViewHandle = getOptionalTableHandle(session, transactionManager, materializedViewName, Optional.empty());

        ConnectorId connectorId = materializedViewHandle.get().getConnectorId();
        ConnectorMetadata metadata = getMetadata(session, connectorId);

        return session.getRuntimeStats().recordWallTime(
                GET_MATERIALIZED_VIEW_STATUS_TIME_NANOS,
                () -> metadata.getMaterializedViewStatus(session.toConnectorSession(connectorId),
                        toSchemaTableName(materializedViewName.getSchemaName(), materializedViewName.getObjectName()),
                        baseQueryDomain));
    }

    @Override
    public InsertTableHandle beginRefreshMaterializedView(Session session, TableHandle tableHandle)
    {
        ConnectorId connectorId = tableHandle.getConnectorId();
        CatalogMetadata catalogMetadata = getCatalogMetadataForWrite(session, connectorId);
        ConnectorMetadata metadata = catalogMetadata.getMetadata();
        ConnectorTransactionHandle transactionHandle = catalogMetadata.getTransactionHandleFor(connectorId);
        ConnectorInsertTableHandle handle = metadata.beginRefreshMaterializedView(session.toConnectorSession(connectorId), tableHandle.getConnectorHandle());
        return new InsertTableHandle(tableHandle.getConnectorId(), transactionHandle, handle);
    }

    @Override
    public Optional<ConnectorOutputMetadata> finishRefreshMaterializedView(Session session, InsertTableHandle tableHandle, Collection<Slice> fragments, Collection<ComputedStatistics> computedStatistics)
    {
        ConnectorId connectorId = tableHandle.getConnectorId();
        ConnectorMetadata metadata = getMetadata(session, connectorId);
        return metadata.finishRefreshMaterializedView(session.toConnectorSession(connectorId), tableHandle.getConnectorHandle(), fragments, computedStatistics);
    }

    @Override
    public List<QualifiedObjectName> getReferencedMaterializedViews(Session session, QualifiedObjectName tableName)
    {
        requireNonNull(tableName, "tableName is null");

        Optional<CatalogMetadata> catalog = getOptionalCatalogMetadata(session, transactionManager, tableName.getCatalogName());
        if (catalog.isPresent()) {
            ConnectorMetadata metadata = catalog.get().getMetadata();
            ConnectorSession connectorSession = session.toConnectorSession(catalog.get().getConnectorId());

            Optional<List<SchemaTableName>> materializedViews = metadata.getReferencedMaterializedViews(connectorSession, toSchemaTableName(tableName.getSchemaName(), tableName.getObjectName()));
            if (materializedViews.isPresent()) {
                return materializedViews.get().stream().map(convertFromSchemaTableName(tableName.getCatalogName())).collect(toImmutableList());
            }
        }
        return ImmutableList.of();
    }

    @Override
    public Optional<ResolvedIndex> resolveIndex(Session session, TableHandle tableHandle, Set<ColumnHandle> indexableColumns, Set<ColumnHandle> outputColumns, TupleDomain<ColumnHandle> tupleDomain)
    {
        ConnectorId connectorId = tableHandle.getConnectorId();
        CatalogMetadata catalogMetadata = getCatalogMetadata(session, connectorId);
        ConnectorMetadata metadata = catalogMetadata.getMetadataFor(connectorId);
        ConnectorTransactionHandle transaction = catalogMetadata.getTransactionHandleFor(connectorId);
        ConnectorSession connectorSession = session.toConnectorSession(connectorId);
        Optional<ConnectorResolvedIndex> resolvedIndex = metadata.resolveIndex(connectorSession, tableHandle.getConnectorHandle(), indexableColumns, outputColumns, tupleDomain);
        return resolvedIndex.map(resolved -> new ResolvedIndex(tableHandle.getConnectorId(), transaction, resolved));
    }

    @Override
    public void createRole(Session session, String role, Optional<PrestoPrincipal> grantor, String catalog)
    {
        CatalogMetadata catalogMetadata = getCatalogMetadataForWrite(session, catalog);
        ConnectorId connectorId = catalogMetadata.getConnectorId();
        ConnectorMetadata metadata = catalogMetadata.getMetadata();

        metadata.createRole(session.toConnectorSession(connectorId), role, grantor);
    }

    @Override
    public void dropRole(Session session, String role, String catalog)
    {
        CatalogMetadata catalogMetadata = getCatalogMetadataForWrite(session, catalog);
        ConnectorId connectorId = catalogMetadata.getConnectorId();
        ConnectorMetadata metadata = catalogMetadata.getMetadata();

        metadata.dropRole(session.toConnectorSession(connectorId), role);
    }

    @Override
    public Set<String> listRoles(Session session, String catalog)
    {
        Optional<CatalogMetadata> catalogMetadata = getOptionalCatalogMetadata(session, transactionManager, catalog);
        if (!catalogMetadata.isPresent()) {
            return ImmutableSet.of();
        }
        ConnectorId connectorId = catalogMetadata.get().getConnectorId();
        ConnectorSession connectorSession = session.toConnectorSession(connectorId);
        ConnectorMetadata metadata = catalogMetadata.get().getMetadataFor(connectorId);
        return metadata.listRoles(connectorSession).stream()
                .map(role -> role.toLowerCase(ENGLISH))
                .collect(toImmutableSet());
    }

    @Override
    public Set<RoleGrant> listRoleGrants(Session session, String catalog, PrestoPrincipal principal)
    {
        Optional<CatalogMetadata> catalogMetadata = getOptionalCatalogMetadata(session, transactionManager, catalog);
        if (!catalogMetadata.isPresent()) {
            return ImmutableSet.of();
        }
        ConnectorId connectorId = catalogMetadata.get().getConnectorId();
        ConnectorSession connectorSession = session.toConnectorSession(connectorId);
        ConnectorMetadata metadata = catalogMetadata.get().getMetadataFor(connectorId);
        return metadata.listRoleGrants(connectorSession, principal);
    }

    @Override
    public void grantRoles(Session session, Set<String> roles, Set<PrestoPrincipal> grantees, boolean withAdminOption, Optional<PrestoPrincipal> grantor, String catalog)
    {
        CatalogMetadata catalogMetadata = getCatalogMetadataForWrite(session, catalog);
        ConnectorId connectorId = catalogMetadata.getConnectorId();
        ConnectorMetadata metadata = catalogMetadata.getMetadata();

        metadata.grantRoles(session.toConnectorSession(connectorId), roles, grantees, withAdminOption, grantor);
    }

    @Override
    public void revokeRoles(Session session, Set<String> roles, Set<PrestoPrincipal> grantees, boolean adminOptionFor, Optional<PrestoPrincipal> grantor, String catalog)
    {
        CatalogMetadata catalogMetadata = getCatalogMetadataForWrite(session, catalog);
        ConnectorId connectorId = catalogMetadata.getConnectorId();
        ConnectorMetadata metadata = catalogMetadata.getMetadata();

        metadata.revokeRoles(session.toConnectorSession(connectorId), roles, grantees, adminOptionFor, grantor);
    }

    @Override
    public Set<RoleGrant> listApplicableRoles(Session session, PrestoPrincipal principal, String catalog)
    {
        Optional<CatalogMetadata> catalogMetadata = getOptionalCatalogMetadata(session, transactionManager, catalog);
        if (!catalogMetadata.isPresent()) {
            return ImmutableSet.of();
        }
        ConnectorId connectorId = catalogMetadata.get().getConnectorId();
        ConnectorSession connectorSession = session.toConnectorSession(connectorId);
        ConnectorMetadata metadata = catalogMetadata.get().getMetadataFor(connectorId);
        return ImmutableSet.copyOf(metadata.listApplicableRoles(connectorSession, principal));
    }

    @Override
    public Set<String> listEnabledRoles(Session session, String catalog)
    {
        Optional<CatalogMetadata> catalogMetadata = getOptionalCatalogMetadata(session, transactionManager, catalog);
        if (!catalogMetadata.isPresent()) {
            return ImmutableSet.of();
        }
        ConnectorId connectorId = catalogMetadata.get().getConnectorId();
        ConnectorSession connectorSession = session.toConnectorSession(connectorId);
        ConnectorMetadata metadata = catalogMetadata.get().getMetadataFor(connectorId);
        return ImmutableSet.copyOf(metadata.listEnabledRoles(connectorSession));
    }

    @Override
    public void grantTablePrivileges(Session session, QualifiedObjectName tableName, Set<Privilege> privileges, PrestoPrincipal grantee, boolean grantOption)
    {
        CatalogMetadata catalogMetadata = getCatalogMetadataForWrite(session, tableName.getCatalogName());
        ConnectorId connectorId = catalogMetadata.getConnectorId();
        ConnectorMetadata metadata = catalogMetadata.getMetadata();

        metadata.grantTablePrivileges(session.toConnectorSession(connectorId), toSchemaTableName(tableName.getSchemaName(), tableName.getObjectName()), privileges, grantee, grantOption);
    }

    @Override
    public void revokeTablePrivileges(Session session, QualifiedObjectName tableName, Set<Privilege> privileges, PrestoPrincipal grantee, boolean grantOption)
    {
        CatalogMetadata catalogMetadata = getCatalogMetadataForWrite(session, tableName.getCatalogName());
        ConnectorId connectorId = catalogMetadata.getConnectorId();
        ConnectorMetadata metadata = catalogMetadata.getMetadata();

        metadata.revokeTablePrivileges(session.toConnectorSession(connectorId), toSchemaTableName(tableName.getSchemaName(), tableName.getObjectName()), privileges, grantee, grantOption);
    }

    @Override
    public List<GrantInfo> listTablePrivileges(Session session, QualifiedTablePrefix prefix)
    {
        requireNonNull(prefix, "prefix is null");
        SchemaTablePrefix tablePrefix = prefix.asSchemaTablePrefix();

        Optional<CatalogMetadata> catalog = getOptionalCatalogMetadata(session, transactionManager, prefix.getCatalogName());

        ImmutableSet.Builder<GrantInfo> grantInfos = ImmutableSet.builder();
        if (catalog.isPresent()) {
            CatalogMetadata catalogMetadata = catalog.get();
            ConnectorSession connectorSession = session.toConnectorSession(catalogMetadata.getConnectorId());
            for (ConnectorId connectorId : catalogMetadata.listConnectorIds()) {
                ConnectorMetadata metadata = catalogMetadata.getMetadataFor(connectorId);
                grantInfos.addAll(metadata.listTablePrivileges(connectorSession, tablePrefix));
            }
        }
        return ImmutableList.copyOf(grantInfos.build());
    }

    @Override
    public ListenableFuture<Void> commitPageSinkAsync(Session session, OutputTableHandle tableHandle, Collection<Slice> fragments)
    {
        ConnectorId connectorId = tableHandle.getConnectorId();
        CatalogMetadata catalogMetadata = getCatalogMetadata(session, connectorId);
        ConnectorMetadata metadata = catalogMetadata.getMetadata();
        ConnectorSession connectorSession = session.toConnectorSession(connectorId);

        return toListenableFuture(metadata.commitPageSinkAsync(connectorSession, tableHandle.getConnectorHandle(), fragments));
    }

    @Override
    public ListenableFuture<Void> commitPageSinkAsync(Session session, InsertTableHandle tableHandle, Collection<Slice> fragments)
    {
        ConnectorId connectorId = tableHandle.getConnectorId();
        CatalogMetadata catalogMetadata = getCatalogMetadata(session, connectorId);
        ConnectorMetadata metadata = catalogMetadata.getMetadata();
        ConnectorSession connectorSession = session.toConnectorSession(connectorId);

        return toListenableFuture(metadata.commitPageSinkAsync(connectorSession, tableHandle.getConnectorHandle(), fragments));
    }

    @Override
    public ListenableFuture<Void> commitPageSinkAsync(Session session, DeleteTableHandle tableHandle, Collection<Slice> fragments)
    {
        ConnectorId connectorId = tableHandle.getConnectorId();
        CatalogMetadata catalogMetadata = getCatalogMetadata(session, connectorId);
        ConnectorMetadata metadata = catalogMetadata.getMetadata();
        ConnectorSession connectorSession = session.toConnectorSession(connectorId);

        return toListenableFuture(metadata.commitPageSinkAsync(connectorSession, tableHandle.getConnectorHandle(), fragments));
    }

    @Override
    public MetadataUpdates getMetadataUpdateResults(Session session, QueryManager queryManager, MetadataUpdates metadataUpdateRequests, QueryId queryId)
    {
        ConnectorId connectorId = metadataUpdateRequests.getConnectorId();
        ConnectorMetadata metadata = getCatalogMetadata(session, connectorId).getMetadata();

        if (queryManager != null && !queriesWithRegisteredCallbacks.contains(queryId)) {
            // This is the first time we are getting requests for queryId.
            // Register a callback, so the we do the cleanup when query fails/finishes.
            queryManager.addStateChangeListener(queryId, state -> {
                if (state.isDone()) {
                    metadata.doMetadataUpdateCleanup(queryId);
                    queriesWithRegisteredCallbacks.remove(queryId);
                }
            });
            queriesWithRegisteredCallbacks.add(queryId);
        }

        List<ConnectorMetadataUpdateHandle> metadataResults = metadata.getMetadataUpdateResults(metadataUpdateRequests.getMetadataUpdates(), queryId);
        return new MetadataUpdates(connectorId, metadataResults);
    }

    @Override
    public FunctionAndTypeManager getFunctionAndTypeManager()
    {
        // TODO: transactional when FunctionManager is made transactional
        return functionAndTypeManager;
    }

    @Override
    public ProcedureRegistry getProcedureRegistry()
    {
        return procedures;
    }

    @Override
    public BlockEncodingSerde getBlockEncodingSerde()
    {
        return blockEncodingSerde;
    }

    @Override
    public SessionPropertyManager getSessionPropertyManager()
    {
        return sessionPropertyManager;
    }

    @Override
    public SchemaPropertyManager getSchemaPropertyManager()
    {
        return schemaPropertyManager;
    }

    @Override
    public TablePropertyManager getTablePropertyManager()
    {
        return tablePropertyManager;
    }

    @Override
    public ColumnPropertyManager getColumnPropertyManager()
    {
        return columnPropertyManager;
    }

    public AnalyzePropertyManager getAnalyzePropertyManager()
    {
        return analyzePropertyManager;
    }

    @Override
    public MetadataResolver getMetadataResolver(Session session)
    {
        return new MetadataResolver()
        {
            @Override
            public boolean catalogExists(String catalogName)
            {
                return getOptionalCatalogMetadata(session, transactionManager, catalogName).isPresent();
            }

            @Override
            public boolean schemaExists(CatalogSchemaName schema)
            {
                Optional<CatalogMetadata> catalog = getOptionalCatalogMetadata(session, transactionManager, schema.getCatalogName());
                if (!catalog.isPresent()) {
                    return false;
                }
                CatalogMetadata catalogMetadata = catalog.get();
                ConnectorSession connectorSession = session.toConnectorSession(catalogMetadata.getConnectorId());
                return catalogMetadata.listConnectorIds().stream()
                        .map(catalogMetadata::getMetadataFor)
                        .anyMatch(metadata -> metadata.schemaExists(connectorSession, schema.getSchemaName()));
            }

            @Override
            public boolean tableExists(QualifiedObjectName tableName)
            {
                return getOptionalTableHandle(session, transactionManager, tableName, Optional.empty()).isPresent();
            }

            @Override
            public Optional<TableHandle> getTableHandle(QualifiedObjectName tableName)
            {
                return getOptionalTableHandle(session, transactionManager, tableName, Optional.empty());
            }

            @Override
            public List<ColumnMetadata> getColumns(TableHandle tableHandle)
            {
                return getTableMetadata(session, tableHandle).getColumns();
            }

            @Override
            public Map<String, ColumnHandle> getColumnHandles(TableHandle tableHandle)
            {
                return MetadataManager.this.getColumnHandles(session, tableHandle);
            }

            @Override
            public Optional<ViewDefinition> getView(QualifiedObjectName viewName)
            {
                Optional<CatalogMetadata> catalog = getOptionalCatalogMetadata(session, transactionManager, viewName.getCatalogName());
                if (catalog.isPresent()) {
                    CatalogMetadata catalogMetadata = catalog.get();
                    ConnectorId connectorId = catalogMetadata.getConnectorId(session, viewName);
                    ConnectorMetadata metadata = catalogMetadata.getMetadataFor(connectorId);

                    Map<SchemaTableName, ConnectorViewDefinition> views = metadata.getViews(
                            session.toConnectorSession(connectorId),
                            toSchemaTableName(viewName.getSchemaName(), viewName.getObjectName()).toSchemaTablePrefix());
                    ConnectorViewDefinition view = views.get(toSchemaTableName(viewName.getSchemaName(), viewName.getObjectName()));
                    if (view != null) {
                        ViewDefinition definition = deserializeView(view.getViewData());
                        if (view.getOwner().isPresent() && !definition.isRunAsInvoker()) {
                            definition = definition.withOwner(view.getOwner().get());
                        }
                        return Optional.of(definition);
                    }
                }
                return Optional.empty();
            }

            @Override
            public Optional<MaterializedViewDefinition> getMaterializedView(QualifiedObjectName viewName)
            {
                Optional<CatalogMetadata> catalog = getOptionalCatalogMetadata(session, transactionManager, viewName.getCatalogName());
                if (catalog.isPresent()) {
                    CatalogMetadata catalogMetadata = catalog.get();
                    ConnectorId connectorId = catalogMetadata.getConnectorId(session, viewName);
                    ConnectorMetadata metadata = catalogMetadata.getMetadataFor(connectorId);

                    return metadata.getMaterializedView(session.toConnectorSession(connectorId), toSchemaTableName(viewName.getSchemaName(), viewName.getObjectName()));
                }
                return Optional.empty();
            }

            @Override
            public MaterializedViewStatus getMaterializedViewStatus(QualifiedObjectName materializedViewName, TupleDomain<String> baseQueryDomain)
            {
                return MetadataManager.this.getMaterializedViewStatus(session, materializedViewName, baseQueryDomain);
            }
        };
    }

    @Override
    public Set<ConnectorCapabilities> getConnectorCapabilities(Session session, ConnectorId connectorId)
    {
        return getCatalogMetadata(session, connectorId).getConnectorCapabilities();
    }

    @Override
    public TableLayoutFilterCoverage getTableLayoutFilterCoverage(Session session, TableHandle tableHandle, Set<String> relevantPartitionColumns)
    {
        requireNonNull(tableHandle, "tableHandle cannot be null");
        requireNonNull(relevantPartitionColumns, "relevantPartitionKeys cannot be null");

        if (!tableHandle.getLayout().isPresent()) {
            return NOT_APPLICABLE;
        }

        ConnectorId connectorId = tableHandle.getConnectorId();
        CatalogMetadata catalogMetadata = getCatalogMetadata(session, connectorId);
        ConnectorMetadata metadata = catalogMetadata.getMetadataFor(connectorId);
        return metadata.getTableLayoutFilterCoverage(tableHandle.getLayout().get(), relevantPartitionColumns);
    }

    @Override
    public void dropConstraint(Session session, TableHandle tableHandle, Optional<String> constraintName, Optional<String> columnName)
    {
        ConnectorId connectorId = tableHandle.getConnectorId();
        ConnectorMetadata metadata = getMetadataForWrite(session, connectorId);
        metadata.dropConstraint(session.toConnectorSession(connectorId), tableHandle.getConnectorHandle(), constraintName, columnName);
    }

    @Override
    public void addConstraint(Session session, TableHandle tableHandle, TableConstraint<String> tableConstraint)
    {
        ConnectorId connectorId = tableHandle.getConnectorId();
        ConnectorMetadata metadata = getMetadataForWrite(session, connectorId);
        metadata.addConstraint(session.toConnectorSession(connectorId), tableHandle.getConnectorHandle(), tableConstraint);
    }

    @Override
<<<<<<< HEAD
    public Optional<TableFunctionApplicationResult<TableHandle>> applyTableFunction(Session session, TableFunctionHandle handle)
    {
        ConnectorId connectorId = handle.getConnectorId();
        ConnectorMetadata metadata = getMetadata(session, connectorId);

        return metadata.applyTableFunction(session.toConnectorSession(connectorId), handle.getFunctionHandle())
                .map(result -> new TableFunctionApplicationResult<>(
                        new TableHandle(connectorId, result.getTableHandle(), handle.getTransactionHandle(), Optional.empty()),
                        result.getColumnHandles()));
=======
    public String normalizeIdentifier(Session session, String catalogName, String identifier)
    {
        long startTime = System.nanoTime();
        String normalizedString = identifier.toLowerCase(ENGLISH);
        Optional<CatalogMetadata> catalogMetadata = getOptionalCatalogMetadata(session, transactionManager, catalogName);
        if (catalogMetadata.isPresent()) {
            ConnectorId connectorId = catalogMetadata.get().getConnectorId();
            ConnectorMetadata metadata = catalogMetadata.get().getMetadataFor(connectorId);
            normalizedString = metadata.normalizeIdentifier(session.toConnectorSession(connectorId), identifier);
        }
        session.getRuntimeStats().addMetricValue(GET_IDENTIFIER_NORMALIZATION_TIME_NANOS, NANO, System.nanoTime() - startTime);
        return normalizedString;
>>>>>>> 0a504d20
    }

    private ViewDefinition deserializeView(String data)
    {
        try {
            return viewCodec.fromJson(data);
        }
        catch (IllegalArgumentException e) {
            throw new PrestoException(INVALID_VIEW, "Invalid view JSON: " + data, e);
        }
    }

    private CatalogMetadata getCatalogMetadata(Session session, ConnectorId connectorId)
    {
        return transactionManager.getCatalogMetadata(session.getRequiredTransactionId(), connectorId);
    }

    private CatalogMetadata getCatalogMetadataForWrite(Session session, String catalogName)
    {
        return transactionManager.getCatalogMetadataForWrite(session.getRequiredTransactionId(), catalogName);
    }

    private CatalogMetadata getCatalogMetadataForWrite(Session session, ConnectorId connectorId)
    {
        return transactionManager.getCatalogMetadataForWrite(session.getRequiredTransactionId(), connectorId);
    }

    private ConnectorMetadata getMetadata(Session session, ConnectorId connectorId)
    {
        return getCatalogMetadata(session, connectorId).getMetadataFor(connectorId);
    }

    private ConnectorMetadata getMetadataForWrite(Session session, ConnectorId connectorId)
    {
        return getCatalogMetadataForWrite(session, connectorId).getMetadata();
    }

    private static JsonCodec<ViewDefinition> createTestingViewCodec(FunctionAndTypeManager functionAndTypeManager)
    {
        JsonObjectMapperProvider provider = new JsonObjectMapperProvider();
        provider.setJsonDeserializers(ImmutableMap.of(Type.class, new TypeDeserializer(functionAndTypeManager)));
        return new JsonCodecFactory(provider).jsonCodec(ViewDefinition.class);
    }

    private boolean canResolveOperator(OperatorType operatorType, List<TypeSignatureProvider> argumentTypes)
    {
        try {
            getFunctionAndTypeManager().resolveOperator(operatorType, argumentTypes);
            return true;
        }
        catch (OperatorNotFoundException e) {
            return false;
        }
    }

    private ConnectorTableLayoutHandle resolveTableLayout(Session session, TableHandle tableHandle)
    {
        if (tableHandle.getLayout().isPresent()) {
            return tableHandle.getLayout().get();
        }
        TableLayoutResult result = getLayout(session, tableHandle, alwaysTrue(), Optional.empty());
        return result.getLayout().getLayoutHandle();
    }

    @VisibleForTesting
    public Map<String, Collection<ConnectorMetadata>> getCatalogsByQueryId()
    {
        return ImmutableMap.copyOf(catalogsByQueryId);
    }

    public static Function<SchemaTableName, QualifiedObjectName> convertFromSchemaTableName(String catalogName)
    {
        return input -> new QualifiedObjectName(catalogName, input.getSchemaName(), input.getTableName());
    }

    @Override
    public boolean isPushdownSupportedForFilter(Session session, TableHandle tableHandle, RowExpression filter, Map<VariableReferenceExpression, ColumnHandle> symbolToColumnHandleMap)
    {
        ConnectorId connectorId = tableHandle.getConnectorId();
        CatalogMetadata catalogMetadata = getCatalogMetadata(session, connectorId);
        ConnectorSession connectorSession = session.toConnectorSession(catalogMetadata.getConnectorId());
        ConnectorMetadata metadata = catalogMetadata.getMetadata();

        return metadata.isPushdownSupportedForFilter(connectorSession, tableHandle.getConnectorHandle(), filter, symbolToColumnHandleMap);
    }
}<|MERGE_RESOLUTION|>--- conflicted
+++ resolved
@@ -1508,7 +1508,6 @@
     }
 
     @Override
-<<<<<<< HEAD
     public Optional<TableFunctionApplicationResult<TableHandle>> applyTableFunction(Session session, TableFunctionHandle handle)
     {
         ConnectorId connectorId = handle.getConnectorId();
@@ -1518,7 +1517,9 @@
                 .map(result -> new TableFunctionApplicationResult<>(
                         new TableHandle(connectorId, result.getTableHandle(), handle.getTransactionHandle(), Optional.empty()),
                         result.getColumnHandles()));
-=======
+    }
+
+    @Override
     public String normalizeIdentifier(Session session, String catalogName, String identifier)
     {
         long startTime = System.nanoTime();
@@ -1531,7 +1532,6 @@
         }
         session.getRuntimeStats().addMetricValue(GET_IDENTIFIER_NORMALIZATION_TIME_NANOS, NANO, System.nanoTime() - startTime);
         return normalizedString;
->>>>>>> 0a504d20
     }
 
     private ViewDefinition deserializeView(String data)
