--- conflicted
+++ resolved
@@ -542,9 +542,7 @@
         return false;
     }
 
-<<<<<<< HEAD
     Optional<TableFunctionApplicationResult<TableHandle>> applyTableFunction(Session session, TableFunctionHandle handle);
-=======
+
     String normalizeIdentifier(Session session, String catalogName, String identifier);
->>>>>>> 0a504d20
 }