--- conflicted
+++ resolved
@@ -657,14 +657,14 @@
     }
 
     @Override
-<<<<<<< HEAD
     public Optional<TableFunctionApplicationResult<TableHandle>> applyTableFunction(Session session, TableFunctionHandle handle)
     {
         return delegate.applyTableFunction(session, handle);
-=======
+    }
+
+    @Override
     public String normalizeIdentifier(Session session, String catalogName, String identifier)
     {
         return delegate.normalizeIdentifier(session, catalogName, identifier);
->>>>>>> 0a504d20
     }
 }