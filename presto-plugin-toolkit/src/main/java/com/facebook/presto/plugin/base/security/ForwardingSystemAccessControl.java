/*
 * Licensed under the Apache License, Version 2.0 (the "License");
 * you may not use this file except in compliance with the License.
 * You may obtain a copy of the License at
 *
 *     http://www.apache.org/licenses/LICENSE-2.0
 *
 * Unless required by applicable law or agreed to in writing, software
 * distributed under the License is distributed on an "AS IS" BASIS,
 * WITHOUT WARRANTIES OR CONDITIONS OF ANY KIND, either express or implied.
 * See the License for the specific language governing permissions and
 * limitations under the License.
 */
package com.facebook.presto.plugin.base.security;

import com.facebook.presto.common.CatalogSchemaName;
import com.facebook.presto.spi.CatalogSchemaTableName;
import com.facebook.presto.spi.SchemaTableName;
import com.facebook.presto.spi.security.AccessControlContext;
import com.facebook.presto.spi.security.AuthorizedIdentity;
import com.facebook.presto.spi.security.Identity;
import com.facebook.presto.spi.security.PrestoPrincipal;
import com.facebook.presto.spi.security.Privilege;
import com.facebook.presto.spi.security.SystemAccessControl;
import com.facebook.presto.spi.security.ViewExpression;

import java.security.Principal;
import java.security.cert.X509Certificate;
import java.util.List;
import java.util.Optional;
import java.util.Set;
import java.util.function.Supplier;

import static java.util.Objects.requireNonNull;

public abstract class ForwardingSystemAccessControl
        implements SystemAccessControl
{
    public static SystemAccessControl of(Supplier<SystemAccessControl> systemAccessControlSupplier)
    {
        requireNonNull(systemAccessControlSupplier, "systemAccessControlSupplier is null");
        return new ForwardingSystemAccessControl()
        {
            @Override
            protected SystemAccessControl delegate()
            {
                return systemAccessControlSupplier.get();
            }
        };
    }

    protected abstract SystemAccessControl delegate();

    @Override
    public void checkCanSetUser(Identity identity, AccessControlContext context, Optional<Principal> principal, String userName)
    {
        delegate().checkCanSetUser(identity, context, principal, userName);
    }

    @Override
    public AuthorizedIdentity selectAuthorizedIdentity(Identity identity, AccessControlContext context, String userName, List<X509Certificate> certificates)
    {
        return delegate().selectAuthorizedIdentity(identity, context, userName, certificates);
    }

    @Override
    public void checkQueryIntegrity(Identity identity, AccessControlContext context, String query)
    {
        delegate().checkQueryIntegrity(identity, context, query);
    }

    @Override
    public void checkCanSetSystemSessionProperty(Identity identity, AccessControlContext context, String propertyName)
    {
        delegate().checkCanSetSystemSessionProperty(identity, context, propertyName);
    }

    @Override
    public void checkCanAccessCatalog(Identity identity, AccessControlContext context, String catalogName)
    {
        delegate().checkCanAccessCatalog(identity, context, catalogName);
    }

    @Override
    public Set<String> filterCatalogs(Identity identity, AccessControlContext context, Set<String> catalogs)
    {
        return delegate().filterCatalogs(identity, context, catalogs);
    }

    @Override
    public void checkCanCreateSchema(Identity identity, AccessControlContext context, CatalogSchemaName schema)
    {
        delegate().checkCanCreateSchema(identity, context, schema);
    }

    @Override
    public void checkCanDropSchema(Identity identity, AccessControlContext context, CatalogSchemaName schema)
    {
        delegate().checkCanDropSchema(identity, context, schema);
    }

    @Override
    public void checkCanRenameSchema(Identity identity, AccessControlContext context, CatalogSchemaName schema, String newSchemaName)
    {
        delegate().checkCanRenameSchema(identity, context, schema, newSchemaName);
    }

    @Override
    public void checkCanShowSchemas(Identity identity, AccessControlContext context, String catalogName)
    {
        delegate().checkCanShowSchemas(identity, context, catalogName);
    }

    @Override
    public Set<String> filterSchemas(Identity identity, AccessControlContext context, String catalogName, Set<String> schemaNames)
    {
        return delegate().filterSchemas(identity, context, catalogName, schemaNames);
    }

    @Override
    public void checkCanCreateTable(Identity identity, AccessControlContext context, CatalogSchemaTableName table)
    {
        delegate().checkCanCreateTable(identity, context, table);
    }

    @Override
    public void checkCanDropTable(Identity identity, AccessControlContext context, CatalogSchemaTableName table)
    {
        delegate().checkCanDropTable(identity, context, table);
    }

    @Override
    public void checkCanRenameTable(Identity identity, AccessControlContext context, CatalogSchemaTableName table, CatalogSchemaTableName newTable)
    {
        delegate().checkCanRenameTable(identity, context, table, newTable);
    }

    @Override
    public void checkCanShowTablesMetadata(Identity identity, AccessControlContext context, CatalogSchemaName schema)
    {
        delegate().checkCanShowTablesMetadata(identity, context, schema);
    }

    @Override
    public Set<SchemaTableName> filterTables(Identity identity, AccessControlContext context, String catalogName, Set<SchemaTableName> tableNames)
    {
        return delegate().filterTables(identity, context, catalogName, tableNames);
    }

    @Override
    public void checkCanAddColumn(Identity identity, AccessControlContext context, CatalogSchemaTableName table)
    {
        delegate().checkCanAddColumn(identity, context, table);
    }

    @Override
    public void checkCanDropColumn(Identity identity, AccessControlContext context, CatalogSchemaTableName table)
    {
        delegate().checkCanDropColumn(identity, context, table);
    }

    @Override
    public void checkCanRenameColumn(Identity identity, AccessControlContext context, CatalogSchemaTableName table)
    {
        delegate().checkCanRenameColumn(identity, context, table);
    }

    @Override
    public void checkCanSelectFromColumns(Identity identity, AccessControlContext context, CatalogSchemaTableName table, Set<String> columns)
    {
        delegate().checkCanSelectFromColumns(identity, context, table, columns);
    }

    @Override
    public void checkCanInsertIntoTable(Identity identity, AccessControlContext context, CatalogSchemaTableName table)
    {
        delegate().checkCanInsertIntoTable(identity, context, table);
    }

    @Override
    public void checkCanDeleteFromTable(Identity identity, AccessControlContext context, CatalogSchemaTableName table)
    {
        delegate().checkCanDeleteFromTable(identity, context, table);
    }

    @Override
    public void checkCanTruncateTable(Identity identity, AccessControlContext context, CatalogSchemaTableName table)
    {
        delegate().checkCanTruncateTable(identity, context, table);
    }

    @Override
    public void checkCanUpdateTableColumns(Identity identity, AccessControlContext context, CatalogSchemaTableName table, Set<String> updatedColumnNames)
    {
        delegate().checkCanUpdateTableColumns(identity, context, table, updatedColumnNames);
    }

    @Override
    public void checkCanCreateView(Identity identity, AccessControlContext context, CatalogSchemaTableName view)
    {
        delegate().checkCanCreateView(identity, context, view);
    }

    @Override
    public void checkCanDropView(Identity identity, AccessControlContext context, CatalogSchemaTableName view)
    {
        delegate().checkCanDropView(identity, context, view);
    }

    @Override
    public void checkCanCreateViewWithSelectFromColumns(Identity identity, AccessControlContext context, CatalogSchemaTableName table, Set<String> columns)
    {
        delegate().checkCanCreateViewWithSelectFromColumns(identity, context, table, columns);
    }

    @Override
    public void checkCanSetCatalogSessionProperty(Identity identity, AccessControlContext context, String catalogName, String propertyName)
    {
        delegate().checkCanSetCatalogSessionProperty(identity, context, catalogName, propertyName);
    }

    @Override
    public void checkCanGrantTablePrivilege(Identity identity, AccessControlContext context, Privilege privilege, CatalogSchemaTableName table, PrestoPrincipal grantee, boolean withGrantOption)
    {
        delegate().checkCanGrantTablePrivilege(identity, context, privilege, table, grantee, withGrantOption);
    }

    @Override
    public void checkCanRevokeTablePrivilege(Identity identity, AccessControlContext context, Privilege privilege, CatalogSchemaTableName table, PrestoPrincipal revokee, boolean grantOptionFor)
    {
        delegate().checkCanRevokeTablePrivilege(identity, context, privilege, table, revokee, grantOptionFor);
    }

    @Override
<<<<<<< HEAD
    public Optional<ViewExpression> getRowFilter(Identity identity, AccessControlContext context, CatalogSchemaTableName tableName)
    {
        return delegate().getRowFilter(identity, context, tableName);
=======
    public void checkCanDropConstraint(Identity identity, AccessControlContext context, CatalogSchemaTableName table)
    {
        delegate().checkCanDropConstraint(identity, context, table);
    }

    @Override
    public void checkCanAddConstraint(Identity identity, AccessControlContext context, CatalogSchemaTableName table)
    {
        delegate().checkCanAddConstraint(identity, context, table);
>>>>>>> 94e53c4b
    }
}<|MERGE_RESOLUTION|>--- conflicted
+++ resolved
@@ -232,11 +232,11 @@
     }
 
     @Override
-<<<<<<< HEAD
     public Optional<ViewExpression> getRowFilter(Identity identity, AccessControlContext context, CatalogSchemaTableName tableName)
     {
         return delegate().getRowFilter(identity, context, tableName);
-=======
+    }
+    
     public void checkCanDropConstraint(Identity identity, AccessControlContext context, CatalogSchemaTableName table)
     {
         delegate().checkCanDropConstraint(identity, context, table);
@@ -246,6 +246,5 @@
     public void checkCanAddConstraint(Identity identity, AccessControlContext context, CatalogSchemaTableName table)
     {
         delegate().checkCanAddConstraint(identity, context, table);
->>>>>>> 94e53c4b
     }
 }