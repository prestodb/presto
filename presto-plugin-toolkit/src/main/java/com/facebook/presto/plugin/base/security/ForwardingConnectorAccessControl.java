/*
 * Licensed under the Apache License, Version 2.0 (the "License");
 * you may not use this file except in compliance with the License.
 * You may obtain a copy of the License at
 *
 *     http://www.apache.org/licenses/LICENSE-2.0
 *
 * Unless required by applicable law or agreed to in writing, software
 * distributed under the License is distributed on an "AS IS" BASIS,
 * WITHOUT WARRANTIES OR CONDITIONS OF ANY KIND, either express or implied.
 * See the License for the specific language governing permissions and
 * limitations under the License.
 */
package com.facebook.presto.plugin.base.security;

import com.facebook.presto.common.Subfield;
import com.facebook.presto.spi.SchemaTableName;
import com.facebook.presto.spi.connector.ConnectorAccessControl;
import com.facebook.presto.spi.connector.ConnectorTransactionHandle;
import com.facebook.presto.spi.security.AccessControlContext;
import com.facebook.presto.spi.security.ConnectorIdentity;
import com.facebook.presto.spi.security.PrestoPrincipal;
import com.facebook.presto.spi.security.Privilege;
import com.facebook.presto.spi.security.ViewExpression;

import java.util.Optional;
import java.util.Set;
import java.util.function.Supplier;

import static java.util.Objects.requireNonNull;

public abstract class ForwardingConnectorAccessControl
        implements ConnectorAccessControl
{
    public static ConnectorAccessControl of(Supplier<ConnectorAccessControl> connectorAccessControlSupplier)
    {
        requireNonNull(connectorAccessControlSupplier, "connectorAccessControlSupplier is null");
        return new ForwardingConnectorAccessControl()
        {
            @Override
            protected ConnectorAccessControl delegate()
            {
                return connectorAccessControlSupplier.get();
            }
        };
    }

    protected abstract ConnectorAccessControl delegate();

    @Override
    public void checkCanCreateSchema(ConnectorTransactionHandle transactionHandle, ConnectorIdentity identity, AccessControlContext context, String schemaName)
    {
        delegate().checkCanCreateSchema(transactionHandle, identity, context, schemaName);
    }

    @Override
    public void checkCanDropSchema(ConnectorTransactionHandle transactionHandle, ConnectorIdentity identity, AccessControlContext context, String schemaName)
    {
        delegate().checkCanDropSchema(transactionHandle, identity, context, schemaName);
    }

    @Override
    public void checkCanRenameSchema(ConnectorTransactionHandle transactionHandle, ConnectorIdentity identity, AccessControlContext context, String schemaName, String newSchemaName)
    {
        delegate().checkCanRenameSchema(transactionHandle, identity, context, schemaName, newSchemaName);
    }

    @Override
    public void checkCanShowSchemas(ConnectorTransactionHandle transactionHandle, ConnectorIdentity identity, AccessControlContext context)
    {
        delegate().checkCanShowSchemas(transactionHandle, identity, context);
    }

    @Override
    public Set<String> filterSchemas(ConnectorTransactionHandle transactionHandle, ConnectorIdentity identity, AccessControlContext context, Set<String> schemaNames)
    {
        return delegate().filterSchemas(transactionHandle, identity, context, schemaNames);
    }

    @Override
    public void checkCanCreateTable(ConnectorTransactionHandle transactionHandle, ConnectorIdentity identity, AccessControlContext context, SchemaTableName tableName)
    {
        delegate().checkCanCreateTable(transactionHandle, identity, context, tableName);
    }

    @Override
    public void checkCanDropTable(ConnectorTransactionHandle transactionHandle, ConnectorIdentity identity, AccessControlContext context, SchemaTableName tableName)
    {
        delegate().checkCanDropTable(transactionHandle, identity, context, tableName);
    }

    @Override
    public void checkCanRenameTable(ConnectorTransactionHandle transactionHandle, ConnectorIdentity identity, AccessControlContext context, SchemaTableName tableName, SchemaTableName newTableName)
    {
        delegate().checkCanRenameTable(transactionHandle, identity, context, tableName, newTableName);
    }

    @Override
    public void checkCanShowTablesMetadata(ConnectorTransactionHandle transactionHandle, ConnectorIdentity identity, AccessControlContext context, String schemaName)
    {
        delegate().checkCanShowTablesMetadata(transactionHandle, identity, context, schemaName);
    }

    @Override
    public Set<SchemaTableName> filterTables(ConnectorTransactionHandle transactionHandle, ConnectorIdentity identity, AccessControlContext context, Set<SchemaTableName> tableNames)
    {
        return delegate().filterTables(transactionHandle, identity, context, tableNames);
    }

    @Override
    public void checkCanAddColumn(ConnectorTransactionHandle transactionHandle, ConnectorIdentity identity, AccessControlContext context, SchemaTableName tableName)
    {
        delegate().checkCanAddColumn(transactionHandle, identity, context, tableName);
    }

    @Override
    public void checkCanDropColumn(ConnectorTransactionHandle transactionHandle, ConnectorIdentity identity, AccessControlContext context, SchemaTableName tableName)
    {
        delegate().checkCanDropColumn(transactionHandle, identity, context, tableName);
    }

    @Override
    public void checkCanRenameColumn(ConnectorTransactionHandle transactionHandle, ConnectorIdentity identity, AccessControlContext context, SchemaTableName tableName)
    {
        delegate().checkCanRenameColumn(transactionHandle, identity, context, tableName);
    }

    @Override
    public void checkCanSelectFromColumns(ConnectorTransactionHandle transactionHandle, ConnectorIdentity identity, AccessControlContext context, SchemaTableName tableName, Set<Subfield> columnOrSubfieldNames)
    {
        delegate().checkCanSelectFromColumns(transactionHandle, identity, context, tableName, columnOrSubfieldNames);
    }

    @Override
    public void checkCanInsertIntoTable(ConnectorTransactionHandle transactionHandle, ConnectorIdentity identity, AccessControlContext context, SchemaTableName tableName)
    {
        delegate().checkCanInsertIntoTable(transactionHandle, identity, context, tableName);
    }

    @Override
    public void checkCanDeleteFromTable(ConnectorTransactionHandle transactionHandle, ConnectorIdentity identity, AccessControlContext context, SchemaTableName tableName)
    {
        delegate().checkCanDeleteFromTable(transactionHandle, identity, context, tableName);
    }

    @Override
    public void checkCanTruncateTable(ConnectorTransactionHandle transactionHandle, ConnectorIdentity identity, AccessControlContext context, SchemaTableName tableName)
    {
        delegate().checkCanTruncateTable(transactionHandle, identity, context, tableName);
    }

    @Override
    public void checkCanUpdateTableColumns(ConnectorTransactionHandle transactionHandle, ConnectorIdentity identity, AccessControlContext context, SchemaTableName tableName, Set<String> updatedColumns)
    {
        delegate().checkCanUpdateTableColumns(transactionHandle, identity, context, tableName, updatedColumns);
    }

    @Override
    public void checkCanCreateView(ConnectorTransactionHandle transactionHandle, ConnectorIdentity identity, AccessControlContext context, SchemaTableName viewName)
    {
        delegate().checkCanCreateView(transactionHandle, identity, context, viewName);
    }

    @Override
    public void checkCanDropView(ConnectorTransactionHandle transactionHandle, ConnectorIdentity identity, AccessControlContext context, SchemaTableName viewName)
    {
        delegate().checkCanDropView(transactionHandle, identity, context, viewName);
    }

    @Override
    public void checkCanCreateViewWithSelectFromColumns(ConnectorTransactionHandle transactionHandle, ConnectorIdentity identity, AccessControlContext context, SchemaTableName tableName, Set<String> columnNames)
    {
        delegate().checkCanCreateViewWithSelectFromColumns(transactionHandle, identity, context, tableName, columnNames);
    }

    @Override
    public void checkCanSetCatalogSessionProperty(ConnectorTransactionHandle transactionHandle, ConnectorIdentity identity, AccessControlContext context, String propertyName)
    {
        delegate().checkCanSetCatalogSessionProperty(transactionHandle, identity, context, propertyName);
    }

    @Override
    public void checkCanGrantTablePrivilege(ConnectorTransactionHandle transactionHandle, ConnectorIdentity identity, AccessControlContext context, Privilege privilege, SchemaTableName tableName, PrestoPrincipal grantee, boolean withGrantOption)
    {
        delegate().checkCanGrantTablePrivilege(transactionHandle, identity, context, privilege, tableName, grantee, withGrantOption);
    }

    @Override
    public void checkCanRevokeTablePrivilege(ConnectorTransactionHandle transactionHandle, ConnectorIdentity identity, AccessControlContext context, Privilege privilege, SchemaTableName tableName, PrestoPrincipal revokee, boolean grantOptionFor)
    {
        delegate().checkCanGrantTablePrivilege(transactionHandle, identity, context, privilege, tableName, revokee, grantOptionFor);
    }

    @Override
    public void checkCanCreateRole(ConnectorTransactionHandle transactionHandle, ConnectorIdentity identity, AccessControlContext context, String role, Optional<PrestoPrincipal> grantor)
    {
        delegate().checkCanCreateRole(transactionHandle, identity, context, role, grantor);
    }

    @Override
    public void checkCanDropRole(ConnectorTransactionHandle transactionHandle, ConnectorIdentity identity, AccessControlContext context, String role)
    {
        delegate().checkCanDropRole(transactionHandle, identity, context, role);
    }

    @Override
    public void checkCanGrantRoles(ConnectorTransactionHandle transactionHandle, ConnectorIdentity identity, AccessControlContext context, Set<String> roles, Set<PrestoPrincipal> grantees, boolean withAdminOption, Optional<PrestoPrincipal> grantor, String catalogName)
    {
        delegate().checkCanGrantRoles(transactionHandle, identity, context, roles, grantees, withAdminOption, grantor, catalogName);
    }

    @Override
    public void checkCanRevokeRoles(ConnectorTransactionHandle transactionHandle, ConnectorIdentity identity, AccessControlContext context, Set<String> roles, Set<PrestoPrincipal> grantees, boolean adminOptionFor, Optional<PrestoPrincipal> grantor, String catalogName)
    {
        delegate().checkCanRevokeRoles(transactionHandle, identity, context, roles, grantees, adminOptionFor, grantor, catalogName);
    }

    @Override
    public void checkCanSetRole(ConnectorTransactionHandle transactionHandle, ConnectorIdentity identity, AccessControlContext context, String role, String catalogName)
    {
        delegate().checkCanSetRole(transactionHandle, identity, context, role, catalogName);
    }

    @Override
    public void checkCanShowRoles(ConnectorTransactionHandle transactionHandle, ConnectorIdentity identity, AccessControlContext context, String catalogName)
    {
        delegate().checkCanShowRoles(transactionHandle, identity, context, catalogName);
    }

    @Override
    public void checkCanShowCurrentRoles(ConnectorTransactionHandle transactionHandle, ConnectorIdentity identity, AccessControlContext context, String catalogName)
    {
        delegate().checkCanShowCurrentRoles(transactionHandle, identity, context, catalogName);
    }

    @Override
    public void checkCanShowRoleGrants(ConnectorTransactionHandle transactionHandle, ConnectorIdentity identity, AccessControlContext context, String catalogName)
    {
        delegate().checkCanShowRoleGrants(transactionHandle, identity, context, catalogName);
    }

    @Override
<<<<<<< HEAD
    public Optional<ViewExpression> getRowFilter(ConnectorTransactionHandle transactionHandle, ConnectorIdentity identity, AccessControlContext context, SchemaTableName tableName)
    {
        return delegate().getRowFilter(transactionHandle, identity, context, tableName);
=======
    public void checkCanDropConstraint(ConnectorTransactionHandle transactionHandle, ConnectorIdentity identity, AccessControlContext context, SchemaTableName tableName)
    {
        delegate().checkCanDropConstraint(transactionHandle, identity, context, tableName);
    }

    @Override
    public void checkCanAddConstraint(ConnectorTransactionHandle transactionHandle, ConnectorIdentity identity, AccessControlContext context, SchemaTableName tableName)
    {
        delegate().checkCanAddConstraint(transactionHandle, identity, context, tableName);
>>>>>>> 94e53c4b
    }
}<|MERGE_RESOLUTION|>--- conflicted
+++ resolved
@@ -240,11 +240,11 @@
     }
 
     @Override
-<<<<<<< HEAD
     public Optional<ViewExpression> getRowFilter(ConnectorTransactionHandle transactionHandle, ConnectorIdentity identity, AccessControlContext context, SchemaTableName tableName)
     {
         return delegate().getRowFilter(transactionHandle, identity, context, tableName);
-=======
+    }
+    
     public void checkCanDropConstraint(ConnectorTransactionHandle transactionHandle, ConnectorIdentity identity, AccessControlContext context, SchemaTableName tableName)
     {
         delegate().checkCanDropConstraint(transactionHandle, identity, context, tableName);
@@ -254,6 +254,5 @@
     public void checkCanAddConstraint(ConnectorTransactionHandle transactionHandle, ConnectorIdentity identity, AccessControlContext context, SchemaTableName tableName)
     {
         delegate().checkCanAddConstraint(transactionHandle, identity, context, tableName);
->>>>>>> 94e53c4b
     }
 }