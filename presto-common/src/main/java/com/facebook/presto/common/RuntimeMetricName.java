/*
 * Licensed under the Apache License, Version 2.0 (the "License");
 * you may not use this file except in compliance with the License.
 * You may obtain a copy of the License at
 *
 *     http://www.apache.org/licenses/LICENSE-2.0
 *
 * Unless required by applicable law or agreed to in writing, software
 * distributed under the License is distributed on an "AS IS" BASIS,
 * WITHOUT WARRANTIES OR CONDITIONS OF ANY KIND, either express or implied.
 * See the License for the specific language governing permissions and
 * limitations under the License.
 */

package com.facebook.presto.common;

/**
 * Names for RuntimeMetrics used in the core presto code base.
 * Connectors could use arbitrary metric names not included in this class.
 */
public class RuntimeMetricName
{
    private RuntimeMetricName()
    {
    }

    public static final String DRIVER_COUNT_PER_TASK = "driverCountPerTask";
    public static final String TASK_ELAPSED_TIME_NANOS = "taskElapsedTimeNanos";
    public static final String OPTIMIZED_WITH_MATERIALIZED_VIEW_COUNT = "optimizedWithMaterializedViewCount";
    public static final String OPTIMIZED_WITH_MATERIALIZED_VIEW_SUBQUERY_COUNT = "optimizedWithMaterializedViewSubqueryCount";
    public static final String MANY_PARTITIONS_MISSING_IN_MATERIALIZED_VIEW_COUNT = "manyPartitionsMissingInMaterializedViewCount";
    public static final String SKIP_READING_FROM_MATERIALIZED_VIEW_COUNT = "skipReadingFromMaterializedViewCount";
    public static final String FRAGMENT_RESULT_CACHE_HIT = "fragmentResultCacheHitCount";
    public static final String FRAGMENT_RESULT_CACHE_MISS = "fragmentResultCacheMissCount";
    public static final String GET_VIEW_TIME_NANOS = "getViewTimeNanos";
    public static final String GET_MATERIALIZED_VIEW_TIME_NANOS = "getMaterializedViewTimeNanos";
    public static final String GET_MATERIALIZED_VIEW_STATUS_TIME_NANOS = "getMaterializedViewStatusTimeNanos";
    public static final String GET_TABLE_HANDLE_TIME_NANOS = "getTableHandleTimeNanos";
    public static final String GET_COLUMN_HANDLE_TIME_NANOS = "getColumnHandleTimeNanos";
    public static final String GET_COLUMN_METADATA_TIME_NANOS = "getColumnMetadataTimeNanos";
    public static final String GET_PARTITIONS_BY_NAMES_TIME_NANOS = "getPartitionsByNamesTimeNanos";
    public static final String GET_TABLE_TIME_NANOS = "getTableTimeNanos";
    public static final String GET_SPLITS_TIME_NANOS = "getSplitsTimeNanos";
    // CPU time taken to schedule a given stage
    public static final String SCHEDULER_CPU_TIME_NANOS = "schedulerCpuTimeNanos";
    // Wall time taken to schedule a given stage
    public static final String SCHEDULER_WALL_TIME_NANOS = "schedulerWallTimeNanos";
    // Blocked time of the scheduler during scheduling a given stage
    public static final String SCHEDULER_BLOCKED_TIME_NANOS = "schedulerBlockedTimeNanos";
    public static final String SCAN_STAGE_SCHEDULER_CPU_TIME_NANOS = "scanStageSchedulerCpuTimeNanos";
    public static final String SCAN_STAGE_SCHEDULER_WALL_TIME_NANOS = "scanStageSchedulerWallTimeNanos";
    public static final String SCAN_STAGE_SCHEDULER_BLOCKED_TIME_NANOS = "scanStageSchedulerBlockedTimeNanos";
    public static final String LOGICAL_PLANNER_TIME_NANOS = "logicalPlannerTimeNanos";
    public static final String OPTIMIZER_TIME_NANOS = "optimizerTimeNanos";
    public static final String GET_CANONICAL_INFO_TIME_NANOS = "getCanonicalInfoTimeNanos";
    public static final String FRAGMENT_PLAN_TIME_NANOS = "fragmentPlanTimeNanos";
    public static final String GET_LAYOUT_TIME_NANOS = "getLayoutTimeNanos";
    public static final String REWRITE_AGGREGATION_IF_TO_FILTER_APPLIED = "rewriteAggregationIfToFilterApplied";
    // Time between task creation and start.
    public static final String TASK_QUEUED_TIME_NANOS = "taskQueuedTimeNanos";
    // Total operation time of a task on a worker. TASK_ELAPSED_TIME_NANOS - TASK_SCHEDULED_TIME_NANOS is the time when the task is doing nothing, e.g. it might be waiting for splits/inputs.
    public static final String TASK_SCHEDULED_TIME_NANOS = "taskScheduledTimeNanos";
    // Blocked time for the operators due to waiting for inputs.
    public static final String TASK_BLOCKED_TIME_NANOS = "taskBlockedTimeNanos";
    public static final String TASK_UPDATE_DELIVERED_WALL_TIME_NANOS = "taskUpdateDeliveredWallTimeNanos";
    public static final String TASK_UPDATE_RECEIVED_WALL_TIME_NANOS = "taskUpdateReceivedWallTimeNanos";
    public static final String TASK_UPDATE_RECEIVED_CPU_TIME_NANOS = "taskUpdateReceivedCpuTimeNanos";
<<<<<<< HEAD
    public static final String TASK_EXECUTION_CREATION_WALL_TIME_NANOS = "taskExecutionCreationWallTimeNanos";
    public static final String TASK_EXECUTION_CREATION_CPU_TIME_NANOS = "taskExecutionCreationCpuTimeNanos";

=======
>>>>>>> 6824e1ff
    public static final String TASK_UPDATE_SERIALIZED_CPU_TIME_NANOS = "taskUpdateSerializedCpuNanos";
    public static final String TASK_PLAN_SERIALIZED_CPU_TIME_NANOS = "taskPlanSerializedCpuNanos";
    // Time taken for a read call to storage
    public static final String STORAGE_READ_TIME_NANOS = "storageReadTimeNanos";
    // Size of the data retrieved by read call to storage
    public static final String STORAGE_READ_DATA_BYTES = "storageReadDataBytes";
    public static final String WRITTEN_FILES_COUNT = "writtenFilesCount";
    public static final String HISTORY_OPTIMIZER_QUERY_REGISTRATION_GET_PLAN_NODE_HASHES = "historyOptimizerQueryRegistrationGetPlanNodeHashes";
    public static final String HISTORY_OPTIMIZER_QUERY_REGISTRATION_GET_STATISTICS = "historyOptimizerQueryRegistrationGetStatistics";
    public static final String DIRECTORY_LISTING_CACHE_HIT = "directoryListingCacheHit";
    public static final String DIRECTORY_LISTING_CACHE_MISS = "directoryListingCacheMiss";
    public static final String DIRECTORY_LISTING_TIME_NANOS = "directoryListingTimeNanos";
    public static final String FILES_READ_COUNT = "filesReadCount";
}<|MERGE_RESOLUTION|>--- conflicted
+++ resolved
@@ -65,12 +65,8 @@
     public static final String TASK_UPDATE_DELIVERED_WALL_TIME_NANOS = "taskUpdateDeliveredWallTimeNanos";
     public static final String TASK_UPDATE_RECEIVED_WALL_TIME_NANOS = "taskUpdateReceivedWallTimeNanos";
     public static final String TASK_UPDATE_RECEIVED_CPU_TIME_NANOS = "taskUpdateReceivedCpuTimeNanos";
-<<<<<<< HEAD
     public static final String TASK_EXECUTION_CREATION_WALL_TIME_NANOS = "taskExecutionCreationWallTimeNanos";
     public static final String TASK_EXECUTION_CREATION_CPU_TIME_NANOS = "taskExecutionCreationCpuTimeNanos";
-
-=======
->>>>>>> 6824e1ff
     public static final String TASK_UPDATE_SERIALIZED_CPU_TIME_NANOS = "taskUpdateSerializedCpuNanos";
     public static final String TASK_PLAN_SERIALIZED_CPU_TIME_NANOS = "taskPlanSerializedCpuNanos";
     // Time taken for a read call to storage
