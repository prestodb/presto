<?xml version="1.0" encoding="UTF-8"?>
<project xmlns="http://maven.apache.org/POM/4.0.0" xmlns:xsi="http://www.w3.org/2001/XMLSchema-instance" xsi:schemaLocation="http://maven.apache.org/POM/4.0.0 http://maven.apache.org/xsd/maven-4.0.0.xsd">
    <modelVersion>4.0.0</modelVersion>

    <parent>
        <groupId>com.facebook.presto</groupId>
        <artifactId>presto-root</artifactId>
        <version>0.293-SNAPSHOT</version>
    </parent>

    <artifactId>presto-main</artifactId>
    <name>presto-main</name>

    <properties>
        <air.main.basedir>${project.parent.basedir}</air.main.basedir>
    </properties>

    <dependencies>
        <dependency>
            <groupId>com.facebook.presto</groupId>
            <artifactId>presto-main-base</artifactId>
        </dependency>

        <dependency>
            <groupId>com.facebook.airlift</groupId>
            <artifactId>jmx-http</artifactId>
        </dependency>

        <dependency>
            <groupId>com.fasterxml.jackson.module</groupId>
            <artifactId>jackson-module-afterburner</artifactId>
        </dependency>

        <dependency>
            <groupId>com.facebook.airlift</groupId>
            <artifactId>jmx</artifactId>
        </dependency>

        <dependency>
            <groupId>org.weakref</groupId>
            <artifactId>jmxutils</artifactId>
        </dependency>

        <dependency>
            <groupId>com.facebook.airlift</groupId>
            <artifactId>log-manager</artifactId>
        </dependency>

        <dependency>
            <groupId>com.facebook.presto</groupId>
            <artifactId>presto-common</artifactId>
        </dependency>

        <dependency>
            <groupId>io.jsonwebtoken</groupId>
            <artifactId>jjwt-api</artifactId>
        </dependency>

        <dependency>
            <groupId>io.jsonwebtoken</groupId>
            <artifactId>jjwt-jackson</artifactId>
        </dependency>

        <dependency>
            <groupId>io.jsonwebtoken</groupId>
            <artifactId>jjwt-impl</artifactId>
        </dependency>

        <dependency>
            <groupId>javax.ws.rs</groupId>
            <artifactId>javax.ws.rs-api</artifactId>
        </dependency>

        <dependency>
            <groupId>com.facebook.drift</groupId>
            <artifactId>drift-codec-utils</artifactId>
        </dependency>

        <dependency>
            <groupId>com.facebook.drift</groupId>
            <artifactId>drift-server</artifactId>
        </dependency>

        <dependency>
            <groupId>com.facebook.drift</groupId>
            <artifactId>drift-transport-spi</artifactId>
        </dependency>

        <dependency>
            <groupId>com.fasterxml.jackson.core</groupId>
            <artifactId>jackson-annotations</artifactId>
        </dependency>

        <dependency>
            <groupId>javax.annotation</groupId>
            <artifactId>javax.annotation-api</artifactId>
        </dependency>

        <dependency>
            <groupId>com.facebook.airlift</groupId>
            <artifactId>log</artifactId>
        </dependency>

        <dependency>
            <groupId>com.fasterxml.jackson.core</groupId>
            <artifactId>jackson-databind</artifactId>
        </dependency>

        <dependency>
            <groupId>com.facebook.airlift</groupId>
            <artifactId>discovery</artifactId>
        </dependency>

        <dependency>
            <groupId>com.facebook.airlift</groupId>
            <artifactId>json</artifactId>
        </dependency>

        <dependency>
            <groupId>com.facebook.airlift</groupId>
            <artifactId>configuration</artifactId>
        </dependency>

        <dependency>
            <groupId>com.facebook.airlift</groupId>
            <artifactId>jaxrs</artifactId>
        </dependency>

        <dependency>
            <groupId>com.facebook.airlift</groupId>
            <artifactId>node</artifactId>
        </dependency>

        <dependency>
            <groupId>com.teradata</groupId>
            <artifactId>re2j-td</artifactId>
        </dependency>

        <dependency>
            <groupId>com.facebook.airlift.discovery</groupId>
            <artifactId>discovery-server</artifactId>
        </dependency>

        <dependency>
            <groupId>com.facebook.drift</groupId>
            <artifactId>drift-codec</artifactId>
        </dependency>
        <dependency>
            <groupId>com.google.guava</groupId>
            <artifactId>guava</artifactId>
        </dependency>
        <dependency>
            <groupId>com.google.code.findbugs</groupId>
            <artifactId>jsr305</artifactId>
        </dependency>
        <dependency>
            <groupId>com.facebook.drift</groupId>
            <artifactId>drift-client</artifactId>
        </dependency>
        <dependency>
            <groupId>com.facebook.drift</groupId>
            <artifactId>drift-transport-netty</artifactId>
        </dependency>
        <dependency>
            <groupId>com.facebook.drift</groupId>
            <artifactId>drift-api</artifactId>
        </dependency>
        <dependency>
            <groupId>com.facebook.airlift</groupId>
            <artifactId>http-client</artifactId>
        </dependency>
        <dependency>
            <groupId>joda-time</groupId>
            <artifactId>joda-time</artifactId>
        </dependency>
        <dependency>
            <groupId>com.facebook.airlift</groupId>
            <artifactId>concurrent</artifactId>
        </dependency>
        <dependency>
            <groupId>io.airlift</groupId>
            <artifactId>slice</artifactId>
        </dependency>
        <dependency>
            <groupId>com.facebook.presto</groupId>
            <artifactId>presto-analyzer</artifactId>
        </dependency>
        <dependency>
            <groupId>io.airlift</groupId>
            <artifactId>units</artifactId>
        </dependency>
        <dependency>
            <groupId>com.facebook.presto</groupId>
            <artifactId>presto-client</artifactId>
        </dependency>
        <dependency>
            <groupId>com.facebook.drift</groupId>
            <artifactId>drift-protocol</artifactId>
        </dependency>
        <dependency>
            <groupId>com.facebook.airlift</groupId>
            <artifactId>stats</artifactId>
        </dependency>
        <dependency>
            <groupId>com.facebook.presto</groupId>
            <artifactId>presto-memory-context</artifactId>
        </dependency>
        <dependency>
            <groupId>javax.inject</groupId>
            <artifactId>javax.inject</artifactId>
        </dependency>
        <dependency>
<<<<<<< HEAD
            <groupId>com.google.inject</groupId>
            <artifactId>guice</artifactId>
            <scope>compile</scope>
=======
            <groupId>javax.servlet</groupId>
            <artifactId>javax.servlet-api</artifactId>
>>>>>>> 09175f32
        </dependency>
        <dependency>
            <groupId>com.facebook.presto</groupId>
            <artifactId>presto-spi</artifactId>
        </dependency>
        <dependency>
            <groupId>com.facebook.airlift</groupId>
            <artifactId>trace-token</artifactId>
        </dependency>
        <dependency>
            <groupId>com.facebook.airlift</groupId>
            <artifactId>http-server</artifactId>
        </dependency>
        <dependency>
            <groupId>com.facebook.airlift</groupId>
            <artifactId>event</artifactId>
        </dependency>
        <dependency>
            <groupId>com.facebook.airlift</groupId>
            <artifactId>bootstrap</artifactId>
        </dependency>
        <dependency>
            <groupId>com.facebook.presto</groupId>
            <artifactId>presto-parser</artifactId>
        </dependency>

        <dependency>
            <groupId>com.facebook.airlift</groupId>
            <artifactId>security</artifactId>
        </dependency>

        <dependency>
            <groupId>javax.validation</groupId>
            <artifactId>validation-api</artifactId>
        </dependency>

        <dependency>
            <groupId>com.google.inject</groupId>
            <artifactId>guice</artifactId>
        </dependency>

        <dependency>
            <groupId>it.unimi.dsi</groupId>
            <artifactId>fastutil</artifactId>
        </dependency>

        <!-- Testing dependencies -->
        <dependency>
            <groupId>com.facebook.presto</groupId>
            <artifactId>presto-main-base</artifactId>
            <scope>test</scope>
            <type>test-jar</type>
        </dependency>

        <dependency>
            <groupId>org.testng</groupId>
            <artifactId>testng</artifactId>
            <scope>provided</scope>
        </dependency>

        <dependency>
            <groupId>com.facebook.presto</groupId>
            <artifactId>presto-tpch</artifactId>
            <scope>test</scope>
        </dependency>

        <dependency>
            <groupId>com.facebook.airlift</groupId>
            <artifactId>testing</artifactId>
            <scope>test</scope>
        </dependency>

        <dependency>
            <groupId>com.facebook.airlift</groupId>
            <artifactId>jaxrs-testing</artifactId>
            <scope>test</scope>
        </dependency>

        <dependency>
            <groupId>org.assertj</groupId>
            <artifactId>assertj-core</artifactId>
            <scope>test</scope>
        </dependency>

        <dependency>
            <groupId>com.facebook.presto</groupId>
            <artifactId>presto-testng-services</artifactId>
            <scope>test</scope>
        </dependency>

        <dependency>
            <groupId>io.netty</groupId>
            <artifactId>netty-transport</artifactId>
        </dependency>

        <dependency>
            <groupId>io.netty</groupId>
            <artifactId>netty-common</artifactId>
        </dependency>
        
        <dependency>
            <groupId>com.squareup.okhttp3</groupId>
            <artifactId>mockwebserver</artifactId>
            <scope>test</scope>
        </dependency>
    </dependencies>

    <build>
        <pluginManagement>
            <plugins>
                <plugin>
                    <groupId>com.mycila</groupId>
                    <artifactId>license-maven-plugin</artifactId>
                    <configuration>
                        <excludes combine.children="append">
                            <exclude>**/*.graffle</exclude>
                        </excludes>
                    </configuration>
                </plugin>
            </plugins>
        </pluginManagement>
        <plugins>
            <plugin>
                <groupId>org.gaul</groupId>
                <artifactId>modernizer-maven-plugin</artifactId>
                <configuration>
                    <ignorePackages>
                        <ignorePackage>com.facebook.presto.testing.assertions</ignorePackage>
                    </ignorePackages>
                </configuration>
            </plugin>
        </plugins>
    </build>

    <profiles>
        <profile>
            <id>benchmarks</id>
            <build>
                <plugins>
                    <plugin>
                        <groupId>org.codehaus.mojo</groupId>
                        <artifactId>exec-maven-plugin</artifactId>
                        <executions>
                            <execution>
                                <id>benchmarks</id>
                                <goals>
                                    <goal>exec</goal>
                                </goals>
                            </execution>
                        </executions>
                        <configuration>
                            <executable>${java.home}/bin/java</executable>
                            <arguments>
                                <argument>-DoutputDirectory=benchmark_outputs</argument>
                                <argument>-Dmyproperty=myvalue</argument>
                                <argument>-classpath</argument>
                                <classpath />
                                <argument>com.facebook.presto.benchmark.BenchmarkSuite</argument>
                            </arguments>
                            <classpathScope>test</classpathScope>
                        </configuration>
                    </plugin>
                </plugins>
            </build>
        </profile>
    </profiles>
</project><|MERGE_RESOLUTION|>--- conflicted
+++ resolved
@@ -210,53 +210,48 @@
             <artifactId>javax.inject</artifactId>
         </dependency>
         <dependency>
-<<<<<<< HEAD
+            <groupId>javax.servlet</groupId>
+            <artifactId>javax.servlet-api</artifactId>
+        </dependency>
+        <dependency>
+            <groupId>com.facebook.presto</groupId>
+            <artifactId>presto-spi</artifactId>
+        </dependency>
+        <dependency>
+            <groupId>com.facebook.airlift</groupId>
+            <artifactId>trace-token</artifactId>
+        </dependency>
+        <dependency>
+            <groupId>com.facebook.airlift</groupId>
+            <artifactId>http-server</artifactId>
+        </dependency>
+        <dependency>
+            <groupId>com.facebook.airlift</groupId>
+            <artifactId>event</artifactId>
+        </dependency>
+        <dependency>
+            <groupId>com.facebook.airlift</groupId>
+            <artifactId>bootstrap</artifactId>
+        </dependency>
+        <dependency>
+            <groupId>com.facebook.presto</groupId>
+            <artifactId>presto-parser</artifactId>
+        </dependency>
+
+        <dependency>
+            <groupId>com.facebook.airlift</groupId>
+            <artifactId>security</artifactId>
+        </dependency>
+
+        <dependency>
+            <groupId>javax.validation</groupId>
+            <artifactId>validation-api</artifactId>
+        </dependency>
+
+        <dependency>
             <groupId>com.google.inject</groupId>
             <artifactId>guice</artifactId>
             <scope>compile</scope>
-=======
-            <groupId>javax.servlet</groupId>
-            <artifactId>javax.servlet-api</artifactId>
->>>>>>> 09175f32
-        </dependency>
-        <dependency>
-            <groupId>com.facebook.presto</groupId>
-            <artifactId>presto-spi</artifactId>
-        </dependency>
-        <dependency>
-            <groupId>com.facebook.airlift</groupId>
-            <artifactId>trace-token</artifactId>
-        </dependency>
-        <dependency>
-            <groupId>com.facebook.airlift</groupId>
-            <artifactId>http-server</artifactId>
-        </dependency>
-        <dependency>
-            <groupId>com.facebook.airlift</groupId>
-            <artifactId>event</artifactId>
-        </dependency>
-        <dependency>
-            <groupId>com.facebook.airlift</groupId>
-            <artifactId>bootstrap</artifactId>
-        </dependency>
-        <dependency>
-            <groupId>com.facebook.presto</groupId>
-            <artifactId>presto-parser</artifactId>
-        </dependency>
-
-        <dependency>
-            <groupId>com.facebook.airlift</groupId>
-            <artifactId>security</artifactId>
-        </dependency>
-
-        <dependency>
-            <groupId>javax.validation</groupId>
-            <artifactId>validation-api</artifactId>
-        </dependency>
-
-        <dependency>
-            <groupId>com.google.inject</groupId>
-            <artifactId>guice</artifactId>
         </dependency>
 
         <dependency>
