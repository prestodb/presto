/*
 * Licensed under the Apache License, Version 2.0 (the "License");
 * you may not use this file except in compliance with the License.
 * You may obtain a copy of the License at
 *
 *     http://www.apache.org/licenses/LICENSE-2.0
 *
 * Unless required by applicable law or agreed to in writing, software
 * distributed under the License is distributed on an "AS IS" BASIS,
 * WITHOUT WARRANTIES OR CONDITIONS OF ANY KIND, either express or implied.
 * See the License for the specific language governing permissions and
 * limitations under the License.
 */
package com.facebook.presto;

import com.facebook.presto.common.WarningHandlingLevel;
import com.facebook.presto.common.plan.PlanCanonicalizationStrategy;
import com.facebook.presto.cost.HistoryBasedOptimizationConfig;
import com.facebook.presto.execution.QueryManagerConfig;
import com.facebook.presto.execution.QueryManagerConfig.ExchangeMaterializationStrategy;
import com.facebook.presto.execution.TaskManagerConfig;
import com.facebook.presto.execution.scheduler.NodeSchedulerConfig;
import com.facebook.presto.execution.scheduler.NodeSchedulerConfig.ResourceAwareSchedulingStrategy;
import com.facebook.presto.execution.warnings.WarningCollectorConfig;
import com.facebook.presto.memory.MemoryManagerConfig;
import com.facebook.presto.memory.NodeMemoryConfig;
import com.facebook.presto.spi.PrestoException;
import com.facebook.presto.spi.eventlistener.CTEInformation;
import com.facebook.presto.spi.session.PropertyMetadata;
import com.facebook.presto.spiller.NodeSpillConfig;
import com.facebook.presto.sql.analyzer.FeaturesConfig;
import com.facebook.presto.sql.analyzer.FeaturesConfig.AggregationIfToFilterRewriteStrategy;
import com.facebook.presto.sql.analyzer.FeaturesConfig.AggregationPartitioningMergingStrategy;
import com.facebook.presto.sql.analyzer.FeaturesConfig.CteMaterializationStrategy;
import com.facebook.presto.sql.analyzer.FeaturesConfig.JoinDistributionType;
import com.facebook.presto.sql.analyzer.FeaturesConfig.JoinNotNullInferenceStrategy;
import com.facebook.presto.sql.analyzer.FeaturesConfig.JoinReorderingStrategy;
import com.facebook.presto.sql.analyzer.FeaturesConfig.LeftJoinArrayContainsToInnerJoinStrategy;
import com.facebook.presto.sql.analyzer.FeaturesConfig.PartialAggregationStrategy;
import com.facebook.presto.sql.analyzer.FeaturesConfig.PartialMergePushdownStrategy;
import com.facebook.presto.sql.analyzer.FeaturesConfig.PartitioningPrecisionStrategy;
import com.facebook.presto.sql.analyzer.FeaturesConfig.PushDownFilterThroughCrossJoinStrategy;
import com.facebook.presto.sql.analyzer.FeaturesConfig.RandomizeOuterJoinNullKeyStrategy;
import com.facebook.presto.sql.analyzer.FeaturesConfig.ShardedJoinStrategy;
import com.facebook.presto.sql.analyzer.FeaturesConfig.SingleStreamSpillerChoice;
import com.facebook.presto.sql.analyzer.FunctionsConfig;
import com.facebook.presto.sql.planner.CompilerConfig;
import com.facebook.presto.sql.tree.CreateView;
import com.facebook.presto.tracing.TracingConfig;
import com.google.common.base.Splitter;
import com.google.common.collect.ImmutableList;
import io.airlift.units.DataSize;
import io.airlift.units.Duration;

import javax.inject.Inject;

import java.util.Comparator;
import java.util.List;
import java.util.Optional;
import java.util.OptionalInt;
import java.util.stream.Stream;

import static com.facebook.presto.common.type.BigintType.BIGINT;
import static com.facebook.presto.common.type.BooleanType.BOOLEAN;
import static com.facebook.presto.common.type.DoubleType.DOUBLE;
import static com.facebook.presto.common.type.IntegerType.INTEGER;
import static com.facebook.presto.common.type.VarcharType.VARCHAR;
import static com.facebook.presto.spi.StandardErrorCode.INVALID_SESSION_PROPERTY;
import static com.facebook.presto.spi.session.PropertyMetadata.booleanProperty;
import static com.facebook.presto.spi.session.PropertyMetadata.dataSizeProperty;
import static com.facebook.presto.spi.session.PropertyMetadata.doubleProperty;
import static com.facebook.presto.spi.session.PropertyMetadata.integerProperty;
import static com.facebook.presto.spi.session.PropertyMetadata.longProperty;
import static com.facebook.presto.spi.session.PropertyMetadata.stringProperty;
import static com.facebook.presto.sql.analyzer.FeaturesConfig.JoinDistributionType.BROADCAST;
import static com.facebook.presto.sql.analyzer.FeaturesConfig.JoinDistributionType.PARTITIONED;
import static com.facebook.presto.sql.analyzer.FeaturesConfig.JoinReorderingStrategy.ELIMINATE_CROSS_JOINS;
import static com.facebook.presto.sql.analyzer.FeaturesConfig.PartialAggregationStrategy.ALWAYS;
import static com.facebook.presto.sql.analyzer.FeaturesConfig.PartialAggregationStrategy.NEVER;
import static com.google.common.base.Preconditions.checkArgument;
import static com.google.common.collect.ImmutableList.toImmutableList;
import static java.lang.Boolean.TRUE;
import static java.lang.Math.min;
import static java.lang.String.format;
import static java.util.Objects.requireNonNull;
import static java.util.stream.Collectors.joining;

public final class SystemSessionProperties
{
    public static final String OPTIMIZE_HASH_GENERATION = "optimize_hash_generation";
    public static final String JOIN_DISTRIBUTION_TYPE = "join_distribution_type";
    public static final String JOIN_MAX_BROADCAST_TABLE_SIZE = "join_max_broadcast_table_size";
    public static final String RETRY_QUERY_WITH_HISTORY_BASED_OPTIMIZATION = "retry_query_with_history_based_optimization";
    public static final String SIZE_BASED_JOIN_DISTRIBUTION_TYPE = "size_based_join_distribution_type";
    public static final String DISTRIBUTED_JOIN = "distributed_join";
    public static final String DISTRIBUTED_INDEX_JOIN = "distributed_index_join";
    public static final String HASH_PARTITION_COUNT = "hash_partition_count";
    public static final String CTE_HEURISTIC_REPLICATION_THRESHOLD = "cte_heuristic_replication_threshold";

    public static final String PARTITIONING_PROVIDER_CATALOG = "partitioning_provider_catalog";

    public static final String CTE_PARTITIONING_PROVIDER_CATALOG = "cte_partitioning_provider_catalog";
    public static final String EXCHANGE_MATERIALIZATION_STRATEGY = "exchange_materialization_strategy";
    public static final String USE_STREAMING_EXCHANGE_FOR_MARK_DISTINCT = "use_stream_exchange_for_mark_distinct";
    public static final String GROUPED_EXECUTION = "grouped_execution";
    public static final String RECOVERABLE_GROUPED_EXECUTION = "recoverable_grouped_execution";
    public static final String MAX_FAILED_TASK_PERCENTAGE = "max_failed_task_percentage";
    public static final String PREFER_STREAMING_OPERATORS = "prefer_streaming_operators";
    public static final String TASK_WRITER_COUNT = "task_writer_count";
    public static final String TASK_PARTITIONED_WRITER_COUNT = "task_partitioned_writer_count";
    public static final String TASK_CONCURRENCY = "task_concurrency";
    public static final String TASK_SHARE_INDEX_LOADING = "task_share_index_loading";
    public static final String QUERY_MAX_MEMORY = "query_max_memory";
    public static final String QUERY_MAX_MEMORY_PER_NODE = "query_max_memory_per_node";
    public static final String QUERY_MAX_BROADCAST_MEMORY = "query_max_broadcast_memory";
    public static final String QUERY_MAX_TOTAL_MEMORY = "query_max_total_memory";
    public static final String QUERY_MAX_TOTAL_MEMORY_PER_NODE = "query_max_total_memory_per_node";
    public static final String QUERY_MAX_EXECUTION_TIME = "query_max_execution_time";
    public static final String QUERY_MAX_RUN_TIME = "query_max_run_time";
    public static final String RESOURCE_OVERCOMMIT = "resource_overcommit";
    public static final String QUERY_MAX_CPU_TIME = "query_max_cpu_time";
    public static final String QUERY_MAX_SCAN_RAW_INPUT_BYTES = "query_max_scan_raw_input_bytes";

    public static final String QUERY_MAX_WRITTEN_INTERMEDIATE_BYTES = "query_max_written_intermediate_bytes";
    public static final String QUERY_MAX_OUTPUT_POSITIONS = "query_max_output_positions";
    public static final String QUERY_MAX_OUTPUT_SIZE = "query_max_output_size";
    public static final String QUERY_MAX_STAGE_COUNT = "query_max_stage_count";
    public static final String REDISTRIBUTE_WRITES = "redistribute_writes";
    public static final String SCALE_WRITERS = "scale_writers";
    public static final String WRITER_MIN_SIZE = "writer_min_size";
    public static final String OPTIMIZED_SCALE_WRITER_PRODUCER_BUFFER = "optimized_scale_writer_producer_buffer";
    public static final String PUSH_TABLE_WRITE_THROUGH_UNION = "push_table_write_through_union";
    public static final String EXECUTION_POLICY = "execution_policy";
    public static final String DICTIONARY_AGGREGATION = "dictionary_aggregation";
    public static final String PLAN_WITH_TABLE_NODE_PARTITIONING = "plan_with_table_node_partitioning";
    public static final String SPATIAL_JOIN = "spatial_join";
    public static final String SPATIAL_PARTITIONING_TABLE_NAME = "spatial_partitioning_table_name";
    public static final String COLOCATED_JOIN = "colocated_join";
    public static final String CONCURRENT_LIFESPANS_PER_NODE = "concurrent_lifespans_per_task";
    public static final String REORDER_JOINS = "reorder_joins";
    public static final String JOIN_REORDERING_STRATEGY = "join_reordering_strategy";
    public static final String PARTIAL_MERGE_PUSHDOWN_STRATEGY = "partial_merge_pushdown_strategy";
    public static final String MAX_REORDERED_JOINS = "max_reordered_joins";
    public static final String INITIAL_SPLITS_PER_NODE = "initial_splits_per_node";
    public static final String SPLIT_CONCURRENCY_ADJUSTMENT_INTERVAL = "split_concurrency_adjustment_interval";
    public static final String OPTIMIZE_METADATA_QUERIES = "optimize_metadata_queries";
    public static final String OPTIMIZE_METADATA_QUERIES_IGNORE_STATS = "optimize_metadata_queries_ignore_stats";
    public static final String OPTIMIZE_METADATA_QUERIES_CALL_THRESHOLD = "optimize_metadata_queries_call_threshold";
    public static final String FAST_INEQUALITY_JOINS = "fast_inequality_joins";
    public static final String QUERY_PRIORITY = "query_priority";
    public static final String CONFIDENCE_BASED_BROADCAST_ENABLED = "confidence_based_broadcast_enabled";
    public static final String TREAT_LOW_CONFIDENCE_ZERO_ESTIMATION_AS_UNKNOWN_ENABLED = "treat_low_confidence_zero_estimation_unknown_enabled";
    public static final String SPILL_ENABLED = "spill_enabled";
    public static final String JOIN_SPILL_ENABLED = "join_spill_enabled";
    public static final String QUERY_MAX_REVOCABLE_MEMORY_PER_NODE = "query_max_revocable_memory_per_node";
    public static final String OPTIMIZE_DISTINCT_AGGREGATIONS = "optimize_mixed_distinct_aggregations";
    public static final String LEGACY_ROW_FIELD_ORDINAL_ACCESS = "legacy_row_field_ordinal_access";
    public static final String LEGACY_MAP_SUBSCRIPT = "do_not_use_legacy_map_subscript";
    public static final String ITERATIVE_OPTIMIZER = "iterative_optimizer_enabled";
    public static final String ITERATIVE_OPTIMIZER_TIMEOUT = "iterative_optimizer_timeout";
    public static final String QUERY_ANALYZER_TIMEOUT = "query_analyzer_timeout";
    public static final String RUNTIME_OPTIMIZER_ENABLED = "runtime_optimizer_enabled";
    public static final String EXCHANGE_COMPRESSION = "exchange_compression";
    public static final String EXCHANGE_CHECKSUM = "exchange_checksum";
    public static final String LEGACY_TIMESTAMP = "legacy_timestamp";
    public static final String ENABLE_INTERMEDIATE_AGGREGATIONS = "enable_intermediate_aggregations";
    public static final String PUSH_AGGREGATION_THROUGH_JOIN = "push_aggregation_through_join";
    public static final String PUSH_PARTIAL_AGGREGATION_THROUGH_JOIN = "push_partial_aggregation_through_join";
    public static final String PARSE_DECIMAL_LITERALS_AS_DOUBLE = "parse_decimal_literals_as_double";
    public static final String FORCE_SINGLE_NODE_OUTPUT = "force_single_node_output";
    public static final String FILTER_AND_PROJECT_MIN_OUTPUT_PAGE_SIZE = "filter_and_project_min_output_page_size";
    public static final String FILTER_AND_PROJECT_MIN_OUTPUT_PAGE_ROW_COUNT = "filter_and_project_min_output_page_row_count";
    public static final String DISTRIBUTED_SORT = "distributed_sort";
    public static final String USE_MARK_DISTINCT = "use_mark_distinct";
    public static final String EXPLOIT_CONSTRAINTS = "exploit_constraints";
    public static final String PREFER_PARTIAL_AGGREGATION = "prefer_partial_aggregation";
    public static final String PARTIAL_AGGREGATION_STRATEGY = "partial_aggregation_strategy";
    public static final String PARTIAL_AGGREGATION_BYTE_REDUCTION_THRESHOLD = "partial_aggregation_byte_reduction_threshold";
    public static final String ADAPTIVE_PARTIAL_AGGREGATION = "adaptive_partial_aggregation";
    public static final String ADAPTIVE_PARTIAL_AGGREGATION_ROWS_REDUCTION_RATIO_THRESHOLD = "adaptive_partial_aggregation_unique_rows_ratio_threshold";
    public static final String OPTIMIZE_TOP_N_ROW_NUMBER = "optimize_top_n_row_number";
    public static final String OPTIMIZE_CASE_EXPRESSION_PREDICATE = "optimize_case_expression_predicate";
    public static final String MAX_GROUPING_SETS = "max_grouping_sets";
    public static final String LEGACY_UNNEST = "legacy_unnest";
    public static final String STATISTICS_CPU_TIMER_ENABLED = "statistics_cpu_timer_enabled";
    public static final String ENABLE_STATS_CALCULATOR = "enable_stats_calculator";
    public static final String ENABLE_STATS_COLLECTION_FOR_TEMPORARY_TABLE = "enable_stats_collection_for_temporary_table";
    public static final String IGNORE_STATS_CALCULATOR_FAILURES = "ignore_stats_calculator_failures";
    public static final String PRINT_STATS_FOR_NON_JOIN_QUERY = "print_stats_for_non_join_query";
    public static final String MAX_DRIVERS_PER_TASK = "max_drivers_per_task";
    public static final String MAX_TASKS_PER_STAGE = "max_tasks_per_stage";
    public static final String DEFAULT_FILTER_FACTOR_ENABLED = "default_filter_factor_enabled";
    public static final String CTE_MATERIALIZATION_STRATEGY = "cte_materialization_strategy";
    public static final String CTE_FILTER_AND_PROJECTION_PUSHDOWN_ENABLED = "cte_filter_and_projection_pushdown_enabled";
    public static final String DEFAULT_JOIN_SELECTIVITY_COEFFICIENT = "default_join_selectivity_coefficient";
    public static final String DEFAULT_WRITER_REPLICATION_COEFFICIENT = "default_writer_replication_coefficient";
    public static final String PUSH_LIMIT_THROUGH_OUTER_JOIN = "push_limit_through_outer_join";
    public static final String OPTIMIZE_CONSTANT_GROUPING_KEYS = "optimize_constant_grouping_keys";
    public static final String MAX_CONCURRENT_MATERIALIZATIONS = "max_concurrent_materializations";
    public static final String PUSHDOWN_SUBFIELDS_ENABLED = "pushdown_subfields_enabled";
    public static final String PUSHDOWN_SUBFIELDS_FROM_LAMBDA_ENABLED = "pushdown_subfields_from_lambda_enabled";
    public static final String TABLE_WRITER_MERGE_OPERATOR_ENABLED = "table_writer_merge_operator_enabled";
    public static final String INDEX_LOADER_TIMEOUT = "index_loader_timeout";
    public static final String OPTIMIZED_REPARTITIONING_ENABLED = "optimized_repartitioning";
    public static final String AGGREGATION_PARTITIONING_MERGING_STRATEGY = "aggregation_partitioning_merging_strategy";
    public static final String LIST_BUILT_IN_FUNCTIONS_ONLY = "list_built_in_functions_only";
    public static final String PARTITIONING_PRECISION_STRATEGY = "partitioning_precision_strategy";
    public static final String EXPERIMENTAL_FUNCTIONS_ENABLED = "experimental_functions_enabled";
    public static final String OPTIMIZE_COMMON_SUB_EXPRESSIONS = "optimize_common_sub_expressions";
    public static final String PREFER_DISTRIBUTED_UNION = "prefer_distributed_union";
    public static final String WARNING_HANDLING = "warning_handling";
    public static final String OPTIMIZE_NULLS_IN_JOINS = "optimize_nulls_in_join";
    public static final String OPTIMIZE_PAYLOAD_JOINS = "optimize_payload_joins";
    public static final String TARGET_RESULT_SIZE = "target_result_size";
    public static final String PUSHDOWN_DEREFERENCE_ENABLED = "pushdown_dereference_enabled";
    public static final String ENABLE_DYNAMIC_FILTERING = "enable_dynamic_filtering";
    public static final String DYNAMIC_FILTERING_MAX_PER_DRIVER_ROW_COUNT = "dynamic_filtering_max_per_driver_row_count";
    public static final String DYNAMIC_FILTERING_MAX_PER_DRIVER_SIZE = "dynamic_filtering_max_per_driver_size";
    public static final String DYNAMIC_FILTERING_RANGE_ROW_LIMIT_PER_DRIVER = "dynamic_filtering_range_row_limit_per_driver";
    public static final String FRAGMENT_RESULT_CACHING_ENABLED = "fragment_result_caching_enabled";
    public static final String INLINE_SQL_FUNCTIONS = "inline_sql_functions";
    public static final String REMOTE_FUNCTIONS_ENABLED = "remote_functions_enabled";
    public static final String CHECK_ACCESS_CONTROL_ON_UTILIZED_COLUMNS_ONLY = "check_access_control_on_utilized_columns_only";
    public static final String CHECK_ACCESS_CONTROL_WITH_SUBFIELDS = "check_access_control_with_subfields";
    public static final String SKIP_REDUNDANT_SORT = "skip_redundant_sort";
    public static final String ALLOW_WINDOW_ORDER_BY_LITERALS = "allow_window_order_by_literals";
    public static final String ENFORCE_FIXED_DISTRIBUTION_FOR_OUTPUT_OPERATOR = "enforce_fixed_distribution_for_output_operator";
    public static final String MAX_UNACKNOWLEDGED_SPLITS_PER_TASK = "max_unacknowledged_splits_per_task";
    public static final String OPTIMIZE_JOINS_WITH_EMPTY_SOURCES = "optimize_joins_with_empty_sources";
    public static final String SPOOLING_OUTPUT_BUFFER_ENABLED = "spooling_output_buffer_enabled";
    public static final String SPARK_ASSIGN_BUCKET_TO_PARTITION_FOR_PARTITIONED_TABLE_WRITE_ENABLED = "spark_assign_bucket_to_partition_for_partitioned_table_write_enabled";
    public static final String LOG_FORMATTED_QUERY_ENABLED = "log_formatted_query_enabled";
    public static final String LOG_INVOKED_FUNCTION_NAMES_ENABLED = "log_invoked_function_names_enabled";
    public static final String QUERY_RETRY_LIMIT = "query_retry_limit";
    public static final String QUERY_RETRY_MAX_EXECUTION_TIME = "query_retry_max_execution_time";
    public static final String PARTIAL_RESULTS_ENABLED = "partial_results_enabled";
    public static final String PARTIAL_RESULTS_COMPLETION_RATIO_THRESHOLD = "partial_results_completion_ratio_threshold";
    public static final String PARTIAL_RESULTS_MAX_EXECUTION_TIME_MULTIPLIER = "partial_results_max_execution_time_multiplier";
    public static final String OFFSET_CLAUSE_ENABLED = "offset_clause_enabled";
    public static final String VERBOSE_EXCEEDED_MEMORY_LIMIT_ERRORS_ENABLED = "verbose_exceeded_memory_limit_errors_enabled";
    public static final String MATERIALIZED_VIEW_DATA_CONSISTENCY_ENABLED = "materialized_view_data_consistency_enabled";
    public static final String CONSIDER_QUERY_FILTERS_FOR_MATERIALIZED_VIEW_PARTITIONS = "consider-query-filters-for-materialized-view-partitions";
    public static final String QUERY_OPTIMIZATION_WITH_MATERIALIZED_VIEW_ENABLED = "query_optimization_with_materialized_view_enabled";
    public static final String AGGREGATION_IF_TO_FILTER_REWRITE_STRATEGY = "aggregation_if_to_filter_rewrite_strategy";
    public static final String JOINS_NOT_NULL_INFERENCE_STRATEGY = "joins_not_null_inference_strategy";
    public static final String RESOURCE_AWARE_SCHEDULING_STRATEGY = "resource_aware_scheduling_strategy";
    public static final String HEAP_DUMP_ON_EXCEEDED_MEMORY_LIMIT_ENABLED = "heap_dump_on_exceeded_memory_limit_enabled";
    public static final String EXCEEDED_MEMORY_LIMIT_HEAP_DUMP_FILE_DIRECTORY = "exceeded_memory_limit_heap_dump_file_directory";
    public static final String DISTRIBUTED_TRACING_MODE = "distributed_tracing_mode";
    public static final String VERBOSE_RUNTIME_STATS_ENABLED = "verbose_runtime_stats_enabled";
    public static final String OPTIMIZERS_TO_ENABLE_VERBOSE_RUNTIME_STATS = "optimizers_to_enable_verbose_runtime_stats";
    public static final String VERBOSE_OPTIMIZER_INFO_ENABLED = "verbose_optimizer_info_enabled";
    public static final String VERBOSE_OPTIMIZER_RESULTS = "verbose_optimizer_results";
    public static final String STREAMING_FOR_PARTIAL_AGGREGATION_ENABLED = "streaming_for_partial_aggregation_enabled";
    public static final String MAX_STAGE_COUNT_FOR_EAGER_SCHEDULING = "max_stage_count_for_eager_scheduling";
    public static final String HYPERLOGLOG_STANDARD_ERROR_WARNING_THRESHOLD = "hyperloglog_standard_error_warning_threshold";
    public static final String PREFER_MERGE_JOIN_FOR_SORTED_INPUTS = "prefer_merge_join_for_sorted_inputs";
    public static final String SEGMENTED_AGGREGATION_ENABLED = "segmented_aggregation_enabled";
    public static final String USE_HISTORY_BASED_PLAN_STATISTICS = "use_history_based_plan_statistics";
    public static final String TRACK_HISTORY_BASED_PLAN_STATISTICS = "track_history_based_plan_statistics";
    public static final String TRACK_HISTORY_STATS_FROM_FAILED_QUERIES = "track_history_stats_from_failed_queries";
    public static final String USE_PERFECTLY_CONSISTENT_HISTORIES = "use_perfectly_consistent_histories";
    public static final String HISTORY_CANONICAL_PLAN_NODE_LIMIT = "history_canonical_plan_node_limit";
    public static final String HISTORY_BASED_OPTIMIZER_TIMEOUT_LIMIT = "history_based_optimizer_timeout_limit";
    public static final String RESTRICT_HISTORY_BASED_OPTIMIZATION_TO_COMPLEX_QUERY = "restrict_history_based_optimization_to_complex_query";
    public static final String HISTORY_INPUT_TABLE_STATISTICS_MATCHING_THRESHOLD = "history_input_table_statistics_matching_threshold";
    public static final String HISTORY_BASED_OPTIMIZATION_PLAN_CANONICALIZATION_STRATEGY = "history_based_optimization_plan_canonicalization_strategy";
    public static final String ENABLE_VERBOSE_HISTORY_BASED_OPTIMIZER_RUNTIME_STATS = "enable_verbose_history_based_optimizer_runtime_stats";
    public static final String LOG_QUERY_PLANS_USED_IN_HISTORY_BASED_OPTIMIZER = "log_query_plans_used_in_history_based_optimizer";
    public static final String ENFORCE_HISTORY_BASED_OPTIMIZER_REGISTRATION_TIMEOUT = "enforce_history_based_optimizer_register_timeout";
    public static final String MAX_LEAF_NODES_IN_PLAN = "max_leaf_nodes_in_plan";
    public static final String LEAF_NODE_LIMIT_ENABLED = "leaf_node_limit_enabled";
    public static final String PUSH_REMOTE_EXCHANGE_THROUGH_GROUP_ID = "push_remote_exchange_through_group_id";
    public static final String OPTIMIZE_MULTIPLE_APPROX_PERCENTILE_ON_SAME_FIELD = "optimize_multiple_approx_percentile_on_same_field";
    public static final String RANDOMIZE_OUTER_JOIN_NULL_KEY = "randomize_outer_join_null_key";
    public static final String RANDOMIZE_OUTER_JOIN_NULL_KEY_STRATEGY = "randomize_outer_join_null_key_strategy";
    public static final String RANDOMIZE_OUTER_JOIN_NULL_KEY_NULL_RATIO_THRESHOLD = "randomize_outer_join_null_key_null_ratio_threshold";
    public static final String SHARDED_JOINS_STRATEGY = "sharded_joins_strategy";
    public static final String JOIN_SHARD_COUNT = "join_shard_count";
    public static final String IN_PREDICATES_AS_INNER_JOINS_ENABLED = "in_predicates_as_inner_joins_enabled";
    public static final String PUSH_AGGREGATION_BELOW_JOIN_BYTE_REDUCTION_THRESHOLD = "push_aggregation_below_join_byte_reduction_threshold";
    public static final String KEY_BASED_SAMPLING_ENABLED = "key_based_sampling_enabled";
    public static final String KEY_BASED_SAMPLING_PERCENTAGE = "key_based_sampling_percentage";
    public static final String KEY_BASED_SAMPLING_FUNCTION = "key_based_sampling_function";
    public static final String QUICK_DISTINCT_LIMIT_ENABLED = "quick_distinct_limit_enabled";
    public static final String OPTIMIZE_CONDITIONAL_AGGREGATION_ENABLED = "optimize_conditional_aggregation_enabled";
    public static final String ANALYZER_TYPE = "analyzer_type";
    public static final String PRE_PROCESS_METADATA_CALLS = "pre_process_metadata_calls";
    public static final String REMOVE_REDUNDANT_DISTINCT_AGGREGATION_ENABLED = "remove_redundant_distinct_aggregation_enabled";
    public static final String PREFILTER_FOR_GROUPBY_LIMIT = "prefilter_for_groupby_limit";
    public static final String PREFILTER_FOR_GROUPBY_LIMIT_TIMEOUT_MS = "prefilter_for_groupby_limit_timeout_ms";
    public static final String OPTIMIZE_JOIN_PROBE_FOR_EMPTY_BUILD_RUNTIME = "optimize_join_probe_for_empty_build_runtime";
    public static final String USE_DEFAULTS_FOR_CORRELATED_AGGREGATION_PUSHDOWN_THROUGH_OUTER_JOINS = "use_defaults_for_correlated_aggregation_pushdown_through_outer_joins";
    public static final String MERGE_DUPLICATE_AGGREGATIONS = "merge_duplicate_aggregations";
    public static final String MERGE_AGGREGATIONS_WITH_AND_WITHOUT_FILTER = "merge_aggregations_with_and_without_filter";
    public static final String SIMPLIFY_PLAN_WITH_EMPTY_INPUT = "simplify_plan_with_empty_input";
    public static final String PUSH_DOWN_FILTER_EXPRESSION_EVALUATION_THROUGH_CROSS_JOIN = "push_down_filter_expression_evaluation_through_cross_join";
    public static final String REWRITE_CROSS_JOIN_OR_TO_INNER_JOIN = "rewrite_cross_join_or_to_inner_join";
    public static final String REWRITE_CROSS_JOIN_ARRAY_CONTAINS_TO_INNER_JOIN = "rewrite_cross_join_array_contains_to_inner_join";
    public static final String REWRITE_CROSS_JOIN_ARRAY_NOT_CONTAINS_TO_ANTI_JOIN = "rewrite_cross_join_array_not_contains_to_anti_join";
    public static final String REWRITE_LEFT_JOIN_ARRAY_CONTAINS_TO_EQUI_JOIN = "rewrite_left_join_array_contains_to_equi_join";
    public static final String REWRITE_LEFT_JOIN_NULL_FILTER_TO_SEMI_JOIN = "rewrite_left_join_null_filter_to_semi_join";
    public static final String USE_BROADCAST_WHEN_BUILDSIZE_SMALL_PROBESIDE_UNKNOWN = "use_broadcast_when_buildsize_small_probeside_unknown";
    public static final String ADD_PARTIAL_NODE_FOR_ROW_NUMBER_WITH_LIMIT = "add_partial_node_for_row_number_with_limit";
    public static final String REWRITE_CASE_TO_MAP_ENABLED = "rewrite_case_to_map_enabled";
    public static final String FIELD_NAMES_IN_JSON_CAST_ENABLED = "field_names_in_json_cast_enabled";
    public static final String LEGACY_JSON_CAST = "legacy_json_cast";
    public static final String PULL_EXPRESSION_FROM_LAMBDA_ENABLED = "pull_expression_from_lambda_enabled";
    public static final String REWRITE_CONSTANT_ARRAY_CONTAINS_TO_IN_EXPRESSION = "rewrite_constant_array_contains_to_in_expression";
    public static final String INFER_INEQUALITY_PREDICATES = "infer_inequality_predicates";
    public static final String ENABLE_HISTORY_BASED_SCALED_WRITER = "enable_history_based_scaled_writer";
    public static final String USE_PARTIAL_AGGREGATION_HISTORY = "use_partial_aggregation_history";
    public static final String TRACK_PARTIAL_AGGREGATION_HISTORY = "track_partial_aggregation_history";
    public static final String REMOVE_REDUNDANT_CAST_TO_VARCHAR_IN_JOIN = "remove_redundant_cast_to_varchar_in_join";
    public static final String REMOVE_MAP_CAST = "remove_map_cast";
    public static final String HANDLE_COMPLEX_EQUI_JOINS = "handle_complex_equi_joins";
    public static final String SKIP_HASH_GENERATION_FOR_JOIN_WITH_TABLE_SCAN_INPUT = "skip_hash_generation_for_join_with_table_scan_input";
    public static final String GENERATE_DOMAIN_FILTERS = "generate_domain_filters";
    public static final String REWRITE_EXPRESSION_WITH_CONSTANT_EXPRESSION = "rewrite_expression_with_constant_expression";
    public static final String PRINT_ESTIMATED_STATS_FROM_CACHE = "print_estimated_stats_from_cache";
    public static final String REMOVE_CROSS_JOIN_WITH_CONSTANT_SINGLE_ROW_INPUT = "remove_cross_join_with_constant_single_row_input";
    public static final String EAGER_PLAN_VALIDATION_ENABLED = "eager_plan_validation_enabled";
    public static final String DEFAULT_VIEW_SECURITY_MODE = "default_view_security_mode";
    public static final String JOIN_PREFILTER_BUILD_SIDE = "join_prefilter_build_side";
    public static final String OPTIMIZER_USE_HISTOGRAMS = "optimizer_use_histograms";
    public static final String WARN_ON_COMMON_NAN_PATTERNS = "warn_on_common_nan_patterns";
    public static final String INLINE_PROJECTIONS_ON_VALUES = "inline_projections_on_values";

    // TODO: Native execution related session properties that are temporarily put here. They will be relocated in the future.
    public static final String NATIVE_AGGREGATION_SPILL_ALL = "native_aggregation_spill_all";
    private static final String NATIVE_EXECUTION_ENABLED = "native_execution_enabled";
    private static final String NATIVE_EXECUTION_EXECUTABLE_PATH = "native_execution_executable_path";
    private static final String NATIVE_EXECUTION_PROGRAM_ARGUMENTS = "native_execution_program_arguments";
    public static final String NATIVE_EXECUTION_PROCESS_REUSE_ENABLED = "native_execution_process_reuse_enabled";
<<<<<<< HEAD
    public static final String INNER_JOIN_PUSHDOWN_ENABLED = "optimizer_inner_join_pushdown_enabled";
    public static final String INEQUALITY_JOIN_PUSHDOWN_ENABLED = "optimizer_inequality_join_pushdown_enabled";
=======
    public static final String NATIVE_MIN_COLUMNAR_ENCODING_CHANNELS_TO_PREFER_ROW_WISE_ENCODING = "native_min_columnar_encoding_channels_to_prefer_row_wise_encoding";
>>>>>>> 360bf94c

    private final List<PropertyMetadata<?>> sessionProperties;

    public SystemSessionProperties()
    {
        this(
                new QueryManagerConfig(),
                new TaskManagerConfig(),
                new MemoryManagerConfig(),
                new FeaturesConfig(),
                new FunctionsConfig(),
                new NodeMemoryConfig(),
                new WarningCollectorConfig(),
                new NodeSchedulerConfig(),
                new NodeSpillConfig(),
                new TracingConfig(),
                new CompilerConfig(),
                new HistoryBasedOptimizationConfig());
    }

    @Inject
    public SystemSessionProperties(
            QueryManagerConfig queryManagerConfig,
            TaskManagerConfig taskManagerConfig,
            MemoryManagerConfig memoryManagerConfig,
            FeaturesConfig featuresConfig,
            FunctionsConfig functionsConfig,
            NodeMemoryConfig nodeMemoryConfig,
            WarningCollectorConfig warningCollectorConfig,
            NodeSchedulerConfig nodeSchedulerConfig,
            NodeSpillConfig nodeSpillConfig,
            TracingConfig tracingConfig,
            CompilerConfig compilerConfig,
            HistoryBasedOptimizationConfig historyBasedOptimizationConfig)
    {
        sessionProperties = ImmutableList.of(
                stringProperty(
                        EXECUTION_POLICY,
                        "Policy used for scheduling query tasks",
                        queryManagerConfig.getQueryExecutionPolicy(),
                        false),
                booleanProperty(
                        OPTIMIZE_HASH_GENERATION,
                        "Compute hash codes for distribution, joins, and aggregations early in query plan",
                        featuresConfig.isOptimizeHashGeneration(),
                        false),
                booleanProperty(
                        DISTRIBUTED_JOIN,
                        "(DEPRECATED) Use a distributed join instead of a broadcast join. If this is set, join_distribution_type is ignored.",
                        null,
                        false),
                new PropertyMetadata<>(
                        JOIN_DISTRIBUTION_TYPE,
                        format("The join method to use. Options are %s",
                                Stream.of(JoinDistributionType.values())
                                        .map(JoinDistributionType::name)
                                        .collect(joining(","))),
                        VARCHAR,
                        JoinDistributionType.class,
                        featuresConfig.getJoinDistributionType(),
                        false,
                        value -> JoinDistributionType.valueOf(((String) value).toUpperCase()),
                        JoinDistributionType::name),
                new PropertyMetadata<>(
                        JOIN_MAX_BROADCAST_TABLE_SIZE,
                        "Maximum estimated size of a table that can be broadcast for JOIN.",
                        VARCHAR,
                        DataSize.class,
                        featuresConfig.getJoinMaxBroadcastTableSize(),
                        true,
                        value -> DataSize.valueOf((String) value),
                        DataSize::toString),
                booleanProperty(
                        SIZE_BASED_JOIN_DISTRIBUTION_TYPE,
                        "Consider source table size when determining join distribution type when CBO fails",
                        featuresConfig.isSizeBasedJoinDistributionTypeEnabled(),
                        false),
                booleanProperty(
                        CONFIDENCE_BASED_BROADCAST_ENABLED,
                        "Enable confidence based broadcasting when enabled",
                        featuresConfig.isConfidenceBasedBroadcastEnabled(),
                        false),
                booleanProperty(RETRY_QUERY_WITH_HISTORY_BASED_OPTIMIZATION,
                        "Automatically retry a query if it fails and HBO can change the query plan",
                        featuresConfig.isRetryQueryWithHistoryBasedOptimizationEnabled(),
                        false),
                booleanProperty(
                        TREAT_LOW_CONFIDENCE_ZERO_ESTIMATION_AS_UNKNOWN_ENABLED,
                        "Treat low confidence zero estimations as unknowns during joins when enabled",
                        featuresConfig.isTreatLowConfidenceZeroEstimationAsUnknownEnabled(),
                        false),
                booleanProperty(
                        DISTRIBUTED_INDEX_JOIN,
                        "Distribute index joins on join keys instead of executing inline",
                        featuresConfig.isDistributedIndexJoinsEnabled(),
                        false),
                integerProperty(
                        HASH_PARTITION_COUNT,
                        "Number of partitions for distributed joins and aggregations",
                        queryManagerConfig.getHashPartitionCount(),
                        false),
                stringProperty(
                        PARTITIONING_PROVIDER_CATALOG,
                        "Name of the catalog providing custom partitioning",
                        queryManagerConfig.getPartitioningProviderCatalog(),
                        false),
                stringProperty(
                        CTE_PARTITIONING_PROVIDER_CATALOG,
                        "Name of the catalog providing custom partitioning for cte materialization",
                        queryManagerConfig.getCtePartitioningProviderCatalog(),
                        false),
                new PropertyMetadata<>(
                        EXCHANGE_MATERIALIZATION_STRATEGY,
                        format("The exchange materialization strategy to use. Options are %s",
                                Stream.of(ExchangeMaterializationStrategy.values())
                                        .map(ExchangeMaterializationStrategy::name)
                                        .collect(joining(","))),
                        VARCHAR,
                        ExchangeMaterializationStrategy.class,
                        queryManagerConfig.getExchangeMaterializationStrategy(),
                        false,
                        value -> ExchangeMaterializationStrategy.valueOf(((String) value).toUpperCase()),
                        ExchangeMaterializationStrategy::name),
                booleanProperty(
                        USE_STREAMING_EXCHANGE_FOR_MARK_DISTINCT,
                        "Use streaming instead of materialization for mark distinct with materialized exchange enabled",
                        queryManagerConfig.getUseStreamingExchangeForMarkDistinct(),
                        false),
                booleanProperty(
                        GROUPED_EXECUTION,
                        "Use grouped execution when possible",
                        featuresConfig.isGroupedExecutionEnabled(),
                        false),
                doubleProperty(
                        MAX_FAILED_TASK_PERCENTAGE,
                        "Max percentage of failed tasks that are retryable for recoverable dynamic scheduling",
                        featuresConfig.getMaxFailedTaskPercentage(),
                        false),
                booleanProperty(
                        RECOVERABLE_GROUPED_EXECUTION,
                        "Experimental: Use recoverable grouped execution when possible",
                        featuresConfig.isRecoverableGroupedExecutionEnabled(),
                        false),
                booleanProperty(
                        PREFER_STREAMING_OPERATORS,
                        "Prefer source table layouts that produce streaming operators",
                        false,
                        false),
                new PropertyMetadata<>(
                        TASK_WRITER_COUNT,
                        "Default number of local parallel table writer jobs per worker",
                        BIGINT,
                        Integer.class,
                        taskManagerConfig.getWriterCount(),
                        false,
                        featuresConfig.isNativeExecutionEnabled() ? value -> validateNullablePositiveIntegerValue(value, TASK_WRITER_COUNT) : value -> validateValueIsPowerOfTwo(value, TASK_WRITER_COUNT),
                        value -> value),
                new PropertyMetadata<>(
                        TASK_PARTITIONED_WRITER_COUNT,
                        "Number of writers per task for partitioned writes. If not set, the number set by task.writer-count will be used",
                        BIGINT,
                        Integer.class,
                        taskManagerConfig.getPartitionedWriterCount(),
                        false,
                        featuresConfig.isNativeExecutionEnabled() ? value -> validateNullablePositiveIntegerValue(value, TASK_PARTITIONED_WRITER_COUNT) : value -> validateValueIsPowerOfTwo(value, TASK_PARTITIONED_WRITER_COUNT),
                        value -> value),
                booleanProperty(
                        REDISTRIBUTE_WRITES,
                        "Force parallel distributed writes",
                        featuresConfig.isRedistributeWrites(),
                        false),
                booleanProperty(
                        SCALE_WRITERS,
                        "Scale out writers based on throughput (use minimum necessary)",
                        featuresConfig.isScaleWriters(),
                        false),
                new PropertyMetadata<>(
                        WRITER_MIN_SIZE,
                        "Target minimum size of writer output when scaling writers",
                        VARCHAR,
                        DataSize.class,
                        featuresConfig.getWriterMinSize(),
                        false,
                        value -> DataSize.valueOf((String) value),
                        DataSize::toString),
                booleanProperty(
                        OPTIMIZED_SCALE_WRITER_PRODUCER_BUFFER,
                        "Optimize scale writer creation based on producer buffer",
                        featuresConfig.isOptimizedScaleWriterProducerBuffer(),
                        true),
                booleanProperty(
                        PUSH_TABLE_WRITE_THROUGH_UNION,
                        "Parallelize writes when using UNION ALL in queries that write data",
                        featuresConfig.isPushTableWriteThroughUnion(),
                        false),
                new PropertyMetadata<>(
                        TASK_CONCURRENCY,
                        "Default number of local parallel jobs per worker",
                        BIGINT,
                        Integer.class,
                        taskManagerConfig.getTaskConcurrency(),
                        false,
                        value -> validateValueIsPowerOfTwo(requireNonNull(value, "value is null"), TASK_CONCURRENCY),
                        value -> value),
                booleanProperty(
                        TASK_SHARE_INDEX_LOADING,
                        "Share index join lookups and caching within a task",
                        taskManagerConfig.isShareIndexLoading(),
                        false),
                new PropertyMetadata<>(
                        QUERY_MAX_RUN_TIME,
                        "Maximum run time of a query (includes the queueing time)",
                        VARCHAR,
                        Duration.class,
                        queryManagerConfig.getQueryMaxRunTime(),
                        false,
                        value -> Duration.valueOf((String) value),
                        Duration::toString),
                new PropertyMetadata<>(
                        QUERY_MAX_EXECUTION_TIME,
                        "Maximum execution time of a query",
                        VARCHAR,
                        Duration.class,
                        queryManagerConfig.getQueryMaxExecutionTime(),
                        false,
                        value -> Duration.valueOf((String) value),
                        Duration::toString),
                new PropertyMetadata<>(
                        QUERY_MAX_CPU_TIME,
                        "Maximum CPU time of a query",
                        VARCHAR,
                        Duration.class,
                        queryManagerConfig.getQueryMaxCpuTime(),
                        false,
                        value -> Duration.valueOf((String) value),
                        Duration::toString),
                new PropertyMetadata<>(
                        QUERY_MAX_MEMORY,
                        "Maximum amount of distributed memory a query can use",
                        VARCHAR,
                        DataSize.class,
                        memoryManagerConfig.getSoftMaxQueryMemory(),
                        true,
                        value -> DataSize.valueOf((String) value),
                        DataSize::toString),
                new PropertyMetadata<>(
                        QUERY_MAX_MEMORY_PER_NODE,
                        "Maximum amount of user task memory a query can use",
                        VARCHAR,
                        DataSize.class,
                        nodeMemoryConfig.getSoftMaxQueryMemoryPerNode(),
                        true,
                        value -> DataSize.valueOf((String) value),
                        DataSize::toString),
                new PropertyMetadata<>(
                        QUERY_MAX_BROADCAST_MEMORY,
                        "Maximum amount of memory a query can use for broadcast join",
                        VARCHAR,
                        DataSize.class,
                        nodeMemoryConfig.getMaxQueryBroadcastMemory(),
                        true,
                        value -> DataSize.valueOf((String) value),
                        DataSize::toString),
                new PropertyMetadata<>(
                        QUERY_MAX_TOTAL_MEMORY,
                        "Maximum amount of distributed total memory a query can use",
                        VARCHAR,
                        DataSize.class,
                        memoryManagerConfig.getSoftMaxQueryTotalMemory(),
                        true,
                        value -> DataSize.valueOf((String) value),
                        DataSize::toString),
                new PropertyMetadata<>(
                        QUERY_MAX_TOTAL_MEMORY_PER_NODE,
                        "Maximum amount of total (user + system) task memory a query can use",
                        VARCHAR,
                        DataSize.class,
                        nodeMemoryConfig.getSoftMaxQueryTotalMemoryPerNode(),
                        true,
                        value -> DataSize.valueOf((String) value),
                        DataSize::toString),
                booleanProperty(
                        RESOURCE_OVERCOMMIT,
                        "Use resources which are not guaranteed to be available to the query",
                        false,
                        false),
                dataSizeProperty(
                        QUERY_MAX_SCAN_RAW_INPUT_BYTES,
                        "Maximum scan raw input bytes of a query",
                        queryManagerConfig.getQueryMaxScanRawInputBytes(),
                        false),
                dataSizeProperty(
                        QUERY_MAX_WRITTEN_INTERMEDIATE_BYTES,
                        "Maximum written intermediate bytes of a query",
                        queryManagerConfig.getQueryMaxWrittenIntermediateBytes(),
                        false),
                longProperty(
                        QUERY_MAX_OUTPUT_POSITIONS,
                        "Maximum number of output rows that can be fetched by a query",
                        queryManagerConfig.getQueryMaxOutputPositions(),
                        false),
                dataSizeProperty(
                        QUERY_MAX_OUTPUT_SIZE,
                        "Maximum data that can be fetched by a query",
                        queryManagerConfig.getQueryMaxOutputSize(),
                        false),
                integerProperty(
                        QUERY_MAX_STAGE_COUNT,
                        "Temporary: Maximum number of stages a query can have",
                        queryManagerConfig.getMaxStageCount(),
                        true),
                booleanProperty(
                        DICTIONARY_AGGREGATION,
                        "Enable optimization for aggregations on dictionaries",
                        featuresConfig.isDictionaryAggregation(),
                        false),
                integerProperty(
                        INITIAL_SPLITS_PER_NODE,
                        "The number of splits each node will run per task, initially",
                        taskManagerConfig.getInitialSplitsPerNode(),
                        false),
                new PropertyMetadata<>(
                        SPLIT_CONCURRENCY_ADJUSTMENT_INTERVAL,
                        "Experimental: Interval between changes to the number of concurrent splits per node",
                        VARCHAR,
                        Duration.class,
                        taskManagerConfig.getSplitConcurrencyAdjustmentInterval(),
                        false,
                        value -> Duration.valueOf((String) value),
                        Duration::toString),
                booleanProperty(
                        OPTIMIZE_METADATA_QUERIES,
                        "Enable optimization for metadata queries if the resulting partitions are not empty according to the partition stats",
                        featuresConfig.isOptimizeMetadataQueries(),
                        false),
                booleanProperty(
                        OPTIMIZE_METADATA_QUERIES_IGNORE_STATS,
                        "Enable optimization for metadata queries. Note if metadata entry has empty data, the result might be different (e.g. empty Hive partition)",
                        featuresConfig.isOptimizeMetadataQueriesIgnoreStats(),
                        false),
                integerProperty(
                        OPTIMIZE_METADATA_QUERIES_CALL_THRESHOLD,
                        "The threshold number of service calls to metastore, used in optimization for metadata queries",
                        featuresConfig.getOptimizeMetadataQueriesCallThreshold(),
                        false),
                integerProperty(
                        QUERY_PRIORITY,
                        "The priority of queries. Larger numbers are higher priority",
                        1,
                        false),
                booleanProperty(
                        PLAN_WITH_TABLE_NODE_PARTITIONING,
                        "Experimental: Adapt plan to pre-partitioned tables",
                        true,
                        false),
                booleanProperty(
                        REORDER_JOINS,
                        "(DEPRECATED) Reorder joins to remove unnecessary cross joins. If this is set, join_reordering_strategy will be ignored",
                        null,
                        false),
                new PropertyMetadata<>(
                        JOIN_REORDERING_STRATEGY,
                        format("The join reordering strategy to use. Options are %s",
                                Stream.of(JoinReorderingStrategy.values())
                                        .map(JoinReorderingStrategy::name)
                                        .collect(joining(","))),
                        VARCHAR,
                        JoinReorderingStrategy.class,
                        featuresConfig.getJoinReorderingStrategy(),
                        false,
                        value -> JoinReorderingStrategy.valueOf(((String) value).toUpperCase()),
                        JoinReorderingStrategy::name),
                new PropertyMetadata<>(
                        PARTIAL_MERGE_PUSHDOWN_STRATEGY,
                        format("Experimental: Partial merge pushdown strategy to use. Options are %s",
                                Stream.of(PartialMergePushdownStrategy.values())
                                        .map(PartialMergePushdownStrategy::name)
                                        .collect(joining(","))),
                        VARCHAR,
                        PartialMergePushdownStrategy.class,
                        featuresConfig.getPartialMergePushdownStrategy(),
                        false,
                        value -> PartialMergePushdownStrategy.valueOf(((String) value).toUpperCase()),
                        PartialMergePushdownStrategy::name),
                new PropertyMetadata<>(
                        MAX_REORDERED_JOINS,
                        "The maximum number of joins to reorder as one group in cost-based join reordering",
                        BIGINT,
                        Integer.class,
                        featuresConfig.getMaxReorderedJoins(),
                        false,
                        value -> {
                            int intValue = ((Number) requireNonNull(value, "value is null")).intValue();
                            if (intValue < 2) {
                                throw new PrestoException(INVALID_SESSION_PROPERTY, format("%s must be greater than or equal to 2: %s", MAX_REORDERED_JOINS, intValue));
                            }
                            return intValue;
                        },
                        value -> value),
                booleanProperty(
                        FAST_INEQUALITY_JOINS,
                        "Use faster handling of inequality join if it is possible",
                        featuresConfig.isFastInequalityJoins(),
                        false),
                booleanProperty(
                        COLOCATED_JOIN,
                        "Experimental: Use a colocated join when possible",
                        featuresConfig.isColocatedJoinsEnabled(),
                        false),
                booleanProperty(
                        SPATIAL_JOIN,
                        "Use spatial index for spatial join when possible",
                        featuresConfig.isSpatialJoinsEnabled(),
                        false),
                stringProperty(
                        SPATIAL_PARTITIONING_TABLE_NAME,
                        "Name of the table containing spatial partitioning scheme",
                        null,
                        false),
                integerProperty(
                        CONCURRENT_LIFESPANS_PER_NODE,
                        "Experimental: Run a fixed number of groups concurrently for eligible JOINs",
                        featuresConfig.getConcurrentLifespansPerTask(),
                        false),
                new PropertyMetadata<>(
                        SPILL_ENABLED,
                        "Experimental: Enable spilling",
                        BOOLEAN,
                        Boolean.class,
                        featuresConfig.isSpillEnabled(),
                        false,
                        value -> {
                            boolean spillEnabled = (Boolean) value;
                            if (spillEnabled
                                    && featuresConfig.getSingleStreamSpillerChoice() == SingleStreamSpillerChoice.LOCAL_FILE
                                    && featuresConfig.getSpillerSpillPaths().isEmpty()) {
                                throw new PrestoException(
                                        INVALID_SESSION_PROPERTY,
                                        format("%s cannot be set to true; no spill paths configured", SPILL_ENABLED));
                            }
                            return spillEnabled;
                        },
                        value -> value),
                booleanProperty(
                        JOIN_SPILL_ENABLED,
                        "Enable join spilling",
                        featuresConfig.isJoinSpillingEnabled(),
                        false),
                new PropertyMetadata<>(
                        QUERY_MAX_REVOCABLE_MEMORY_PER_NODE,
                        "Maximum amount of revocable memory a query can use",
                        VARCHAR,
                        DataSize.class,
                        nodeSpillConfig.getMaxRevocableMemoryPerNode(),
                        true,
                        value -> DataSize.valueOf((String) value),
                        DataSize::toString),
                booleanProperty(
                        OPTIMIZE_DISTINCT_AGGREGATIONS,
                        "Optimize mixed non-distinct and distinct aggregations",
                        featuresConfig.isOptimizeMixedDistinctAggregations(),
                        false),
                booleanProperty(
                        LEGACY_ROW_FIELD_ORDINAL_ACCESS,
                        "Allow accessing anonymous row field with .field0, .field1, ...",
                        functionsConfig.isLegacyRowFieldOrdinalAccess(),
                        false),
                booleanProperty(
                        LEGACY_MAP_SUBSCRIPT,
                        "Do not fail the query if map key is missing",
                        functionsConfig.isLegacyMapSubscript(),
                        true),
                booleanProperty(
                        ITERATIVE_OPTIMIZER,
                        "Experimental: enable iterative optimizer",
                        featuresConfig.isIterativeOptimizerEnabled(),
                        false),
                new PropertyMetadata<>(
                        ITERATIVE_OPTIMIZER_TIMEOUT,
                        "Timeout for plan optimization in iterative optimizer",
                        VARCHAR,
                        Duration.class,
                        featuresConfig.getIterativeOptimizerTimeout(),
                        false,
                        value -> Duration.valueOf((String) value),
                        Duration::toString),
                new PropertyMetadata<>(
                        QUERY_ANALYZER_TIMEOUT,
                        "Maximum processing time for query analyzer",
                        VARCHAR,
                        Duration.class,
                        featuresConfig.getQueryAnalyzerTimeout(),
                        false,
                        value -> Duration.valueOf((String) value),
                        Duration::toString),
                booleanProperty(
                        RUNTIME_OPTIMIZER_ENABLED,
                        "Experimental: enable runtime optimizer",
                        featuresConfig.isRuntimeOptimizerEnabled(),
                        false),
                booleanProperty(
                        EXCHANGE_COMPRESSION,
                        "Enable compression in exchanges",
                        featuresConfig.isExchangeCompressionEnabled(),
                        false),
                booleanProperty(
                        EXCHANGE_CHECKSUM,
                        "Enable checksum in exchanges",
                        featuresConfig.isExchangeChecksumEnabled(),
                        false),
                booleanProperty(
                        LEGACY_TIMESTAMP,
                        "Use legacy TIME & TIMESTAMP semantics (warning: this will be removed)",
                        functionsConfig.isLegacyTimestamp(),
                        true),
                booleanProperty(
                        ENABLE_INTERMEDIATE_AGGREGATIONS,
                        "Enable the use of intermediate aggregations",
                        featuresConfig.isEnableIntermediateAggregations(),
                        false),
                booleanProperty(
                        PUSH_AGGREGATION_THROUGH_JOIN,
                        "Allow pushing aggregations below joins",
                        featuresConfig.isPushAggregationThroughJoin(),
                        false),
                booleanProperty(
                        PUSH_PARTIAL_AGGREGATION_THROUGH_JOIN,
                        "Push partial aggregations below joins",
                        false,
                        false),
                booleanProperty(
                        PARSE_DECIMAL_LITERALS_AS_DOUBLE,
                        "Parse decimal literals as DOUBLE instead of DECIMAL",
                        functionsConfig.isParseDecimalLiteralsAsDouble(),
                        false),
                booleanProperty(
                        FORCE_SINGLE_NODE_OUTPUT,
                        "Force single node output",
                        featuresConfig.isForceSingleNodeOutput(),
                        true),
                new PropertyMetadata<>(
                        FILTER_AND_PROJECT_MIN_OUTPUT_PAGE_SIZE,
                        "Experimental: Minimum output page size for filter and project operators",
                        VARCHAR,
                        DataSize.class,
                        featuresConfig.getFilterAndProjectMinOutputPageSize(),
                        false,
                        value -> DataSize.valueOf((String) value),
                        DataSize::toString),
                integerProperty(
                        FILTER_AND_PROJECT_MIN_OUTPUT_PAGE_ROW_COUNT,
                        "Experimental: Minimum output page row count for filter and project operators",
                        featuresConfig.getFilterAndProjectMinOutputPageRowCount(),
                        false),
                booleanProperty(
                        DISTRIBUTED_SORT,
                        "Parallelize sort across multiple nodes",
                        featuresConfig.isDistributedSortEnabled(),
                        false),
                booleanProperty(
                        USE_MARK_DISTINCT,
                        "Implement DISTINCT aggregations using MarkDistinct",
                        featuresConfig.isUseMarkDistinct(),
                        false),
                booleanProperty(
                        EXPLOIT_CONSTRAINTS,
                        "Exploit table constraints.",
                        featuresConfig.isExploitConstraints(),
                        false),
                booleanProperty(
                        PREFER_PARTIAL_AGGREGATION,
                        "Prefer splitting aggregations into partial and final stages",
                        null,
                        false),
                new PropertyMetadata<>(
                        PARTIAL_AGGREGATION_STRATEGY,
                        format("Partial aggregation strategy to use. Options are %s",
                                Stream.of(PartialAggregationStrategy.values())
                                        .map(PartialAggregationStrategy::name)
                                        .collect(joining(","))),
                        VARCHAR,
                        PartialAggregationStrategy.class,
                        featuresConfig.getPartialAggregationStrategy(),
                        false,
                        value -> PartialAggregationStrategy.valueOf(((String) value).toUpperCase()),
                        PartialAggregationStrategy::name),
                doubleProperty(
                        PARTIAL_AGGREGATION_BYTE_REDUCTION_THRESHOLD,
                        "Byte reduction ratio threshold at which to disable partial aggregation",
                        featuresConfig.getPartialAggregationByteReductionThreshold(),
                        false),
                booleanProperty(
                        ADAPTIVE_PARTIAL_AGGREGATION,
                        "Enable adaptive partial aggregation",
                        featuresConfig.isAdaptivePartialAggregationEnabled(),
                        false),
                doubleProperty(
                        ADAPTIVE_PARTIAL_AGGREGATION_ROWS_REDUCTION_RATIO_THRESHOLD,
                        "Rows reduction ratio threshold at which to adaptively disable partial aggregation",
                        featuresConfig.getAdaptivePartialAggregationRowsReductionRatioThreshold(),
                        false),
                booleanProperty(
                        OPTIMIZE_TOP_N_ROW_NUMBER,
                        "Use top N row number optimization",
                        featuresConfig.isOptimizeTopNRowNumber(),
                        false),
                booleanProperty(
                        OPTIMIZE_CASE_EXPRESSION_PREDICATE,
                        "Optimize case expression predicates",
                        featuresConfig.isOptimizeCaseExpressionPredicate(),
                        false),
                integerProperty(
                        MAX_GROUPING_SETS,
                        "Maximum number of grouping sets in a GROUP BY",
                        featuresConfig.getMaxGroupingSets(),
                        true),
                booleanProperty(
                        LEGACY_UNNEST,
                        "Using legacy unnest semantic, where unnest(array(row)) will create one column of type row",
                        featuresConfig.isLegacyUnnestArrayRows(),
                        false),
                booleanProperty(
                        STATISTICS_CPU_TIMER_ENABLED,
                        "Experimental: Enable cpu time tracking for automatic column statistics collection on write",
                        taskManagerConfig.isStatisticsCpuTimerEnabled(),
                        false),
                booleanProperty(
                        ENABLE_STATS_CALCULATOR,
                        "Experimental: Enable statistics calculator",
                        featuresConfig.isEnableStatsCalculator(),
                        false),
                booleanProperty(
                        ENABLE_STATS_COLLECTION_FOR_TEMPORARY_TABLE,
                        "Experimental: Enable statistics collection of temporary tables created for materialized exchange",
                        featuresConfig.isEnableStatsCollectionForTemporaryTable(),
                        false),
                integerProperty(
                        MAX_TASKS_PER_STAGE,
                        "Maximum number of tasks for a non source distributed stage",
                        taskManagerConfig.getMaxTasksPerStage(),
                        false),
                new PropertyMetadata<>(
                        MAX_DRIVERS_PER_TASK,
                        "Maximum number of drivers per task",
                        INTEGER,
                        Integer.class,
                        null,
                        false,
                        value -> min(taskManagerConfig.getMaxDriversPerTask(), validateNullablePositiveIntegerValue(value, MAX_DRIVERS_PER_TASK)),
                        object -> object),
                booleanProperty(
                        IGNORE_STATS_CALCULATOR_FAILURES,
                        "Ignore statistics calculator failures",
                        featuresConfig.isIgnoreStatsCalculatorFailures(),
                        false),
                booleanProperty(
                        PRINT_STATS_FOR_NON_JOIN_QUERY,
                        "Print stats and cost for non-join-query in plan",
                        featuresConfig.isPrintStatsForNonJoinQuery(),
                        false),
                booleanProperty(
                        DEFAULT_FILTER_FACTOR_ENABLED,
                        "use a default filter factor for unknown filters in a filter node",
                        featuresConfig.isDefaultFilterFactorEnabled(),
                        false),
                new PropertyMetadata<>(
                        CTE_MATERIALIZATION_STRATEGY,
                        format("The strategy to materialize common table expressions. Options are %s",
                                Stream.of(CteMaterializationStrategy.values())
                                        .map(CteMaterializationStrategy::name)
                                        .collect(joining(","))),
                        VARCHAR,
                        CteMaterializationStrategy.class,
                        featuresConfig.getCteMaterializationStrategy(),
                        false,
                        value -> CteMaterializationStrategy.valueOf(((String) value).toUpperCase()),
                        CteMaterializationStrategy::name),
                booleanProperty(
                        CTE_FILTER_AND_PROJECTION_PUSHDOWN_ENABLED,
                        "Enable pushing of filters and projections inside common table expressions.",
                        featuresConfig.getCteFilterAndProjectionPushdownEnabled(),
                        false),
                integerProperty(
                        CTE_HEURISTIC_REPLICATION_THRESHOLD,
                        "Used with CTE Materialization Strategy = Heuristic. CTES are only materialized if they are used greater than or equal to this number",
                        featuresConfig.getCteHeuristicReplicationThreshold(),
                        false),
                new PropertyMetadata<>(
                        DEFAULT_JOIN_SELECTIVITY_COEFFICIENT,
                        "use a default join selectivity coefficient factor when column statistics are not available in a join node",
                        DOUBLE,
                        Double.class,
                        featuresConfig.getDefaultJoinSelectivityCoefficient(),
                        false,
                        value -> validateDoubleValueWithinSelectivityRange(value, DEFAULT_JOIN_SELECTIVITY_COEFFICIENT),
                        object -> object),
                doubleProperty(
                        DEFAULT_WRITER_REPLICATION_COEFFICIENT,
                        "Replication coefficient for costing write operations",
                        featuresConfig.getDefaultWriterReplicationCoefficient(),
                        false),
                booleanProperty(
                        PUSH_LIMIT_THROUGH_OUTER_JOIN,
                        "push limits to the outer side of an outer join",
                        featuresConfig.isPushLimitThroughOuterJoin(),
                        false),
                booleanProperty(
                        OPTIMIZE_CONSTANT_GROUPING_KEYS,
                        "Pull constant grouping keys above the group by",
                        featuresConfig.isOptimizeConstantGroupingKeys(),
                        false),
                integerProperty(
                        MAX_CONCURRENT_MATERIALIZATIONS,
                        "Maximum number of materializing plan sections that can run concurrently",
                        featuresConfig.getMaxConcurrentMaterializations(),
                        false),
                booleanProperty(
                        PUSHDOWN_SUBFIELDS_ENABLED,
                        "Experimental: enable subfield pruning",
                        featuresConfig.isPushdownSubfieldsEnabled(),
                        false),
                booleanProperty(
                        PUSHDOWN_SUBFIELDS_FROM_LAMBDA_ENABLED,
                        "Enable subfield pruning from lambdas",
                        featuresConfig.isPushdownSubfieldsFromLambdaEnabled(),
                        false),
                booleanProperty(
                        PUSHDOWN_DEREFERENCE_ENABLED,
                        "Experimental: enable dereference pushdown",
                        featuresConfig.isPushdownDereferenceEnabled(),
                        false),
                booleanProperty(
                        TABLE_WRITER_MERGE_OPERATOR_ENABLED,
                        "Experimental: enable table writer merge operator",
                        featuresConfig.isTableWriterMergeOperatorEnabled(),
                        false),
                new PropertyMetadata<>(
                        INDEX_LOADER_TIMEOUT,
                        "Timeout for loading indexes for index joins",
                        VARCHAR,
                        Duration.class,
                        featuresConfig.getIndexLoaderTimeout(),
                        false,
                        value -> Duration.valueOf((String) value),
                        Duration::toString),
                booleanProperty(
                        OPTIMIZED_REPARTITIONING_ENABLED,
                        "Experimental: Use optimized repartitioning",
                        featuresConfig.isOptimizedRepartitioningEnabled(),
                        false),
                new PropertyMetadata<>(
                        AGGREGATION_PARTITIONING_MERGING_STRATEGY,
                        format("Strategy to merge partition preference in aggregation node. Options are %s",
                                Stream.of(AggregationPartitioningMergingStrategy.values())
                                        .map(AggregationPartitioningMergingStrategy::name)
                                        .collect(joining(","))),
                        VARCHAR,
                        AggregationPartitioningMergingStrategy.class,
                        featuresConfig.getAggregationPartitioningMergingStrategy(),
                        false,
                        value -> AggregationPartitioningMergingStrategy.valueOf(((String) value).toUpperCase()),
                        AggregationPartitioningMergingStrategy::name),
                booleanProperty(
                        LIST_BUILT_IN_FUNCTIONS_ONLY,
                        "Only List built-in functions in SHOW FUNCTIONS",
                        featuresConfig.isListBuiltInFunctionsOnly(),
                        false),
                new PropertyMetadata<>(
                        PARTITIONING_PRECISION_STRATEGY,
                        format("The strategy to use to pick when to repartition. Options are %s",
                                Stream.of(PartitioningPrecisionStrategy.values())
                                        .map(PartitioningPrecisionStrategy::name)
                                        .collect(joining(","))),
                        VARCHAR,
                        PartitioningPrecisionStrategy.class,
                        featuresConfig.getPartitioningPrecisionStrategy(),
                        false,
                        value -> PartitioningPrecisionStrategy.valueOf(((String) value).toUpperCase()),
                        PartitioningPrecisionStrategy::name),
                booleanProperty(
                        EXPERIMENTAL_FUNCTIONS_ENABLED,
                        "Enable listing of functions marked as experimental",
                        featuresConfig.isExperimentalFunctionsEnabled(),
                        false),
                booleanProperty(
                        OPTIMIZE_COMMON_SUB_EXPRESSIONS,
                        "Extract and compute common sub-expressions in projection",
                        featuresConfig.isOptimizeCommonSubExpressions(),
                        false),
                booleanProperty(
                        PREFER_DISTRIBUTED_UNION,
                        "Prefer distributed union",
                        featuresConfig.isPreferDistributedUnion(),
                        true),
                new PropertyMetadata<>(
                        WARNING_HANDLING,
                        format("The level of warning handling. Levels are %s",
                                Stream.of(WarningHandlingLevel.values())
                                        .map(WarningHandlingLevel::name)
                                        .collect(joining(","))),
                        VARCHAR,
                        WarningHandlingLevel.class,
                        warningCollectorConfig.getWarningHandlingLevel(),
                        false,
                        value -> WarningHandlingLevel.valueOf(((String) value).toUpperCase()),
                        WarningHandlingLevel::name),
                booleanProperty(
                        OPTIMIZE_NULLS_IN_JOINS,
                        "(DEPRECATED) Filter nulls from inner side of join. If this is set, joins_not_null_inference_strategy = 'INFER_FROM_STANDARD_OPERATORS' is assumed",
                        false,
                        false),
                booleanProperty(
                        OPTIMIZE_PAYLOAD_JOINS,
                        "Optimize joins with payload columns",
                        featuresConfig.isOptimizePayloadJoins(),
                        false),
                new PropertyMetadata<>(
                        TARGET_RESULT_SIZE,
                        "Target result size for results being streamed from coordinator",
                        VARCHAR,
                        DataSize.class,
                        null,
                        false,
                        value -> value != null ? DataSize.valueOf((String) value) : null,
                        value -> value != null ? value.toString() : null),
                booleanProperty(
                        ENABLE_DYNAMIC_FILTERING,
                        "Enable dynamic filtering",
                        featuresConfig.isEnableDynamicFiltering(),
                        false),
                integerProperty(
                        DYNAMIC_FILTERING_MAX_PER_DRIVER_ROW_COUNT,
                        "Maximum number of build-side rows to be collected for dynamic filtering per-driver",
                        featuresConfig.getDynamicFilteringMaxPerDriverRowCount(),
                        false),
                new PropertyMetadata<>(
                        DYNAMIC_FILTERING_MAX_PER_DRIVER_SIZE,
                        "Maximum number of bytes to be collected for dynamic filtering per-driver",
                        VARCHAR,
                        DataSize.class,
                        featuresConfig.getDynamicFilteringMaxPerDriverSize(),
                        false,
                        value -> DataSize.valueOf((String) value),
                        DataSize::toString),
                integerProperty(
                        DYNAMIC_FILTERING_RANGE_ROW_LIMIT_PER_DRIVER,
                        "Maximum number of build-side rows per driver up to which min and max values will be collected for dynamic filtering",
                        featuresConfig.getDynamicFilteringRangeRowLimitPerDriver(),
                        false),
                booleanProperty(
                        FRAGMENT_RESULT_CACHING_ENABLED,
                        "Enable fragment result caching and read/write leaf fragment result pages from/to cache when applicable",
                        featuresConfig.isFragmentResultCachingEnabled(),
                        false),
                booleanProperty(
                        SKIP_REDUNDANT_SORT,
                        "Skip redundant sort operations",
                        featuresConfig.isSkipRedundantSort(),
                        false),
                booleanProperty(
                        INLINE_SQL_FUNCTIONS,
                        "Inline SQL function definition at plan time",
                        featuresConfig.isInlineSqlFunctions(),
                        false),
                booleanProperty(
                        REMOTE_FUNCTIONS_ENABLED,
                        "Allow remote functions",
                        false,
                        false),
                booleanProperty(
                        CHECK_ACCESS_CONTROL_ON_UTILIZED_COLUMNS_ONLY,
                        "Apply access control rules on only those columns that are required to produce the query output",
                        featuresConfig.isCheckAccessControlOnUtilizedColumnsOnly(),
                        false),
                booleanProperty(
                        CHECK_ACCESS_CONTROL_WITH_SUBFIELDS,
                        "Apply access control rules with subfield information from columns containing row types",
                        featuresConfig.isCheckAccessControlWithSubfields(),
                        false),
                booleanProperty(
                        ALLOW_WINDOW_ORDER_BY_LITERALS,
                        "Allow ORDER BY literals in window functions",
                        featuresConfig.isAllowWindowOrderByLiterals(),
                        false),
                booleanProperty(
                        ENFORCE_FIXED_DISTRIBUTION_FOR_OUTPUT_OPERATOR,
                        "Enforce fixed distribution for output operator",
                        featuresConfig.isEnforceFixedDistributionForOutputOperator(),
                        true),
                new PropertyMetadata<>(
                        MAX_UNACKNOWLEDGED_SPLITS_PER_TASK,
                        "Maximum number of leaf splits awaiting delivery to a given task",
                        INTEGER,
                        Integer.class,
                        nodeSchedulerConfig.getMaxUnacknowledgedSplitsPerTask(),
                        false,
                        value -> validateIntegerValue(value, MAX_UNACKNOWLEDGED_SPLITS_PER_TASK, 1, false),
                        object -> object),
                booleanProperty(
                        OPTIMIZE_JOINS_WITH_EMPTY_SOURCES,
                        "(Deprecated) Simplify joins with one or more empty sources",
                        featuresConfig.isEmptyJoinOptimization(),
                        false),
                booleanProperty(
                        SPOOLING_OUTPUT_BUFFER_ENABLED,
                        "Enable spooling output buffer for terminal task",
                        featuresConfig.isSpoolingOutputBufferEnabled(),
                        false),
                booleanProperty(
                        SPARK_ASSIGN_BUCKET_TO_PARTITION_FOR_PARTITIONED_TABLE_WRITE_ENABLED,
                        "Assign bucket to partition map for partitioned table write when adding an exchange",
                        featuresConfig.isPrestoSparkAssignBucketToPartitionForPartitionedTableWriteEnabled(),
                        true),
                booleanProperty(
                        LOG_FORMATTED_QUERY_ENABLED,
                        "Log formatted prepared query instead of raw query when enabled",
                        featuresConfig.isLogFormattedQueryEnabled(),
                        false),
                booleanProperty(
                        LOG_INVOKED_FUNCTION_NAMES_ENABLED,
                        "Log the names of the functions invoked by the query when enabled.",
                        featuresConfig.isLogInvokedFunctionNamesEnabled(),
                        false),
                new PropertyMetadata<>(
                        QUERY_RETRY_LIMIT,
                        "Query retry limit due to communication failures",
                        INTEGER,
                        Integer.class,
                        queryManagerConfig.getPerQueryRetryLimit(),
                        true,
                        value -> validateIntegerValue(value, QUERY_RETRY_LIMIT, 0, false),
                        object -> object),
                new PropertyMetadata<>(
                        QUERY_RETRY_MAX_EXECUTION_TIME,
                        "Maximum execution time of a query allowed for retry",
                        VARCHAR,
                        Duration.class,
                        queryManagerConfig.getPerQueryRetryMaxExecutionTime(),
                        true,
                        value -> Duration.valueOf((String) value),
                        Duration::toString),
                booleanProperty(
                        PARTIAL_RESULTS_ENABLED,
                        "Enable returning partial results. Please note that queries might not read all the data when this is enabled",
                        featuresConfig.isPartialResultsEnabled(),
                        false),
                doubleProperty(
                        PARTIAL_RESULTS_COMPLETION_RATIO_THRESHOLD,
                        "Minimum query completion ratio threshold for partial results",
                        featuresConfig.getPartialResultsCompletionRatioThreshold(),
                        false),
                booleanProperty(
                        OFFSET_CLAUSE_ENABLED,
                        "Enable support for OFFSET clause",
                        featuresConfig.isOffsetClauseEnabled(),
                        true),
                doubleProperty(
                        PARTIAL_RESULTS_MAX_EXECUTION_TIME_MULTIPLIER,
                        "This value is multiplied by the time taken to reach the completion ratio threshold and is set as max task end time",
                        featuresConfig.getPartialResultsMaxExecutionTimeMultiplier(),
                        false),
                booleanProperty(
                        VERBOSE_EXCEEDED_MEMORY_LIMIT_ERRORS_ENABLED,
                        "When enabled the error message for exceeded memory limit errors will contain additional operator memory allocation details",
                        nodeMemoryConfig.isVerboseExceededMemoryLimitErrorsEnabled(),
                        false),
                booleanProperty(
                        MATERIALIZED_VIEW_DATA_CONSISTENCY_ENABLED,
                        "When enabled and reading from materialized view, partition stitching is applied to achieve data consistency",
                        featuresConfig.isMaterializedViewDataConsistencyEnabled(),
                        false),
                booleanProperty(
                        CONSIDER_QUERY_FILTERS_FOR_MATERIALIZED_VIEW_PARTITIONS,
                        "When enabled and counting materialized view partitions, filters partition domains not in base query",
                        featuresConfig.isMaterializedViewPartitionFilteringEnabled(),
                        false),
                booleanProperty(
                        QUERY_OPTIMIZATION_WITH_MATERIALIZED_VIEW_ENABLED,
                        "Enable query optimization with materialized view",
                        featuresConfig.isQueryOptimizationWithMaterializedViewEnabled(),
                        true),
                stringProperty(
                        DISTRIBUTED_TRACING_MODE,
                        "Mode for distributed tracing. NO_TRACE, ALWAYS_TRACE, or SAMPLE_BASED",
                        tracingConfig.getDistributedTracingMode().name(),
                        false),
                booleanProperty(
                        VERBOSE_RUNTIME_STATS_ENABLED,
                        "Enable logging all runtime stats",
                        featuresConfig.isVerboseRuntimeStatsEnabled(),
                        false),
                stringProperty(
                        OPTIMIZERS_TO_ENABLE_VERBOSE_RUNTIME_STATS,
                        "Optimizers to enable verbose runtime stats",
                        "",
                        false),
                booleanProperty(
                        VERBOSE_OPTIMIZER_INFO_ENABLED,
                        "Enable logging of verbose information about applied optimizations",
                        featuresConfig.isVerboseOptimizerInfoEnabled(),
                        false),
                /**/
                new PropertyMetadata<>(
                        VERBOSE_OPTIMIZER_RESULTS,
                        "Print result of selected optimizer(s), allowed values are ALL | NONE | <OptimizerClassName>[,<OptimizerClassName>...]",
                        VARCHAR,
                        VerboseOptimizerResultsProperty.class,
                        VerboseOptimizerResultsProperty.disabled(),
                        false,
                        value -> VerboseOptimizerResultsProperty.valueOf((String) value),
                        object -> object),
                booleanProperty(
                        STREAMING_FOR_PARTIAL_AGGREGATION_ENABLED,
                        "Enable streaming for partial aggregation",
                        featuresConfig.isStreamingForPartialAggregationEnabled(),
                        false),
                booleanProperty(
                        PREFER_MERGE_JOIN_FOR_SORTED_INPUTS,
                        "Prefer merge join for sorted join inputs, e.g., tables pre-sorted, pre-partitioned by join columns." +
                                "To make it work, the connector needs to guarantee and expose the data properties of the underlying table.",
                        featuresConfig.isPreferMergeJoinForSortedInputs(),
                        true),
                booleanProperty(
                        SEGMENTED_AGGREGATION_ENABLED,
                        "Enable segmented aggregation.",
                        featuresConfig.isSegmentedAggregationEnabled(),
                        false),
                new PropertyMetadata<>(
                        AGGREGATION_IF_TO_FILTER_REWRITE_STRATEGY,
                        format("Set the strategy used to rewrite AGG IF to AGG FILTER. Options are %s",
                                Stream.of(AggregationIfToFilterRewriteStrategy.values())
                                        .map(AggregationIfToFilterRewriteStrategy::name)
                                        .collect(joining(","))),
                        VARCHAR,
                        AggregationIfToFilterRewriteStrategy.class,
                        featuresConfig.getAggregationIfToFilterRewriteStrategy(),
                        false,
                        value -> AggregationIfToFilterRewriteStrategy.valueOf(((String) value).toUpperCase()),
                        AggregationIfToFilterRewriteStrategy::name),
                new PropertyMetadata<>(
                        RESOURCE_AWARE_SCHEDULING_STRATEGY,
                        format("Task assignment strategy to use. Options are %s",
                                Stream.of(ResourceAwareSchedulingStrategy.values())
                                        .map(ResourceAwareSchedulingStrategy::name)
                                        .collect(joining(","))),
                        VARCHAR,
                        ResourceAwareSchedulingStrategy.class,
                        nodeSchedulerConfig.getResourceAwareSchedulingStrategy(),
                        false,
                        value -> ResourceAwareSchedulingStrategy.valueOf(((String) value).toUpperCase()),
                        ResourceAwareSchedulingStrategy::name),
                stringProperty(
                        ANALYZER_TYPE,
                        "Analyzer type to use.",
                        featuresConfig.getAnalyzerType(),
                        true),
                booleanProperty(
                        PRE_PROCESS_METADATA_CALLS,
                        "Pre-process metadata calls before analyzer invocation.",
                        featuresConfig.isPreProcessMetadataCalls(),
                        false),
                booleanProperty(
                        HEAP_DUMP_ON_EXCEEDED_MEMORY_LIMIT_ENABLED,
                        "Trigger heap dump to `EXCEEDED_MEMORY_LIMIT_HEAP_DUMP_FILE_PATH` on exceeded memory limit exceptions",
                        false, // This is intended to be used for debugging purposes only and thus we does not need an associated config property
                        true),
                stringProperty(
                        EXCEEDED_MEMORY_LIMIT_HEAP_DUMP_FILE_DIRECTORY,
                        "Directory to which heap snapshot will be dumped, if heap_dump_on_exceeded_memory_limit_enabled",
                        System.getProperty("java.io.tmpdir"),   // This is intended to be used for debugging purposes only and thus we does not need an associated config property
                        true),
                booleanProperty(
                        KEY_BASED_SAMPLING_ENABLED,
                        "Key based sampling of tables enabled",
                        false,
                        false),
                doubleProperty(
                        KEY_BASED_SAMPLING_PERCENTAGE,
                        "Percentage of keys to be sampled",
                        0.01,
                        false),
                stringProperty(
                        KEY_BASED_SAMPLING_FUNCTION,
                        "Sampling function for key based sampling",
                        "key_sampling_percent",
                        false),
                integerProperty(
                        MAX_STAGE_COUNT_FOR_EAGER_SCHEDULING,
                        "Maximum stage count to use eager scheduling when using the adaptive scheduling policy",
                        featuresConfig.getMaxStageCountForEagerScheduling(),
                        false),
                doubleProperty(
                        HYPERLOGLOG_STANDARD_ERROR_WARNING_THRESHOLD,
                        "Threshold for obtaining precise results from aggregation functions",
                        featuresConfig.getHyperloglogStandardErrorWarningThreshold(),
                        false),
                booleanProperty(
                        QUICK_DISTINCT_LIMIT_ENABLED,
                        "Enable quick distinct limit queries that give results as soon as a new distinct value is found",
                        featuresConfig.isQuickDistinctLimitEnabled(),
                        false),
                booleanProperty(
                        USE_HISTORY_BASED_PLAN_STATISTICS,
                        "Use history based plan statistics service in query optimizer",
                        featuresConfig.isUseHistoryBasedPlanStatistics(),
                        false),
                booleanProperty(
                        TRACK_HISTORY_BASED_PLAN_STATISTICS,
                        "Track history based plan statistics service in query optimizer",
                        featuresConfig.isTrackHistoryBasedPlanStatistics(),
                        false),
                booleanProperty(
                        TRACK_HISTORY_STATS_FROM_FAILED_QUERIES,
                        "Track history based plan statistics from complete plan fragments in failed queries",
                        featuresConfig.isTrackHistoryStatsFromFailedQuery(),
                        false),
                booleanProperty(
                        USE_PERFECTLY_CONSISTENT_HISTORIES,
                        "Use perfectly consistent histories for history based optimizations, even when parts of a query are re-ordered.",
                        featuresConfig.isUsePerfectlyConsistentHistories(),
                        false),
                integerProperty(
                        HISTORY_CANONICAL_PLAN_NODE_LIMIT,
                        "Use history based optimizations only when number of nodes in canonical plan is within this limit. Size of canonical plan can become much larger than original plan leading to increased planning time, particularly in cases when limiting nodes like LimitNode, TopNNode etc. are present.",
                        featuresConfig.getHistoryCanonicalPlanNodeLimit(),
                        false),
                new PropertyMetadata<>(
                        HISTORY_BASED_OPTIMIZER_TIMEOUT_LIMIT,
                        "Timeout in milliseconds for history based optimizer",
                        VARCHAR,
                        Duration.class,
                        featuresConfig.getHistoryBasedOptimizerTimeout(),
                        false,
                        value -> Duration.valueOf((String) value),
                        Duration::toString),
                booleanProperty(
                        RESTRICT_HISTORY_BASED_OPTIMIZATION_TO_COMPLEX_QUERY,
                        "Enable history based optimization only for complex queries, i.e. queries with join and aggregation",
                        true,
                        false),
                new PropertyMetadata<>(
                        HISTORY_INPUT_TABLE_STATISTICS_MATCHING_THRESHOLD,
                        "When the size difference between current table and history table exceed this threshold, do not match history statistics",
                        DOUBLE,
                        Double.class,
                        historyBasedOptimizationConfig.getHistoryMatchingThreshold(),
                        true,
                        value -> validateDoubleValueWithinSelectivityRange(value, HISTORY_INPUT_TABLE_STATISTICS_MATCHING_THRESHOLD),
                        object -> object),
                stringProperty(
                        HISTORY_BASED_OPTIMIZATION_PLAN_CANONICALIZATION_STRATEGY,
                        format("The plan canonicalization strategies used for history based optimization, the strategies will be applied based on the accuracy of the strategies, from more accurate to less accurate. Options are %s",
                                Stream.of(PlanCanonicalizationStrategy.values())
                                        .map(PlanCanonicalizationStrategy::name)
                                        .collect(joining(","))),
                        featuresConfig.getHistoryBasedOptimizerPlanCanonicalizationStrategies(),
                        false),
                booleanProperty(
                        ENABLE_VERBOSE_HISTORY_BASED_OPTIMIZER_RUNTIME_STATS,
                        "Enable recording of verbose runtime stats for history based optimizer",
                        false,
                        false),
                booleanProperty(
                        LOG_QUERY_PLANS_USED_IN_HISTORY_BASED_OPTIMIZER,
                        "Enable logging of query plans generated and used in history based optimizer",
                        featuresConfig.isLogPlansUsedInHistoryBasedOptimizer(),
                        false),
                booleanProperty(
                        ENFORCE_HISTORY_BASED_OPTIMIZER_REGISTRATION_TIMEOUT,
                        "Enforce timeout for query registration in HBO optimizer",
                        featuresConfig.isEnforceTimeoutForHBOQueryRegistration(),
                        false),
                new PropertyMetadata<>(
                        MAX_LEAF_NODES_IN_PLAN,
                        "Maximum number of leaf nodes in the logical plan of SQL statement",
                        INTEGER,
                        Integer.class,
                        compilerConfig.getLeafNodeLimit(),
                        false,
                        value -> validateIntegerValue(value, MAX_LEAF_NODES_IN_PLAN, 0, false),
                        object -> object),
                booleanProperty(
                        LEAF_NODE_LIMIT_ENABLED,
                        "Throw exception if the number of leaf nodes in logical plan exceeds threshold set in max_leaf_nodes_in_plan",
                        compilerConfig.getLeafNodeLimitEnabled(),
                        false),
                booleanProperty(
                        PUSH_REMOTE_EXCHANGE_THROUGH_GROUP_ID,
                        "Enable optimization rule to push remote exchange through GroupId",
                        featuresConfig.isPushRemoteExchangeThroughGroupId(),
                        false),
                booleanProperty(
                        OPTIMIZE_MULTIPLE_APPROX_PERCENTILE_ON_SAME_FIELD,
                        "Combine individual approx_percentile calls on individual field to evaluation on an array",
                        featuresConfig.isOptimizeMultipleApproxPercentileOnSameFieldEnabled(),
                        false),
                booleanProperty(
                        NATIVE_AGGREGATION_SPILL_ALL,
                        "Native Execution only. If true and spilling has been triggered during the input " +
                                "processing, the spiller will spill all the remaining in-memory state to disk before " +
                                "output processing. This is to simplify the aggregation query OOM prevention in " +
                                "output processing stage.",
                        true,
                        false),
                booleanProperty(
                        NATIVE_EXECUTION_ENABLED,
                        "Enable execution on native engine",
                        featuresConfig.isNativeExecutionEnabled(),
                        true),
                booleanProperty(
                        NATIVE_EXECUTION_PROCESS_REUSE_ENABLED,
                        "Enable reuse the native process within the same JVM",
                        true,
                        false),
                booleanProperty(
                        RANDOMIZE_OUTER_JOIN_NULL_KEY,
                        "(Deprecated) Randomize null join key for outer join",
                        false,
                        false),
                new PropertyMetadata<>(
                        RANDOMIZE_OUTER_JOIN_NULL_KEY_STRATEGY,
                        format("When to apply randomization to join keys in outer joins to mitigate null skew. Value must be one of: %s",
                                Stream.of(RandomizeOuterJoinNullKeyStrategy.values())
                                        .map(RandomizeOuterJoinNullKeyStrategy::name)
                                        .collect(joining(","))),
                        VARCHAR,
                        RandomizeOuterJoinNullKeyStrategy.class,
                        featuresConfig.getRandomizeOuterJoinNullKeyStrategy(),
                        false,
                        value -> RandomizeOuterJoinNullKeyStrategy.valueOf(((String) value).toUpperCase()),
                        RandomizeOuterJoinNullKeyStrategy::name),
                doubleProperty(
                        RANDOMIZE_OUTER_JOIN_NULL_KEY_NULL_RATIO_THRESHOLD,
                        "Enable randomizing null join key for outer join when ratio of null join keys exceeds the threshold",
                        0.02,
                        false),
                new PropertyMetadata<>(
                        SHARDED_JOINS_STRATEGY,
                        format("When to shard joins to mitigate skew. Value must be one of: %s",
                                Stream.of(ShardedJoinStrategy.values())
                                        .map(ShardedJoinStrategy::name)
                                        .collect(joining(","))),
                        VARCHAR,
                        ShardedJoinStrategy.class,
                        featuresConfig.getShardedJoinStrategy(),
                        false,
                        value -> ShardedJoinStrategy.valueOf(((String) value).toUpperCase()),
                        ShardedJoinStrategy::name),
                integerProperty(
                        JOIN_SHARD_COUNT,
                        "Number of shards to use in sharded joins optimization",
                        featuresConfig.getJoinShardCount(),
                        true),
                booleanProperty(
                        OPTIMIZE_CONDITIONAL_AGGREGATION_ENABLED,
                        "Enable rewriting IF(condition, AGG(x)) to AGG(x) with condition included in mask",
                        featuresConfig.isOptimizeConditionalAggregationEnabled(),
                        false),
                booleanProperty(
                        REMOVE_REDUNDANT_DISTINCT_AGGREGATION_ENABLED,
                        "Enable removing distinct aggregation node if input is already distinct",
                        featuresConfig.isRemoveRedundantDistinctAggregationEnabled(),
                        false),
                booleanProperty(IN_PREDICATES_AS_INNER_JOINS_ENABLED,
                        "Enable transformation of IN predicates to inner joins",
                        featuresConfig.isInPredicatesAsInnerJoinsEnabled(),
                        false),
                doubleProperty(
                        PUSH_AGGREGATION_BELOW_JOIN_BYTE_REDUCTION_THRESHOLD,
                        "Byte reduction ratio threshold at which to disable pushdown of aggregation below inner join",
                        featuresConfig.getPushAggregationBelowJoinByteReductionThreshold(),
                        false),
                booleanProperty(
                        PREFILTER_FOR_GROUPBY_LIMIT,
                        "Prefilter aggregation source for queries that have aggregations on simple tables with filters",
                        featuresConfig.isPrefilterForGroupbyLimit(),
                        false),
                integerProperty(
                        PREFILTER_FOR_GROUPBY_LIMIT_TIMEOUT_MS,
                        "Timeout for finding the LIMIT number of keys for group by",
                        10000,
                        false),
                booleanProperty(
                        FIELD_NAMES_IN_JSON_CAST_ENABLED,
                        "Include field names in json output when casting rows",
                        functionsConfig.isFieldNamesInJsonCastEnabled(),
                        false),
                booleanProperty(
                        LEGACY_JSON_CAST,
                        "Keep the legacy json cast behavior, do not reserve the case for field names when casting to row type",
                        functionsConfig.isLegacyJsonCast(),
                        true),
                booleanProperty(
                        OPTIMIZE_JOIN_PROBE_FOR_EMPTY_BUILD_RUNTIME,
                        "Optimize join probe at runtime if build side is empty",
                        featuresConfig.isOptimizeJoinProbeForEmptyBuildRuntimeEnabled(),
                        false),
                booleanProperty(
                        USE_DEFAULTS_FOR_CORRELATED_AGGREGATION_PUSHDOWN_THROUGH_OUTER_JOINS,
                        "Coalesce with defaults for correlated aggregations",
                        featuresConfig.isUseDefaultsForCorrelatedAggregationPushdownThroughOuterJoins(),
                        false),
                booleanProperty(
                        MERGE_DUPLICATE_AGGREGATIONS,
                        "Merge identical aggregation functions within the same aggregation node",
                        featuresConfig.isMergeDuplicateAggregationsEnabled(),
                        false),
                booleanProperty(
                        MERGE_AGGREGATIONS_WITH_AND_WITHOUT_FILTER,
                        "Merge aggregations that are same except for filter",
                        featuresConfig.isMergeAggregationsWithAndWithoutFilter(),
                        false),
                booleanProperty(
                        SIMPLIFY_PLAN_WITH_EMPTY_INPUT,
                        "Simplify the query plan with empty input",
                        featuresConfig.isSimplifyPlanWithEmptyInput(),
                        false),
                new PropertyMetadata<>(
                        PUSH_DOWN_FILTER_EXPRESSION_EVALUATION_THROUGH_CROSS_JOIN,
                        format("Push down expression evaluation in filter through cross join %s",
                                Stream.of(PushDownFilterThroughCrossJoinStrategy.values())
                                        .map(PushDownFilterThroughCrossJoinStrategy::name)
                                        .collect(joining(","))),
                        VARCHAR,
                        PushDownFilterThroughCrossJoinStrategy.class,
                        featuresConfig.getPushDownFilterExpressionEvaluationThroughCrossJoin(),
                        false,
                        value -> PushDownFilterThroughCrossJoinStrategy.valueOf(((String) value).toUpperCase()),
                        PushDownFilterThroughCrossJoinStrategy::name),
                booleanProperty(
                        REWRITE_CROSS_JOIN_OR_TO_INNER_JOIN,
                        "Rewrite cross join with or filter to inner join",
                        featuresConfig.isRewriteCrossJoinWithOrFilterToInnerJoin(),
                        false),
                booleanProperty(
                        REWRITE_CROSS_JOIN_ARRAY_CONTAINS_TO_INNER_JOIN,
                        "Rewrite cross join with array contains filter to inner join",
                        featuresConfig.isRewriteCrossJoinWithArrayContainsFilterToInnerJoin(),
                        false),
                booleanProperty(
                        REWRITE_CROSS_JOIN_ARRAY_NOT_CONTAINS_TO_ANTI_JOIN,
                        "Rewrite cross join with array not contains filter to anti join",
                        featuresConfig.isRewriteCrossJoinWithArrayNotContainsFilterToAntiJoin(),
                        false),
                new PropertyMetadata<>(
                        REWRITE_LEFT_JOIN_ARRAY_CONTAINS_TO_EQUI_JOIN,
                        format("Set the strategy used to convert left join with array contains to inner join. Options are: %s",
                                Stream.of(LeftJoinArrayContainsToInnerJoinStrategy.values())
                                        .map(LeftJoinArrayContainsToInnerJoinStrategy::name)
                                        .collect(joining(","))),
                        VARCHAR,
                        LeftJoinArrayContainsToInnerJoinStrategy.class,
                        featuresConfig.getLeftJoinWithArrayContainsToEquiJoinStrategy(),
                        false,
                        value -> LeftJoinArrayContainsToInnerJoinStrategy.valueOf(((String) value).toUpperCase()),
                        LeftJoinArrayContainsToInnerJoinStrategy::name),
                new PropertyMetadata<>(
                        JOINS_NOT_NULL_INFERENCE_STRATEGY,
                        format("Set the strategy used NOT NULL filter inference on Join Nodes. Options are: %s",
                                Stream.of(JoinNotNullInferenceStrategy.values())
                                        .map(JoinNotNullInferenceStrategy::name)
                                        .collect(joining(","))),
                        VARCHAR,
                        JoinNotNullInferenceStrategy.class,
                        featuresConfig.getJoinsNotNullInferenceStrategy(),
                        false,
                        value -> JoinNotNullInferenceStrategy.valueOf(((String) value).toUpperCase()),
                        JoinNotNullInferenceStrategy::name),
                booleanProperty(
                        REWRITE_LEFT_JOIN_NULL_FILTER_TO_SEMI_JOIN,
                        "Rewrite left join with is null check to semi join",
                        featuresConfig.isLeftJoinNullFilterToSemiJoin(),
                        false),
                booleanProperty(
                        USE_BROADCAST_WHEN_BUILDSIZE_SMALL_PROBESIDE_UNKNOWN,
                        "Experimental: When probe side size is unknown but build size is within broadcast limit, choose broadcast join",
                        featuresConfig.isBroadcastJoinWithSmallBuildUnknownProbe(),
                        false),
                booleanProperty(
                        ADD_PARTIAL_NODE_FOR_ROW_NUMBER_WITH_LIMIT,
                        "Add partial row number node for row number node with limit",
                        featuresConfig.isAddPartialNodeForRowNumberWithLimitEnabled(),
                        false),
                booleanProperty(
                        REWRITE_CASE_TO_MAP_ENABLED,
                        "Rewrite case with constant WHEN/THEN/ELSE clauses to use map literals",
                        TRUE,
                        false),
                booleanProperty(
                        PULL_EXPRESSION_FROM_LAMBDA_ENABLED,
                        "Rewrite case with constant WHEN/THEN/ELSE clauses to use map literals",
                        featuresConfig.isPullUpExpressionFromLambdaEnabled(),
                        false),
                booleanProperty(
                        REWRITE_CONSTANT_ARRAY_CONTAINS_TO_IN_EXPRESSION,
                        "Rewrite contsant array contains to IN expression",
                        featuresConfig.isRewriteConstantArrayContainsToInEnabled(),
                        false),
                booleanProperty(
                        INFER_INEQUALITY_PREDICATES,
                        "Infer nonequality predicates for joins",
                        featuresConfig.getInferInequalityPredicates(),
                        false),
                booleanProperty(
                        ENABLE_HISTORY_BASED_SCALED_WRITER,
                        "Enable setting the initial number of tasks for scaled writers with HBO",
                        featuresConfig.isUseHBOForScaledWriters(),
                        false),
                booleanProperty(
                        USE_PARTIAL_AGGREGATION_HISTORY,
                        "Use collected partial aggregation statistics from HBO",
                        featuresConfig.isUsePartialAggregationHistory(),
                        false),
                booleanProperty(
                        TRACK_PARTIAL_AGGREGATION_HISTORY,
                        "Track partial aggregation statistics in HBO",
                        featuresConfig.isTrackPartialAggregationHistory(),
                        false),
                booleanProperty(
                        REMOVE_REDUNDANT_CAST_TO_VARCHAR_IN_JOIN,
                        "If both left and right side of join clause are varchar cast from int/bigint, remove the cast here",
                        featuresConfig.isRemoveRedundantCastToVarcharInJoin(),
                        false),
                booleanProperty(
                        REMOVE_MAP_CAST,
                        "Remove map cast when possible",
                        false,
                        false),
                booleanProperty(
                        HANDLE_COMPLEX_EQUI_JOINS,
                        "Handle complex equi-join conditions to open up join space for join reordering",
                        featuresConfig.getHandleComplexEquiJoins(),
                        false),
                booleanProperty(
                        SKIP_HASH_GENERATION_FOR_JOIN_WITH_TABLE_SCAN_INPUT,
                        "Skip hash generation for join, when input is table scan node",
                        featuresConfig.isSkipHashGenerationForJoinWithTableScanInput(),
                        false),
                booleanProperty(
                        GENERATE_DOMAIN_FILTERS,
                        "Infer predicates from column domains during predicate pushdown",
                        featuresConfig.getGenerateDomainFilters(),
                        false),
                booleanProperty(
                        REWRITE_EXPRESSION_WITH_CONSTANT_EXPRESSION,
                        "Rewrite left join with is null check to semi join",
                        featuresConfig.isRewriteExpressionWithConstantVariable(),
                        false),
                booleanProperty(
                        PRINT_ESTIMATED_STATS_FROM_CACHE,
                        "When printing estimated plan stats after optimization is complete, such as in an EXPLAIN query or for logging in a QueryCompletedEvent, " +
                                "get stats from a cache that was populated during query optimization rather than recalculating the stats on the final plan.",
                        featuresConfig.isPrintEstimatedStatsFromCache(),
                        false),
                booleanProperty(
                        REMOVE_CROSS_JOIN_WITH_CONSTANT_SINGLE_ROW_INPUT,
                        "If one input of the cross join is a single row with constant value, remove this cross join and replace with a project node",
                        featuresConfig.isRemoveCrossJoinWithSingleConstantRow(),
                        false),
                booleanProperty(
                        EAGER_PLAN_VALIDATION_ENABLED,
                        "Enable eager building and validation of logical plan before queueing",
                        featuresConfig.isEagerPlanValidationEnabled(),
                        false),
                new PropertyMetadata<>(
                        DEFAULT_VIEW_SECURITY_MODE,
                        format("Set default view security mode. Options are: %s",
                                Stream.of(CreateView.Security.values())
                                        .map(CreateView.Security::name)
                                        .collect(joining(","))),
                        VARCHAR,
                        CreateView.Security.class,
                        featuresConfig.getDefaultViewSecurityMode(),
                        false,
                        value -> CreateView.Security.valueOf(((String) value).toUpperCase()),
                        CreateView.Security::name),
                booleanProperty(
                        JOIN_PREFILTER_BUILD_SIDE,
                        "Prefiltering the build/inner side of a join with keys from the other side",
                        false,
                        false),
                booleanProperty(OPTIMIZER_USE_HISTOGRAMS,
                        "whether or not to use histograms in the CBO",
                        featuresConfig.isUseHistograms(),
                        false),
                booleanProperty(WARN_ON_COMMON_NAN_PATTERNS,
                        "Whether to give a warning for some common issues relating to NaNs",
                        functionsConfig.getWarnOnCommonNanPatterns(),
                        false),
                booleanProperty(INLINE_PROJECTIONS_ON_VALUES,
                        "Whether to evaluate project node on values node",
                        featuresConfig.getInlineProjectionsOnValues(),
                        false),
<<<<<<< HEAD
                booleanProperty(
                        INNER_JOIN_PUSHDOWN_ENABLED,
                        "Enable Join Predicate Pushdown",
                        featuresConfig.isInnerJoinPushdownEnabled(),
                        false),
                booleanProperty(
                        INEQUALITY_JOIN_PUSHDOWN_ENABLED,
                        "Enable Join Pushdown for Inequality Predicates",
                        featuresConfig.isInEqualityJoinPushdownEnabled(),
=======
                integerProperty(
                        NATIVE_MIN_COLUMNAR_ENCODING_CHANNELS_TO_PREFER_ROW_WISE_ENCODING,
                        "Minimum number of columnar encoding channels to consider row wise encoding for partitioned exchange. Native execution only",
                        queryManagerConfig.getMinColumnarEncodingChannelsToPreferRowWiseEncoding(),
>>>>>>> 360bf94c
                        false));
    }

    public static boolean isSpoolingOutputBufferEnabled(Session session)
    {
        return session.getSystemProperty(SPOOLING_OUTPUT_BUFFER_ENABLED, Boolean.class);
    }

    public static boolean isSkipRedundantSort(Session session)
    {
        return session.getSystemProperty(SKIP_REDUNDANT_SORT, Boolean.class);
    }

    public static boolean isAllowWindowOrderByLiterals(Session session)
    {
        return session.getSystemProperty(ALLOW_WINDOW_ORDER_BY_LITERALS, Boolean.class);
    }

    public static boolean isKeyBasedSamplingEnabled(Session session)
    {
        return session.getSystemProperty(KEY_BASED_SAMPLING_ENABLED, Boolean.class);
    }

    public static double getKeyBasedSamplingPercentage(Session session)
    {
        return session.getSystemProperty(KEY_BASED_SAMPLING_PERCENTAGE, Double.class);
    }

    public static String getKeyBasedSamplingFunction(Session session)
    {
        return session.getSystemProperty(KEY_BASED_SAMPLING_FUNCTION, String.class);
    }

    public List<PropertyMetadata<?>> getSessionProperties()
    {
        return sessionProperties;
    }

    public static String getExecutionPolicy(Session session)
    {
        return session.getSystemProperty(EXECUTION_POLICY, String.class);
    }

    public static boolean isOptimizeHashGenerationEnabled(Session session)
    {
        return session.getSystemProperty(OPTIMIZE_HASH_GENERATION, Boolean.class);
    }

    public static JoinDistributionType getJoinDistributionType(Session session)
    {
        // distributed_join takes precedence until we remove it
        Boolean distributedJoin = session.getSystemProperty(DISTRIBUTED_JOIN, Boolean.class);
        if (distributedJoin != null) {
            if (!distributedJoin) {
                return BROADCAST;
            }
            return PARTITIONED;
        }

        return session.getSystemProperty(JOIN_DISTRIBUTION_TYPE, JoinDistributionType.class);
    }

    public static DataSize getJoinMaxBroadcastTableSize(Session session)
    {
        return session.getSystemProperty(JOIN_MAX_BROADCAST_TABLE_SIZE, DataSize.class);
    }

    public static boolean isSizeBasedJoinDistributionTypeEnabled(Session session)
    {
        return session.getSystemProperty(SIZE_BASED_JOIN_DISTRIBUTION_TYPE, Boolean.class);
    }

    public static boolean isDistributedIndexJoinEnabled(Session session)
    {
        return session.getSystemProperty(DISTRIBUTED_INDEX_JOIN, Boolean.class);
    }

    public static boolean confidenceBasedBroadcastEnabled(Session session)
    {
        return session.getSystemProperty(CONFIDENCE_BASED_BROADCAST_ENABLED, Boolean.class);
    }

    public static boolean treatLowConfidenceZeroEstimationAsUnknownEnabled(Session session)
    {
        return session.getSystemProperty(TREAT_LOW_CONFIDENCE_ZERO_ESTIMATION_AS_UNKNOWN_ENABLED, Boolean.class);
    }

    public static boolean retryQueryWithHistoryBasedOptimizationEnabled(Session session)
    {
        return session.getSystemProperty(RETRY_QUERY_WITH_HISTORY_BASED_OPTIMIZATION, Boolean.class);
    }

    public static int getHashPartitionCount(Session session)
    {
        return session.getSystemProperty(HASH_PARTITION_COUNT, Integer.class);
    }

    public static int getCteHeuristicReplicationThreshold(Session session)
    {
        return session.getSystemProperty(CTE_HEURISTIC_REPLICATION_THRESHOLD, Integer.class);
    }

    public static String getPartitioningProviderCatalog(Session session)
    {
        return session.getSystemProperty(PARTITIONING_PROVIDER_CATALOG, String.class);
    }

    public static String getCtePartitioningProviderCatalog(Session session)
    {
        return session.getSystemProperty(CTE_PARTITIONING_PROVIDER_CATALOG, String.class);
    }

    public static boolean isCteMaterializationApplicable(Session session)
    {
        boolean isStrategyNone = getCteMaterializationStrategy(session) == CteMaterializationStrategy.NONE;
        boolean hasMaterializedCTE = session.getCteInformationCollector().getCTEInformationList()
                .stream()
                .anyMatch(CTEInformation::isMaterialized);
        return !isStrategyNone && hasMaterializedCTE;
    }

    public static ExchangeMaterializationStrategy getExchangeMaterializationStrategy(Session session)
    {
        return session.getSystemProperty(EXCHANGE_MATERIALIZATION_STRATEGY, ExchangeMaterializationStrategy.class);
    }

    public static boolean isUseStreamingExchangeForMarkDistinctEnabled(Session session)
    {
        return session.getSystemProperty(USE_STREAMING_EXCHANGE_FOR_MARK_DISTINCT, Boolean.class);
    }

    public static boolean isGroupedExecutionEnabled(Session session)
    {
        return session.getSystemProperty(GROUPED_EXECUTION, Boolean.class);
    }

    public static boolean isRecoverableGroupedExecutionEnabled(Session session)
    {
        return session.getSystemProperty(RECOVERABLE_GROUPED_EXECUTION, Boolean.class);
    }

    public static double getMaxFailedTaskPercentage(Session session)
    {
        return session.getSystemProperty(MAX_FAILED_TASK_PERCENTAGE, Double.class);
    }

    public static boolean preferStreamingOperators(Session session)
    {
        return session.getSystemProperty(PREFER_STREAMING_OPERATORS, Boolean.class);
    }

    public static int getTaskWriterCount(Session session)
    {
        return session.getSystemProperty(TASK_WRITER_COUNT, Integer.class);
    }

    public static int getTaskPartitionedWriterCount(Session session)
    {
        Integer partitionedWriterCount = session.getSystemProperty(TASK_PARTITIONED_WRITER_COUNT, Integer.class);
        if (partitionedWriterCount != null) {
            return partitionedWriterCount;
        }
        return getTaskWriterCount(session);
    }

    public static boolean isRedistributeWrites(Session session)
    {
        return session.getSystemProperty(REDISTRIBUTE_WRITES, Boolean.class);
    }

    public static boolean isScaleWriters(Session session)
    {
        return session.getSystemProperty(SCALE_WRITERS, Boolean.class);
    }

    public static DataSize getWriterMinSize(Session session)
    {
        return session.getSystemProperty(WRITER_MIN_SIZE, DataSize.class);
    }

    public static boolean isOptimizedScaleWriterProducerBuffer(Session session)
    {
        return session.getSystemProperty(OPTIMIZED_SCALE_WRITER_PRODUCER_BUFFER, Boolean.class);
    }

    public static boolean isPushTableWriteThroughUnion(Session session)
    {
        return session.getSystemProperty(PUSH_TABLE_WRITE_THROUGH_UNION, Boolean.class);
    }

    public static int getTaskConcurrency(Session session)
    {
        return session.getSystemProperty(TASK_CONCURRENCY, Integer.class);
    }

    public static boolean isShareIndexLoading(Session session)
    {
        return session.getSystemProperty(TASK_SHARE_INDEX_LOADING, Boolean.class);
    }

    public static boolean isDictionaryAggregationEnabled(Session session)
    {
        return session.getSystemProperty(DICTIONARY_AGGREGATION, Boolean.class);
    }

    public static boolean isOptimizeMetadataQueries(Session session)
    {
        return session.getSystemProperty(OPTIMIZE_METADATA_QUERIES, Boolean.class);
    }

    public static boolean isOptimizeMetadataQueriesIgnoreStats(Session session)
    {
        return session.getSystemProperty(OPTIMIZE_METADATA_QUERIES_IGNORE_STATS, Boolean.class);
    }

    public static int getOptimizeMetadataQueriesCallThreshold(Session session)
    {
        return session.getSystemProperty(OPTIMIZE_METADATA_QUERIES_CALL_THRESHOLD, Integer.class);
    }

    public static DataSize getQueryMaxMemory(Session session)
    {
        return session.getSystemProperty(QUERY_MAX_MEMORY, DataSize.class);
    }

    public static DataSize getQueryMaxMemoryPerNode(Session session)
    {
        return session.getSystemProperty(QUERY_MAX_MEMORY_PER_NODE, DataSize.class);
    }

    public static DataSize getQueryMaxBroadcastMemory(Session session)
    {
        return session.getSystemProperty(QUERY_MAX_BROADCAST_MEMORY, DataSize.class);
    }

    public static DataSize getQueryMaxTotalMemory(Session session)
    {
        return session.getSystemProperty(QUERY_MAX_TOTAL_MEMORY, DataSize.class);
    }

    public static DataSize getQueryMaxTotalMemoryPerNode(Session session)
    {
        return session.getSystemProperty(QUERY_MAX_TOTAL_MEMORY_PER_NODE, DataSize.class);
    }

    public static Duration getQueryMaxRunTime(Session session)
    {
        return session.getSystemProperty(QUERY_MAX_RUN_TIME, Duration.class);
    }

    public static Duration getQueryMaxExecutionTime(Session session)
    {
        return session.getSystemProperty(QUERY_MAX_EXECUTION_TIME, Duration.class);
    }

    public static boolean resourceOvercommit(Session session)
    {
        return session.getSystemProperty(RESOURCE_OVERCOMMIT, Boolean.class);
    }

    public static int getQueryMaxStageCount(Session session)
    {
        return session.getSystemProperty(QUERY_MAX_STAGE_COUNT, Integer.class);
    }

    public static boolean planWithTableNodePartitioning(Session session)
    {
        return session.getSystemProperty(PLAN_WITH_TABLE_NODE_PARTITIONING, Boolean.class);
    }

    public static boolean isFastInequalityJoin(Session session)
    {
        return session.getSystemProperty(FAST_INEQUALITY_JOINS, Boolean.class);
    }

    public static JoinReorderingStrategy getJoinReorderingStrategy(Session session)
    {
        Boolean reorderJoins = session.getSystemProperty(REORDER_JOINS, Boolean.class);
        if (reorderJoins != null) {
            if (!reorderJoins) {
                return JoinReorderingStrategy.NONE;
            }
            return ELIMINATE_CROSS_JOINS;
        }
        return session.getSystemProperty(JOIN_REORDERING_STRATEGY, JoinReorderingStrategy.class);
    }

    public static PartialMergePushdownStrategy getPartialMergePushdownStrategy(Session session)
    {
        return session.getSystemProperty(PARTIAL_MERGE_PUSHDOWN_STRATEGY, PartialMergePushdownStrategy.class);
    }

    public static int getMaxReorderedJoins(Session session)
    {
        return session.getSystemProperty(MAX_REORDERED_JOINS, Integer.class);
    }

    public static boolean isColocatedJoinEnabled(Session session)
    {
        return session.getSystemProperty(COLOCATED_JOIN, Boolean.class);
    }

    public static boolean isSpatialJoinEnabled(Session session)
    {
        return session.getSystemProperty(SPATIAL_JOIN, Boolean.class);
    }

    public static Optional<String> getSpatialPartitioningTableName(Session session)
    {
        return Optional.ofNullable(session.getSystemProperty(SPATIAL_PARTITIONING_TABLE_NAME, String.class));
    }

    public static OptionalInt getConcurrentLifespansPerNode(Session session)
    {
        Integer result = session.getSystemProperty(CONCURRENT_LIFESPANS_PER_NODE, Integer.class);
        if (result == 0) {
            return OptionalInt.empty();
        }
        else {
            checkArgument(result > 0, "Concurrent lifespans per node must be positive if set to non-zero");
            return OptionalInt.of(result);
        }
    }

    public static int getInitialSplitsPerNode(Session session)
    {
        return session.getSystemProperty(INITIAL_SPLITS_PER_NODE, Integer.class);
    }

    public static int getQueryPriority(Session session)
    {
        Integer priority = session.getSystemProperty(QUERY_PRIORITY, Integer.class);
        checkArgument(priority > 0, "Query priority must be positive");
        return priority;
    }

    public static Duration getSplitConcurrencyAdjustmentInterval(Session session)
    {
        return session.getSystemProperty(SPLIT_CONCURRENCY_ADJUSTMENT_INTERVAL, Duration.class);
    }

    public static Duration getQueryMaxCpuTime(Session session)
    {
        return session.getSystemProperty(QUERY_MAX_CPU_TIME, Duration.class);
    }

    public static DataSize getQueryMaxWrittenIntermediateBytesLimit(Session session)
    {
        return session.getSystemProperty(QUERY_MAX_WRITTEN_INTERMEDIATE_BYTES, DataSize.class);
    }

    public static DataSize getQueryMaxScanRawInputBytes(Session session)
    {
        return session.getSystemProperty(QUERY_MAX_SCAN_RAW_INPUT_BYTES, DataSize.class);
    }

    public static long getQueryMaxOutputPositions(Session session)
    {
        return session.getSystemProperty(QUERY_MAX_OUTPUT_POSITIONS, Long.class);
    }

    public static DataSize getQueryMaxOutputSize(Session session)
    {
        return session.getSystemProperty(QUERY_MAX_OUTPUT_SIZE, DataSize.class);
    }

    public static boolean isSpillEnabled(Session session)
    {
        return session.getSystemProperty(SPILL_ENABLED, Boolean.class);
    }

    public static boolean isJoinSpillingEnabled(Session session)
    {
        return session.getSystemProperty(JOIN_SPILL_ENABLED, Boolean.class) && isSpillEnabled(session);
    }

    public static DataSize getQueryMaxRevocableMemoryPerNode(Session session)
    {
        return session.getSystemProperty(QUERY_MAX_REVOCABLE_MEMORY_PER_NODE, DataSize.class);
    }

    public static boolean isOptimizeDistinctAggregationEnabled(Session session)
    {
        return session.getSystemProperty(OPTIMIZE_DISTINCT_AGGREGATIONS, Boolean.class);
    }

    public static boolean isLegacyRowFieldOrdinalAccessEnabled(Session session)
    {
        return session.getSystemProperty(LEGACY_ROW_FIELD_ORDINAL_ACCESS, Boolean.class);
    }

    public static boolean isLegacyMapSubscript(Session session)
    {
        return session.getSystemProperty(LEGACY_MAP_SUBSCRIPT, Boolean.class);
    }

    public static boolean isNewOptimizerEnabled(Session session)
    {
        return session.getSystemProperty(ITERATIVE_OPTIMIZER, Boolean.class);
    }

    public static boolean isRuntimeOptimizerEnabled(Session session)
    {
        return session.getSystemProperty(RUNTIME_OPTIMIZER_ENABLED, Boolean.class);
    }

    @Deprecated
    public static boolean isLegacyTimestamp(Session session)
    {
        return session.getSystemProperty(LEGACY_TIMESTAMP, Boolean.class);
    }

    public static Duration getOptimizerTimeout(Session session)
    {
        return session.getSystemProperty(ITERATIVE_OPTIMIZER_TIMEOUT, Duration.class);
    }

    public static Duration getQueryAnalyzerTimeout(Session session)
    {
        return session.getSystemProperty(QUERY_ANALYZER_TIMEOUT, Duration.class);
    }

    public static boolean isExchangeCompressionEnabled(Session session)
    {
        return session.getSystemProperty(EXCHANGE_COMPRESSION, Boolean.class);
    }

    public static boolean isExchangeChecksumEnabled(Session session)
    {
        return session.getSystemProperty(EXCHANGE_CHECKSUM, Boolean.class);
    }

    public static boolean isEnableIntermediateAggregations(Session session)
    {
        return session.getSystemProperty(ENABLE_INTERMEDIATE_AGGREGATIONS, Boolean.class);
    }

    public static boolean shouldPushAggregationThroughJoin(Session session)
    {
        return session.getSystemProperty(PUSH_AGGREGATION_THROUGH_JOIN, Boolean.class);
    }

    public static boolean isNativeExecutionEnabled(Session session)
    {
        return session.getSystemProperty(NATIVE_EXECUTION_ENABLED, Boolean.class);
    }

    public static boolean isPushAggregationThroughJoin(Session session)
    {
        return session.getSystemProperty(PUSH_PARTIAL_AGGREGATION_THROUGH_JOIN, Boolean.class);
    }

    public static boolean isParseDecimalLiteralsAsDouble(Session session)
    {
        return session.getSystemProperty(PARSE_DECIMAL_LITERALS_AS_DOUBLE, Boolean.class);
    }

    public static boolean isFieldNameInJsonCastEnabled(Session session)
    {
        return session.getSystemProperty(FIELD_NAMES_IN_JSON_CAST_ENABLED, Boolean.class);
    }

    public static boolean isForceSingleNodeOutput(Session session)
    {
        return session.getSystemProperty(FORCE_SINGLE_NODE_OUTPUT, Boolean.class);
    }

    public static DataSize getFilterAndProjectMinOutputPageSize(Session session)
    {
        return session.getSystemProperty(FILTER_AND_PROJECT_MIN_OUTPUT_PAGE_SIZE, DataSize.class);
    }

    public static CteMaterializationStrategy getCteMaterializationStrategy(Session session)
    {
        return session.getSystemProperty(CTE_MATERIALIZATION_STRATEGY, CteMaterializationStrategy.class);
    }

    public static boolean getCteFilterAndProjectionPushdownEnabled(Session session)
    {
        return session.getSystemProperty(CTE_FILTER_AND_PROJECTION_PUSHDOWN_ENABLED, Boolean.class);
    }

    public static double getCteProducerReplicationCoefficient(Session session)
    {
        return session.getSystemProperty(DEFAULT_WRITER_REPLICATION_COEFFICIENT, Double.class);
    }

    public static int getFilterAndProjectMinOutputPageRowCount(Session session)
    {
        return session.getSystemProperty(FILTER_AND_PROJECT_MIN_OUTPUT_PAGE_ROW_COUNT, Integer.class);
    }

    public static boolean useMarkDistinct(Session session)
    {
        return session.getSystemProperty(USE_MARK_DISTINCT, Boolean.class);
    }

    public static boolean isExploitConstraints(Session session)
    {
        return session.getSystemProperty(EXPLOIT_CONSTRAINTS, Boolean.class);
    }

    public static PartialAggregationStrategy getPartialAggregationStrategy(Session session)
    {
        Boolean preferPartialAggregation = session.getSystemProperty(PREFER_PARTIAL_AGGREGATION, Boolean.class);
        if (preferPartialAggregation != null) {
            if (preferPartialAggregation) {
                return ALWAYS;
            }
            return NEVER;
        }
        return session.getSystemProperty(PARTIAL_AGGREGATION_STRATEGY, PartialAggregationStrategy.class);
    }

    public static double getPartialAggregationByteReductionThreshold(Session session)
    {
        return session.getSystemProperty(PARTIAL_AGGREGATION_BYTE_REDUCTION_THRESHOLD, Double.class);
    }

    public static boolean isAdaptivePartialAggregationEnabled(Session session)
    {
        return session.getSystemProperty(ADAPTIVE_PARTIAL_AGGREGATION, Boolean.class);
    }

    public static double getAdaptivePartialAggregationRowsReductionRatioThreshold(Session session)
    {
        return session.getSystemProperty(ADAPTIVE_PARTIAL_AGGREGATION_ROWS_REDUCTION_RATIO_THRESHOLD, Double.class);
    }

    public static boolean isOptimizeTopNRowNumber(Session session)
    {
        return session.getSystemProperty(OPTIMIZE_TOP_N_ROW_NUMBER, Boolean.class);
    }

    public static boolean isOptimizeCaseExpressionPredicate(Session session)
    {
        return session.getSystemProperty(OPTIMIZE_CASE_EXPRESSION_PREDICATE, Boolean.class);
    }

    public static boolean isDistributedSortEnabled(Session session)
    {
        return session.getSystemProperty(DISTRIBUTED_SORT, Boolean.class);
    }

    public static int getMaxGroupingSets(Session session)
    {
        return session.getSystemProperty(MAX_GROUPING_SETS, Integer.class);
    }

    public static boolean isLegacyUnnest(Session session)
    {
        return session.getSystemProperty(LEGACY_UNNEST, Boolean.class);
    }

    public static OptionalInt getMaxDriversPerTask(Session session)
    {
        Integer value = session.getSystemProperty(MAX_DRIVERS_PER_TASK, Integer.class);
        if (value == null) {
            return OptionalInt.empty();
        }
        return OptionalInt.of(value);
    }

    public static int getMaxTasksPerStage(Session session)
    {
        return session.getSystemProperty(MAX_TASKS_PER_STAGE, Integer.class);
    }

    private static Integer validateValueIsPowerOfTwo(Object value, String property)
    {
        Number number = (Number) value;
        if (number == null) {
            return null;
        }
        int intValue = number.intValue();
        if (Integer.bitCount(intValue) != 1) {
            throw new PrestoException(
                    INVALID_SESSION_PROPERTY,
                    format("%s must be a power of 2: %s", property, intValue));
        }
        return intValue;
    }

    private static Integer validateNullablePositiveIntegerValue(Object value, String property)
    {
        return validateIntegerValue(value, property, 1, true);
    }

    private static Integer validateIntegerValue(Object value, String property, int lowerBoundIncluded, boolean allowNull)
    {
        if (value == null && !allowNull) {
            throw new PrestoException(INVALID_SESSION_PROPERTY, format("%s must be non-null", property));
        }

        if (value == null) {
            return null;
        }

        int intValue = ((Number) value).intValue();
        if (intValue < lowerBoundIncluded) {
            throw new PrestoException(INVALID_SESSION_PROPERTY, format("%s must be equal or greater than %s", property, lowerBoundIncluded));
        }
        return intValue;
    }

    private static Double validateDoubleValueWithinSelectivityRange(Object value, String property)
    {
        Double number = (Double) value;
        if (number == null) {
            return null;
        }
        double doubleValue = number.doubleValue();
        if (doubleValue < 0 || doubleValue > 1) {
            throw new PrestoException(
                    INVALID_SESSION_PROPERTY,
                    format("%s must be within the range of 0 and 1.0: %s", property, doubleValue));
        }
        return doubleValue;
    }

    public static boolean isStatisticsCpuTimerEnabled(Session session)
    {
        return session.getSystemProperty(STATISTICS_CPU_TIMER_ENABLED, Boolean.class);
    }

    public static boolean isEnableStatsCalculator(Session session)
    {
        return session.getSystemProperty(ENABLE_STATS_CALCULATOR, Boolean.class);
    }

    public static boolean isEnableStatsCollectionForTemporaryTable(Session session)
    {
        return session.getSystemProperty(ENABLE_STATS_COLLECTION_FOR_TEMPORARY_TABLE, Boolean.class);
    }

    public static boolean isIgnoreStatsCalculatorFailures(Session session)
    {
        return session.getSystemProperty(IGNORE_STATS_CALCULATOR_FAILURES, Boolean.class);
    }

    public static boolean isPrintStatsForNonJoinQuery(Session session)
    {
        return session.getSystemProperty(PRINT_STATS_FOR_NON_JOIN_QUERY, Boolean.class);
    }

    public static boolean isDefaultFilterFactorEnabled(Session session)
    {
        return session.getSystemProperty(DEFAULT_FILTER_FACTOR_ENABLED, Boolean.class);
    }

    public static double getDefaultJoinSelectivityCoefficient(Session session)
    {
        return session.getSystemProperty(DEFAULT_JOIN_SELECTIVITY_COEFFICIENT, Double.class);
    }

    public static boolean isPushLimitThroughOuterJoin(Session session)
    {
        return session.getSystemProperty(PUSH_LIMIT_THROUGH_OUTER_JOIN, Boolean.class);
    }

    public static boolean isOptimizeConstantGroupingKeys(Session session)
    {
        return session.getSystemProperty(OPTIMIZE_CONSTANT_GROUPING_KEYS, Boolean.class);
    }

    public static int getMaxConcurrentMaterializations(Session session)
    {
        return session.getSystemProperty(MAX_CONCURRENT_MATERIALIZATIONS, Integer.class);
    }

    public static boolean isPushdownSubfieldsEnabled(Session session)
    {
        return session.getSystemProperty(PUSHDOWN_SUBFIELDS_ENABLED, Boolean.class);
    }

    public static boolean isPushdownSubfieldsFromArrayLambdasEnabled(Session session)
    {
        return session.getSystemProperty(PUSHDOWN_SUBFIELDS_FROM_LAMBDA_ENABLED, Boolean.class);
    }

    public static boolean isPushdownDereferenceEnabled(Session session)
    {
        return session.getSystemProperty(PUSHDOWN_DEREFERENCE_ENABLED, Boolean.class);
    }

    public static boolean isTableWriterMergeOperatorEnabled(Session session)
    {
        return session.getSystemProperty(TABLE_WRITER_MERGE_OPERATOR_ENABLED, Boolean.class);
    }

    public static Duration getIndexLoaderTimeout(Session session)
    {
        return session.getSystemProperty(INDEX_LOADER_TIMEOUT, Duration.class);
    }

    public static boolean isOptimizedRepartitioningEnabled(Session session)
    {
        return session.getSystemProperty(OPTIMIZED_REPARTITIONING_ENABLED, Boolean.class);
    }

    public static AggregationPartitioningMergingStrategy getAggregationPartitioningMergingStrategy(Session session)
    {
        return session.getSystemProperty(AGGREGATION_PARTITIONING_MERGING_STRATEGY, AggregationPartitioningMergingStrategy.class);
    }

    public static boolean isListBuiltInFunctionsOnly(Session session)
    {
        return session.getSystemProperty(LIST_BUILT_IN_FUNCTIONS_ONLY, Boolean.class);
    }

    public static boolean isExactPartitioningPreferred(Session session)
    {
        return session.getSystemProperty(PARTITIONING_PRECISION_STRATEGY, PartitioningPrecisionStrategy.class)
                == PartitioningPrecisionStrategy.PREFER_EXACT_PARTITIONING;
    }

    public static boolean isExperimentalFunctionsEnabled(Session session)
    {
        return session.getSystemProperty(EXPERIMENTAL_FUNCTIONS_ENABLED, Boolean.class);
    }

    public static boolean isOptimizeCommonSubExpressions(Session session)
    {
        return session.getSystemProperty(OPTIMIZE_COMMON_SUB_EXPRESSIONS, Boolean.class);
    }

    public static boolean isPreferDistributedUnion(Session session)
    {
        return session.getSystemProperty(PREFER_DISTRIBUTED_UNION, Boolean.class);
    }

    public static WarningHandlingLevel getWarningHandlingLevel(Session session)
    {
        return session.getSystemProperty(WARNING_HANDLING, WarningHandlingLevel.class);
    }

    public static boolean isOptimizePayloadJoins(Session session)
    {
        return session.getSystemProperty(OPTIMIZE_PAYLOAD_JOINS, Boolean.class);
    }

    public static JoinNotNullInferenceStrategy getNotNullInferenceStrategy(Session session)
    {
        if (session.getSystemProperty(OPTIMIZE_NULLS_IN_JOINS, Boolean.class)) {
            return JoinNotNullInferenceStrategy.INFER_FROM_STANDARD_OPERATORS;
        }
        return session.getSystemProperty(JOINS_NOT_NULL_INFERENCE_STRATEGY, JoinNotNullInferenceStrategy.class);
    }

    public static Optional<DataSize> getTargetResultSize(Session session)
    {
        return Optional.ofNullable(session.getSystemProperty(TARGET_RESULT_SIZE, DataSize.class));
    }

    public static boolean isEnableDynamicFiltering(Session session)
    {
        return session.getSystemProperty(ENABLE_DYNAMIC_FILTERING, Boolean.class);
    }

    public static int getDynamicFilteringMaxPerDriverRowCount(Session session)
    {
        return session.getSystemProperty(DYNAMIC_FILTERING_MAX_PER_DRIVER_ROW_COUNT, Integer.class);
    }

    public static DataSize getDynamicFilteringMaxPerDriverSize(Session session)
    {
        return session.getSystemProperty(DYNAMIC_FILTERING_MAX_PER_DRIVER_SIZE, DataSize.class);
    }

    public static int getDynamicFilteringRangeRowLimitPerDriver(Session session)
    {
        return session.getSystemProperty(DYNAMIC_FILTERING_RANGE_ROW_LIMIT_PER_DRIVER, Integer.class);
    }

    public static boolean isFragmentResultCachingEnabled(Session session)
    {
        return session.getSystemProperty(FRAGMENT_RESULT_CACHING_ENABLED, Boolean.class);
    }

    public static boolean isInlineSqlFunctions(Session session)
    {
        return session.getSystemProperty(INLINE_SQL_FUNCTIONS, Boolean.class);
    }

    public static boolean isRemoteFunctionsEnabled(Session session)
    {
        return session.getSystemProperty(REMOTE_FUNCTIONS_ENABLED, Boolean.class);
    }

    public static boolean isCheckAccessControlOnUtilizedColumnsOnly(Session session)
    {
        return session.getSystemProperty(CHECK_ACCESS_CONTROL_ON_UTILIZED_COLUMNS_ONLY, Boolean.class);
    }

    public static boolean isCheckAccessControlWithSubfields(Session session)
    {
        return session.getSystemProperty(CHECK_ACCESS_CONTROL_WITH_SUBFIELDS, Boolean.class);
    }

    public static boolean isEnforceFixedDistributionForOutputOperator(Session session)
    {
        return session.getSystemProperty(ENFORCE_FIXED_DISTRIBUTION_FOR_OUTPUT_OPERATOR, Boolean.class);
    }

    public static int getMaxUnacknowledgedSplitsPerTask(Session session)
    {
        return session.getSystemProperty(MAX_UNACKNOWLEDGED_SPLITS_PER_TASK, Integer.class);
    }

    public static boolean isPrestoSparkAssignBucketToPartitionForPartitionedTableWriteEnabled(Session session)
    {
        return session.getSystemProperty(SPARK_ASSIGN_BUCKET_TO_PARTITION_FOR_PARTITIONED_TABLE_WRITE_ENABLED, Boolean.class);
    }

    public static boolean isLogFormattedQueryEnabled(Session session)
    {
        return session.getSystemProperty(LOG_FORMATTED_QUERY_ENABLED, Boolean.class);
    }

    public static boolean isLogInvokedFunctionNamesEnabled(Session session)
    {
        return session.getSystemProperty(LOG_INVOKED_FUNCTION_NAMES_ENABLED, Boolean.class);
    }

    public static int getQueryRetryLimit(Session session)
    {
        return session.getSystemProperty(QUERY_RETRY_LIMIT, Integer.class);
    }

    public static Duration getQueryRetryMaxExecutionTime(Session session)
    {
        return session.getSystemProperty(QUERY_RETRY_MAX_EXECUTION_TIME, Duration.class);
    }

    public static boolean isPartialResultsEnabled(Session session)
    {
        return session.getSystemProperty(PARTIAL_RESULTS_ENABLED, Boolean.class);
    }

    public static double getPartialResultsCompletionRatioThreshold(Session session)
    {
        return session.getSystemProperty(PARTIAL_RESULTS_COMPLETION_RATIO_THRESHOLD, Double.class);
    }

    public static double getPartialResultsMaxExecutionTimeMultiplier(Session session)
    {
        return session.getSystemProperty(PARTIAL_RESULTS_MAX_EXECUTION_TIME_MULTIPLIER, Double.class);
    }

    public static boolean isOffsetClauseEnabled(Session session)
    {
        return session.getSystemProperty(OFFSET_CLAUSE_ENABLED, Boolean.class);
    }

    public static boolean isVerboseExceededMemoryLimitErrorsEnabled(Session session)
    {
        return session.getSystemProperty(VERBOSE_EXCEEDED_MEMORY_LIMIT_ERRORS_ENABLED, Boolean.class);
    }

    public static boolean isMaterializedViewDataConsistencyEnabled(Session session)
    {
        return session.getSystemProperty(MATERIALIZED_VIEW_DATA_CONSISTENCY_ENABLED, Boolean.class);
    }

    public static boolean isMaterializedViewPartitionFilteringEnabled(Session session)
    {
        return session.getSystemProperty(CONSIDER_QUERY_FILTERS_FOR_MATERIALIZED_VIEW_PARTITIONS, Boolean.class);
    }

    public static boolean isQueryOptimizationWithMaterializedViewEnabled(Session session)
    {
        return session.getSystemProperty(QUERY_OPTIMIZATION_WITH_MATERIALIZED_VIEW_ENABLED, Boolean.class);
    }

    public static boolean isVerboseRuntimeStatsEnabled(Session session)
    {
        return session.getSystemProperty(VERBOSE_RUNTIME_STATS_ENABLED, Boolean.class);
    }

    public static String getOptimizersToEnableVerboseRuntimeStats(Session session)
    {
        return session.getSystemProperty(OPTIMIZERS_TO_ENABLE_VERBOSE_RUNTIME_STATS, String.class);
    }

    public static boolean isVerboseOptimizerResults(Session session)
    {
        return session.getSystemProperty(VERBOSE_OPTIMIZER_RESULTS, VerboseOptimizerResultsProperty.class).isEnabled();
    }

    public static boolean isVerboseOptimizerResults(Session session, String optimizer)
    {
        return session.getSystemProperty(VERBOSE_OPTIMIZER_RESULTS, VerboseOptimizerResultsProperty.class).containsOptimizer(optimizer);
    }

    public static boolean isVerboseOptimizerInfoEnabled(Session session)
    {
        return session.getSystemProperty(VERBOSE_OPTIMIZER_INFO_ENABLED, Boolean.class);
    }

    public static boolean isLeafNodeLimitEnabled(Session session)
    {
        return session.getSystemProperty(LEAF_NODE_LIMIT_ENABLED, Boolean.class);
    }

    public static int getMaxLeafNodesInPlan(Session session)
    {
        return session.getSystemProperty(MAX_LEAF_NODES_IN_PLAN, Integer.class);
    }

    public static boolean isStreamingForPartialAggregationEnabled(Session session)
    {
        return session.getSystemProperty(STREAMING_FOR_PARTIAL_AGGREGATION_ENABLED, Boolean.class);
    }

    public static boolean preferMergeJoinForSortedInputs(Session session)
    {
        return session.getSystemProperty(PREFER_MERGE_JOIN_FOR_SORTED_INPUTS, Boolean.class);
    }

    public static boolean isSegmentedAggregationEnabled(Session session)
    {
        return session.getSystemProperty(SEGMENTED_AGGREGATION_ENABLED, Boolean.class);
    }

    public static boolean isCombineApproxPercentileEnabled(Session session)
    {
        return session.getSystemProperty(OPTIMIZE_MULTIPLE_APPROX_PERCENTILE_ON_SAME_FIELD, Boolean.class);
    }

    public static AggregationIfToFilterRewriteStrategy getAggregationIfToFilterRewriteStrategy(Session session)
    {
        return session.getSystemProperty(AGGREGATION_IF_TO_FILTER_REWRITE_STRATEGY, AggregationIfToFilterRewriteStrategy.class);
    }

    public static ResourceAwareSchedulingStrategy getResourceAwareSchedulingStrategy(Session session)
    {
        return session.getSystemProperty(RESOURCE_AWARE_SCHEDULING_STRATEGY, ResourceAwareSchedulingStrategy.class);
    }

    public static String getAnalyzerType(Session session)
    {
        return session.getSystemProperty(ANALYZER_TYPE, String.class);
    }

    public static Boolean isPreProcessMetadataCalls(Session session)
    {
        return session.getSystemProperty(PRE_PROCESS_METADATA_CALLS, Boolean.class);
    }

    public static Boolean isHeapDumpOnExceededMemoryLimitEnabled(Session session)
    {
        return session.getSystemProperty(HEAP_DUMP_ON_EXCEEDED_MEMORY_LIMIT_ENABLED, Boolean.class);
    }

    public static String getHeapDumpFileDirectory(Session session)
    {
        return session.getSystemProperty(EXCEEDED_MEMORY_LIMIT_HEAP_DUMP_FILE_DIRECTORY, String.class);
    }

    public static int getMaxStageCountForEagerScheduling(Session session)
    {
        return session.getSystemProperty(MAX_STAGE_COUNT_FOR_EAGER_SCHEDULING, Integer.class);
    }

    public static double getHyperloglogStandardErrorWarningThreshold(Session session)
    {
        return session.getSystemProperty(HYPERLOGLOG_STANDARD_ERROR_WARNING_THRESHOLD, Double.class);
    }

    public static boolean isQuickDistinctLimitEnabled(Session session)
    {
        return session.getSystemProperty(QUICK_DISTINCT_LIMIT_ENABLED, Boolean.class);
    }

    public static boolean useHistoryBasedPlanStatisticsEnabled(Session session)
    {
        return session.getSystemProperty(USE_HISTORY_BASED_PLAN_STATISTICS, Boolean.class);
    }

    public static boolean trackHistoryBasedPlanStatisticsEnabled(Session session)
    {
        return session.getSystemProperty(TRACK_HISTORY_BASED_PLAN_STATISTICS, Boolean.class);
    }

    public static boolean trackHistoryStatsFromFailedQuery(Session session)
    {
        return session.getSystemProperty(TRACK_HISTORY_STATS_FROM_FAILED_QUERIES, Boolean.class);
    }

    public static boolean usePerfectlyConsistentHistories(Session session)
    {
        return session.getSystemProperty(USE_PERFECTLY_CONSISTENT_HISTORIES, Boolean.class);
    }

    public static int getHistoryCanonicalPlanNodeLimit(Session session)
    {
        return session.getSystemProperty(HISTORY_CANONICAL_PLAN_NODE_LIMIT, Integer.class);
    }

    public static Duration getHistoryBasedOptimizerTimeoutLimit(Session session)
    {
        return session.getSystemProperty(HISTORY_BASED_OPTIMIZER_TIMEOUT_LIMIT, Duration.class);
    }

    public static boolean restrictHistoryBasedOptimizationToComplexQuery(Session session)
    {
        return session.getSystemProperty(RESTRICT_HISTORY_BASED_OPTIMIZATION_TO_COMPLEX_QUERY, Boolean.class);
    }

    public static double getHistoryInputTableStatisticsMatchingThreshold(Session session)
    {
        return session.getSystemProperty(HISTORY_INPUT_TABLE_STATISTICS_MATCHING_THRESHOLD, Double.class);
    }

    public static List<PlanCanonicalizationStrategy> getHistoryOptimizationPlanCanonicalizationStrategies(Session session)
    {
        List<PlanCanonicalizationStrategy> strategyList;
        try {
            strategyList = Splitter.on(",").trimResults().splitToList(session.getSystemProperty(HISTORY_BASED_OPTIMIZATION_PLAN_CANONICALIZATION_STRATEGY, String.class)).stream()
                    .map(x -> PlanCanonicalizationStrategy.valueOf(x)).sorted(Comparator.comparingInt(PlanCanonicalizationStrategy::getErrorLevel)).collect(toImmutableList());
        }
        catch (Exception e) {
            strategyList = ImmutableList.of();
        }

        return strategyList;
    }

    public static boolean enableVerboseHistoryBasedOptimizerRuntimeStats(Session session)
    {
        return session.getSystemProperty(ENABLE_VERBOSE_HISTORY_BASED_OPTIMIZER_RUNTIME_STATS, Boolean.class);
    }

    public static boolean logQueryPlansUsedInHistoryBasedOptimizer(Session session)
    {
        return session.getSystemProperty(LOG_QUERY_PLANS_USED_IN_HISTORY_BASED_OPTIMIZER, Boolean.class);
    }

    public static boolean enforceHistoryBasedOptimizerRegistrationTimeout(Session session)
    {
        return session.getSystemProperty(ENFORCE_HISTORY_BASED_OPTIMIZER_REGISTRATION_TIMEOUT, Boolean.class);
    }

    public static boolean shouldPushRemoteExchangeThroughGroupId(Session session)
    {
        return session.getSystemProperty(PUSH_REMOTE_EXCHANGE_THROUGH_GROUP_ID, Boolean.class);
    }

    public static boolean isNativeExecutionProcessReuseEnabled(Session session)
    {
        return session.getSystemProperty(NATIVE_EXECUTION_PROCESS_REUSE_ENABLED, Boolean.class);
    }

    public static RandomizeOuterJoinNullKeyStrategy getRandomizeOuterJoinNullKeyStrategy(Session session)
    {
        // If RANDOMIZE_OUTER_JOIN_NULL_KEY is set to true, return always enabled, otherwise get strategy from RANDOMIZE_OUTER_JOIN_NULL_KEY_STRATEGY
        if (session.getSystemProperty(RANDOMIZE_OUTER_JOIN_NULL_KEY, Boolean.class)) {
            return RandomizeOuterJoinNullKeyStrategy.ALWAYS;
        }
        return session.getSystemProperty(RANDOMIZE_OUTER_JOIN_NULL_KEY_STRATEGY, RandomizeOuterJoinNullKeyStrategy.class);
    }

    public static double getRandomizeOuterJoinNullKeyNullRatioThreshold(Session session)
    {
        return session.getSystemProperty(RANDOMIZE_OUTER_JOIN_NULL_KEY_NULL_RATIO_THRESHOLD, Double.class);
    }

    public static ShardedJoinStrategy getShardedJoinStrategy(Session session)
    {
        return session.getSystemProperty(SHARDED_JOINS_STRATEGY, ShardedJoinStrategy.class);
    }

    public static int getJoinShardCount(Session session)
    {
        return session.getSystemProperty(JOIN_SHARD_COUNT, Integer.class);
    }

    public static boolean isOptimizeConditionalAggregationEnabled(Session session)
    {
        return session.getSystemProperty(OPTIMIZE_CONDITIONAL_AGGREGATION_ENABLED, Boolean.class);
    }

    public static boolean isRemoveRedundantDistinctAggregationEnabled(Session session)
    {
        return session.getSystemProperty(REMOVE_REDUNDANT_DISTINCT_AGGREGATION_ENABLED, Boolean.class);
    }

    public static boolean isPrefilterForGroupbyLimit(Session session)
    {
        return session.getSystemProperty(PREFILTER_FOR_GROUPBY_LIMIT, Boolean.class);
    }

    public static boolean isMergeAggregationsWithAndWithoutFilter(Session session)
    {
        return session.getSystemProperty(MERGE_AGGREGATIONS_WITH_AND_WITHOUT_FILTER, Boolean.class);
    }

    public static boolean isInPredicatesAsInnerJoinsEnabled(Session session)
    {
        return session.getSystemProperty(IN_PREDICATES_AS_INNER_JOINS_ENABLED, Boolean.class);
    }

    public static double getPushAggregationBelowJoinByteReductionThreshold(Session session)
    {
        return session.getSystemProperty(PUSH_AGGREGATION_BELOW_JOIN_BYTE_REDUCTION_THRESHOLD, Double.class);
    }

    public static int getPrefilterForGroupbyLimitTimeoutMS(Session session)
    {
        return session.getSystemProperty(PREFILTER_FOR_GROUPBY_LIMIT_TIMEOUT_MS, Integer.class);
    }

    public static boolean isOptimizeJoinProbeForEmptyBuildRuntimeEnabled(Session session)
    {
        return session.getSystemProperty(OPTIMIZE_JOIN_PROBE_FOR_EMPTY_BUILD_RUNTIME, Boolean.class);
    }

    public static boolean useDefaultsForCorrelatedAggregationPushdownThroughOuterJoins(Session session)
    {
        return session.getSystemProperty(USE_DEFAULTS_FOR_CORRELATED_AGGREGATION_PUSHDOWN_THROUGH_OUTER_JOINS, Boolean.class);
    }

    public static boolean isMergeDuplicateAggregationsEnabled(Session session)
    {
        return session.getSystemProperty(MERGE_DUPLICATE_AGGREGATIONS, Boolean.class);
    }

    public static boolean isSimplifyPlanWithEmptyInputEnabled(Session session)
    {
        return session.getSystemProperty(SIMPLIFY_PLAN_WITH_EMPTY_INPUT, Boolean.class) || session.getSystemProperty(OPTIMIZE_JOINS_WITH_EMPTY_SOURCES, Boolean.class);
    }

    public static PushDownFilterThroughCrossJoinStrategy getPushdownFilterExpressionEvaluationThroughCrossJoinStrategy(Session session)
    {
        return session.getSystemProperty(PUSH_DOWN_FILTER_EXPRESSION_EVALUATION_THROUGH_CROSS_JOIN, PushDownFilterThroughCrossJoinStrategy.class);
    }

    public static boolean isRewriteCrossJoinOrToInnerJoinEnabled(Session session)
    {
        return session.getSystemProperty(REWRITE_CROSS_JOIN_OR_TO_INNER_JOIN, Boolean.class);
    }

    public static boolean isRewriteCrossJoinArrayContainsToInnerJoinEnabled(Session session)
    {
        return session.getSystemProperty(REWRITE_CROSS_JOIN_ARRAY_CONTAINS_TO_INNER_JOIN, Boolean.class);
    }

    public static boolean isRewriteCrossJoinArrayNotContainsToAntiJoinEnabled(Session session)
    {
        return session.getSystemProperty(REWRITE_CROSS_JOIN_ARRAY_NOT_CONTAINS_TO_ANTI_JOIN, Boolean.class);
    }

    public static LeftJoinArrayContainsToInnerJoinStrategy getLeftJoinArrayContainsToInnerJoinStrategy(Session session)
    {
        return session.getSystemProperty(REWRITE_LEFT_JOIN_ARRAY_CONTAINS_TO_EQUI_JOIN, LeftJoinArrayContainsToInnerJoinStrategy.class);
    }

    public static boolean isRewriteLeftJoinNullFilterToSemiJoinEnabled(Session session)
    {
        return session.getSystemProperty(REWRITE_LEFT_JOIN_NULL_FILTER_TO_SEMI_JOIN, Boolean.class);
    }

    public static boolean isUseBroadcastJoinWhenBuildSizeSmallProbeSizeUnknownEnabled(Session session)
    {
        return session.getSystemProperty(USE_BROADCAST_WHEN_BUILDSIZE_SMALL_PROBESIDE_UNKNOWN, Boolean.class);
    }

    public static boolean isAddPartialNodeForRowNumberWithLimit(Session session)
    {
        return session.getSystemProperty(ADD_PARTIAL_NODE_FOR_ROW_NUMBER_WITH_LIMIT, Boolean.class);
    }

    public static boolean isRewriteCaseToMapEnabled(Session session)
    {
        return session.getSystemProperty(REWRITE_CASE_TO_MAP_ENABLED, Boolean.class);
    }

    public static boolean isPullExpressionFromLambdaEnabled(Session session)
    {
        return session.getSystemProperty(PULL_EXPRESSION_FROM_LAMBDA_ENABLED, Boolean.class);
    }

    public static boolean isRwriteConstantArrayContainsToInExpressionEnabled(Session session)
    {
        return session.getSystemProperty(REWRITE_CONSTANT_ARRAY_CONTAINS_TO_IN_EXPRESSION, Boolean.class);
    }

    public static boolean shouldInferInequalityPredicates(Session session)
    {
        return session.getSystemProperty(INFER_INEQUALITY_PREDICATES, Boolean.class);
    }

    public static boolean useHistoryBasedScaledWriters(Session session)
    {
        return session.getSystemProperty(ENABLE_HISTORY_BASED_SCALED_WRITER, Boolean.class);
    }

    public static boolean usePartialAggregationHistory(Session session)
    {
        return session.getSystemProperty(USE_PARTIAL_AGGREGATION_HISTORY, Boolean.class);
    }

    public static boolean trackPartialAggregationHistory(Session session)
    {
        return session.getSystemProperty(TRACK_PARTIAL_AGGREGATION_HISTORY, Boolean.class);
    }

    public static boolean isRemoveRedundantCastToVarcharInJoinEnabled(Session session)
    {
        return session.getSystemProperty(REMOVE_REDUNDANT_CAST_TO_VARCHAR_IN_JOIN, Boolean.class);
    }

    public static boolean isRemoveMapCastEnabled(Session session)
    {
        return session.getSystemProperty(REMOVE_MAP_CAST, Boolean.class);
    }

    public static boolean shouldHandleComplexEquiJoins(Session session)
    {
        return session.getSystemProperty(HANDLE_COMPLEX_EQUI_JOINS, Boolean.class);
    }

    public static boolean skipHashGenerationForJoinWithTableScanInput(Session session)
    {
        return session.getSystemProperty(SKIP_HASH_GENERATION_FOR_JOIN_WITH_TABLE_SCAN_INPUT, Boolean.class);
    }

    public static boolean shouldGenerateDomainFilters(Session session)
    {
        return session.getSystemProperty(GENERATE_DOMAIN_FILTERS, Boolean.class);
    }

    public static boolean isRewriteExpressionWithConstantEnabled(Session session)
    {
        return session.getSystemProperty(REWRITE_EXPRESSION_WITH_CONSTANT_EXPRESSION, Boolean.class);
    }

    public static boolean isEagerPlanValidationEnabled(Session session)
    {
        return session.getSystemProperty(EAGER_PLAN_VALIDATION_ENABLED, Boolean.class);
    }

    public static CreateView.Security getDefaultViewSecurityMode(Session session)
    {
        return session.getSystemProperty(DEFAULT_VIEW_SECURITY_MODE, CreateView.Security.class);
    }

    public static boolean isJoinPrefilterEnabled(Session session)
    {
        return session.getSystemProperty(JOIN_PREFILTER_BUILD_SIDE, Boolean.class);
    }

    public static boolean isPrintEstimatedStatsFromCacheEnabled(Session session)
    {
        return session.getSystemProperty(PRINT_ESTIMATED_STATS_FROM_CACHE, Boolean.class);
    }

    public static boolean isRemoveCrossJoinWithConstantSingleRowInputEnabled(Session session)
    {
        return session.getSystemProperty(REMOVE_CROSS_JOIN_WITH_CONSTANT_SINGLE_ROW_INPUT, Boolean.class);
    }

    public static boolean shouldOptimizerUseHistograms(Session session)
    {
        return session.getSystemProperty(OPTIMIZER_USE_HISTOGRAMS, Boolean.class);
    }

    public static boolean warnOnCommonNanPatterns(Session session)
    {
        return session.getSystemProperty(WARN_ON_COMMON_NAN_PATTERNS, Boolean.class);
    }

    public static boolean isInlineProjectionsOnValues(Session session)
    {
        return session.getSystemProperty(INLINE_PROJECTIONS_ON_VALUES, Boolean.class);
    }

<<<<<<< HEAD
    public static Boolean isInnerJoinPushdownEnabled(Session session)
    {
        return session.getSystemProperty(INNER_JOIN_PUSHDOWN_ENABLED, Boolean.class);
    }

    public static Boolean isInEqualityPushdownEnabled(Session session)
    {
        return session.getSystemProperty(INEQUALITY_JOIN_PUSHDOWN_ENABLED, Boolean.class);
=======
    public static int getMinColumnarEncodingChannelsToPreferRowWiseEncoding(Session session)
    {
        return session.getSystemProperty(NATIVE_MIN_COLUMNAR_ENCODING_CHANNELS_TO_PREFER_ROW_WISE_ENCODING, Integer.class);
>>>>>>> 360bf94c
    }
}<|MERGE_RESOLUTION|>--- conflicted
+++ resolved
@@ -332,12 +332,9 @@
     private static final String NATIVE_EXECUTION_EXECUTABLE_PATH = "native_execution_executable_path";
     private static final String NATIVE_EXECUTION_PROGRAM_ARGUMENTS = "native_execution_program_arguments";
     public static final String NATIVE_EXECUTION_PROCESS_REUSE_ENABLED = "native_execution_process_reuse_enabled";
-<<<<<<< HEAD
     public static final String INNER_JOIN_PUSHDOWN_ENABLED = "optimizer_inner_join_pushdown_enabled";
     public static final String INEQUALITY_JOIN_PUSHDOWN_ENABLED = "optimizer_inequality_join_pushdown_enabled";
-=======
     public static final String NATIVE_MIN_COLUMNAR_ENCODING_CHANNELS_TO_PREFER_ROW_WISE_ENCODING = "native_min_columnar_encoding_channels_to_prefer_row_wise_encoding";
->>>>>>> 360bf94c
 
     private final List<PropertyMetadata<?>> sessionProperties;
 
@@ -1831,7 +1828,6 @@
                         "Whether to evaluate project node on values node",
                         featuresConfig.getInlineProjectionsOnValues(),
                         false),
-<<<<<<< HEAD
                 booleanProperty(
                         INNER_JOIN_PUSHDOWN_ENABLED,
                         "Enable Join Predicate Pushdown",
@@ -1841,12 +1837,10 @@
                         INEQUALITY_JOIN_PUSHDOWN_ENABLED,
                         "Enable Join Pushdown for Inequality Predicates",
                         featuresConfig.isInEqualityJoinPushdownEnabled(),
-=======
                 integerProperty(
                         NATIVE_MIN_COLUMNAR_ENCODING_CHANNELS_TO_PREFER_ROW_WISE_ENCODING,
                         "Minimum number of columnar encoding channels to consider row wise encoding for partitioned exchange. Native execution only",
                         queryManagerConfig.getMinColumnarEncodingChannelsToPreferRowWiseEncoding(),
->>>>>>> 360bf94c
                         false));
     }
 
@@ -3124,7 +3118,6 @@
         return session.getSystemProperty(INLINE_PROJECTIONS_ON_VALUES, Boolean.class);
     }
 
-<<<<<<< HEAD
     public static Boolean isInnerJoinPushdownEnabled(Session session)
     {
         return session.getSystemProperty(INNER_JOIN_PUSHDOWN_ENABLED, Boolean.class);
@@ -3133,10 +3126,8 @@
     public static Boolean isInEqualityPushdownEnabled(Session session)
     {
         return session.getSystemProperty(INEQUALITY_JOIN_PUSHDOWN_ENABLED, Boolean.class);
-=======
     public static int getMinColumnarEncodingChannelsToPreferRowWiseEncoding(Session session)
     {
         return session.getSystemProperty(NATIVE_MIN_COLUMNAR_ENCODING_CHANNELS_TO_PREFER_ROW_WISE_ENCODING, Integer.class);
->>>>>>> 360bf94c
     }
 }