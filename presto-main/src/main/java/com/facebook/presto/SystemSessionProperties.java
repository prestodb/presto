/*
 * Licensed under the Apache License, Version 2.0 (the "License");
 * you may not use this file except in compliance with the License.
 * You may obtain a copy of the License at
 *
 *     http://www.apache.org/licenses/LICENSE-2.0
 *
 * Unless required by applicable law or agreed to in writing, software
 * distributed under the License is distributed on an "AS IS" BASIS,
 * WITHOUT WARRANTIES OR CONDITIONS OF ANY KIND, either express or implied.
 * See the License for the specific language governing permissions and
 * limitations under the License.
 */
package com.facebook.presto;

import com.facebook.presto.common.WarningHandlingLevel;
import com.facebook.presto.common.plan.PlanCanonicalizationStrategy;
import com.facebook.presto.cost.HistoryBasedOptimizationConfig;
import com.facebook.presto.execution.QueryManagerConfig;
import com.facebook.presto.execution.QueryManagerConfig.ExchangeMaterializationStrategy;
import com.facebook.presto.execution.TaskManagerConfig;
import com.facebook.presto.execution.scheduler.NodeSchedulerConfig;
import com.facebook.presto.execution.scheduler.NodeSchedulerConfig.ResourceAwareSchedulingStrategy;
import com.facebook.presto.execution.warnings.WarningCollectorConfig;
import com.facebook.presto.memory.MemoryManagerConfig;
import com.facebook.presto.memory.NodeMemoryConfig;
import com.facebook.presto.spi.PrestoException;
import com.facebook.presto.spi.eventlistener.CTEInformation;
import com.facebook.presto.spi.session.PropertyMetadata;
import com.facebook.presto.spiller.NodeSpillConfig;
import com.facebook.presto.sql.analyzer.FeaturesConfig;
import com.facebook.presto.sql.analyzer.FeaturesConfig.AggregationIfToFilterRewriteStrategy;
import com.facebook.presto.sql.analyzer.FeaturesConfig.AggregationPartitioningMergingStrategy;
import com.facebook.presto.sql.analyzer.FeaturesConfig.CteMaterializationStrategy;
import com.facebook.presto.sql.analyzer.FeaturesConfig.JoinDistributionType;
import com.facebook.presto.sql.analyzer.FeaturesConfig.JoinNotNullInferenceStrategy;
import com.facebook.presto.sql.analyzer.FeaturesConfig.JoinReorderingStrategy;
import com.facebook.presto.sql.analyzer.FeaturesConfig.LeftJoinArrayContainsToInnerJoinStrategy;
import com.facebook.presto.sql.analyzer.FeaturesConfig.PartialAggregationStrategy;
import com.facebook.presto.sql.analyzer.FeaturesConfig.PartialMergePushdownStrategy;
import com.facebook.presto.sql.analyzer.FeaturesConfig.PartitioningPrecisionStrategy;
import com.facebook.presto.sql.analyzer.FeaturesConfig.PushDownFilterThroughCrossJoinStrategy;
import com.facebook.presto.sql.analyzer.FeaturesConfig.RandomizeOuterJoinNullKeyStrategy;
import com.facebook.presto.sql.analyzer.FeaturesConfig.ShardedJoinStrategy;
import com.facebook.presto.sql.analyzer.FeaturesConfig.SingleStreamSpillerChoice;
import com.facebook.presto.sql.analyzer.FunctionsConfig;
import com.facebook.presto.sql.planner.CompilerConfig;
import com.facebook.presto.sql.tree.CreateView;
import com.facebook.presto.tracing.TracingConfig;
import com.google.common.base.Splitter;
import com.google.common.collect.ImmutableList;
import io.airlift.units.DataSize;
import io.airlift.units.Duration;

import javax.inject.Inject;

import java.util.Comparator;
import java.util.List;
import java.util.Optional;
import java.util.OptionalInt;
import java.util.stream.Stream;

import static com.facebook.presto.common.type.BigintType.BIGINT;
import static com.facebook.presto.common.type.BooleanType.BOOLEAN;
import static com.facebook.presto.common.type.DoubleType.DOUBLE;
import static com.facebook.presto.common.type.IntegerType.INTEGER;
import static com.facebook.presto.common.type.VarcharType.VARCHAR;
import static com.facebook.presto.spi.StandardErrorCode.INVALID_SESSION_PROPERTY;
import static com.facebook.presto.spi.session.PropertyMetadata.booleanProperty;
import static com.facebook.presto.spi.session.PropertyMetadata.dataSizeProperty;
import static com.facebook.presto.spi.session.PropertyMetadata.doubleProperty;
import static com.facebook.presto.spi.session.PropertyMetadata.integerProperty;
import static com.facebook.presto.spi.session.PropertyMetadata.longProperty;
import static com.facebook.presto.spi.session.PropertyMetadata.stringProperty;
import static com.facebook.presto.sql.analyzer.FeaturesConfig.JoinDistributionType.BROADCAST;
import static com.facebook.presto.sql.analyzer.FeaturesConfig.JoinDistributionType.PARTITIONED;
import static com.facebook.presto.sql.analyzer.FeaturesConfig.JoinReorderingStrategy.ELIMINATE_CROSS_JOINS;
import static com.facebook.presto.sql.analyzer.FeaturesConfig.PartialAggregationStrategy.ALWAYS;
import static com.facebook.presto.sql.analyzer.FeaturesConfig.PartialAggregationStrategy.NEVER;
import static com.google.common.base.Preconditions.checkArgument;
import static com.google.common.collect.ImmutableList.toImmutableList;
import static java.lang.Boolean.TRUE;
import static java.lang.Math.min;
import static java.lang.String.format;
import static java.util.Objects.requireNonNull;
import static java.util.stream.Collectors.joining;

public final class SystemSessionProperties
{
    public static final String OPTIMIZE_HASH_GENERATION = "optimize_hash_generation";
    public static final String JOIN_DISTRIBUTION_TYPE = "join_distribution_type";
    public static final String JOIN_MAX_BROADCAST_TABLE_SIZE = "join_max_broadcast_table_size";
    public static final String RETRY_QUERY_WITH_HISTORY_BASED_OPTIMIZATION = "retry_query_with_history_based_optimization";
    public static final String SIZE_BASED_JOIN_DISTRIBUTION_TYPE = "size_based_join_distribution_type";
    public static final String DISTRIBUTED_JOIN = "distributed_join";
    public static final String DISTRIBUTED_INDEX_JOIN = "distributed_index_join";
    public static final String HASH_PARTITION_COUNT = "hash_partition_count";
    public static final String CTE_HEURISTIC_REPLICATION_THRESHOLD = "cte_heuristic_replication_threshold";

    public static final String PARTITIONING_PROVIDER_CATALOG = "partitioning_provider_catalog";

    public static final String CTE_PARTITIONING_PROVIDER_CATALOG = "cte_partitioning_provider_catalog";
    public static final String EXCHANGE_MATERIALIZATION_STRATEGY = "exchange_materialization_strategy";
    public static final String USE_STREAMING_EXCHANGE_FOR_MARK_DISTINCT = "use_stream_exchange_for_mark_distinct";
    public static final String GROUPED_EXECUTION = "grouped_execution";
    public static final String RECOVERABLE_GROUPED_EXECUTION = "recoverable_grouped_execution";
    public static final String MAX_FAILED_TASK_PERCENTAGE = "max_failed_task_percentage";
    public static final String PREFER_STREAMING_OPERATORS = "prefer_streaming_operators";
    public static final String TASK_WRITER_COUNT = "task_writer_count";
    public static final String TASK_PARTITIONED_WRITER_COUNT = "task_partitioned_writer_count";
    public static final String TASK_CONCURRENCY = "task_concurrency";
    public static final String TASK_SHARE_INDEX_LOADING = "task_share_index_loading";
    public static final String QUERY_MAX_MEMORY = "query_max_memory";
    public static final String QUERY_MAX_MEMORY_PER_NODE = "query_max_memory_per_node";
    public static final String QUERY_MAX_BROADCAST_MEMORY = "query_max_broadcast_memory";
    public static final String QUERY_MAX_TOTAL_MEMORY = "query_max_total_memory";
    public static final String QUERY_MAX_TOTAL_MEMORY_PER_NODE = "query_max_total_memory_per_node";
    public static final String QUERY_MAX_EXECUTION_TIME = "query_max_execution_time";
    public static final String QUERY_MAX_RUN_TIME = "query_max_run_time";
    public static final String RESOURCE_OVERCOMMIT = "resource_overcommit";
    public static final String QUERY_MAX_CPU_TIME = "query_max_cpu_time";
    public static final String QUERY_MAX_SCAN_RAW_INPUT_BYTES = "query_max_scan_raw_input_bytes";

    public static final String QUERY_MAX_WRITTEN_INTERMEDIATE_BYTES = "query_max_written_intermediate_bytes";
    public static final String QUERY_MAX_OUTPUT_POSITIONS = "query_max_output_positions";
    public static final String QUERY_MAX_OUTPUT_SIZE = "query_max_output_size";
    public static final String QUERY_MAX_STAGE_COUNT = "query_max_stage_count";
    public static final String REDISTRIBUTE_WRITES = "redistribute_writes";
    public static final String SCALE_WRITERS = "scale_writers";
    public static final String WRITER_MIN_SIZE = "writer_min_size";
    public static final String OPTIMIZED_SCALE_WRITER_PRODUCER_BUFFER = "optimized_scale_writer_producer_buffer";
    public static final String PUSH_TABLE_WRITE_THROUGH_UNION = "push_table_write_through_union";
    public static final String EXECUTION_POLICY = "execution_policy";
    public static final String DICTIONARY_AGGREGATION = "dictionary_aggregation";
    public static final String PLAN_WITH_TABLE_NODE_PARTITIONING = "plan_with_table_node_partitioning";
    public static final String SPATIAL_JOIN = "spatial_join";
    public static final String SPATIAL_PARTITIONING_TABLE_NAME = "spatial_partitioning_table_name";
    public static final String COLOCATED_JOIN = "colocated_join";
    public static final String CONCURRENT_LIFESPANS_PER_NODE = "concurrent_lifespans_per_task";
    public static final String REORDER_JOINS = "reorder_joins";
    public static final String JOIN_REORDERING_STRATEGY = "join_reordering_strategy";
    public static final String PARTIAL_MERGE_PUSHDOWN_STRATEGY = "partial_merge_pushdown_strategy";
    public static final String MAX_REORDERED_JOINS = "max_reordered_joins";
    public static final String INITIAL_SPLITS_PER_NODE = "initial_splits_per_node";
    public static final String SPLIT_CONCURRENCY_ADJUSTMENT_INTERVAL = "split_concurrency_adjustment_interval";
    public static final String OPTIMIZE_METADATA_QUERIES = "optimize_metadata_queries";
    public static final String OPTIMIZE_METADATA_QUERIES_IGNORE_STATS = "optimize_metadata_queries_ignore_stats";
    public static final String OPTIMIZE_METADATA_QUERIES_CALL_THRESHOLD = "optimize_metadata_queries_call_threshold";
    public static final String FAST_INEQUALITY_JOINS = "fast_inequality_joins";
    public static final String QUERY_PRIORITY = "query_priority";
    public static final String CONFIDENCE_BASED_BROADCAST_ENABLED = "confidence_based_broadcast_enabled";
    public static final String TREAT_LOW_CONFIDENCE_ZERO_ESTIMATION_AS_UNKNOWN_ENABLED = "treat_low_confidence_zero_estimation_unknown_enabled";
    public static final String SPILL_ENABLED = "spill_enabled";
    public static final String JOIN_SPILL_ENABLED = "join_spill_enabled";
    public static final String QUERY_MAX_REVOCABLE_MEMORY_PER_NODE = "query_max_revocable_memory_per_node";
    public static final String OPTIMIZE_DISTINCT_AGGREGATIONS = "optimize_mixed_distinct_aggregations";
    public static final String LEGACY_ROW_FIELD_ORDINAL_ACCESS = "legacy_row_field_ordinal_access";
    public static final String LEGACY_MAP_SUBSCRIPT = "do_not_use_legacy_map_subscript";
    public static final String ITERATIVE_OPTIMIZER = "iterative_optimizer_enabled";
    public static final String ITERATIVE_OPTIMIZER_TIMEOUT = "iterative_optimizer_timeout";
    public static final String QUERY_ANALYZER_TIMEOUT = "query_analyzer_timeout";
    public static final String RUNTIME_OPTIMIZER_ENABLED = "runtime_optimizer_enabled";
    public static final String EXCHANGE_COMPRESSION = "exchange_compression";
    public static final String EXCHANGE_CHECKSUM = "exchange_checksum";
    public static final String LEGACY_TIMESTAMP = "legacy_timestamp";
    public static final String ENABLE_INTERMEDIATE_AGGREGATIONS = "enable_intermediate_aggregations";
    public static final String PUSH_AGGREGATION_THROUGH_JOIN = "push_aggregation_through_join";
    public static final String PUSH_PARTIAL_AGGREGATION_THROUGH_JOIN = "push_partial_aggregation_through_join";
    public static final String PARSE_DECIMAL_LITERALS_AS_DOUBLE = "parse_decimal_literals_as_double";
    public static final String FORCE_SINGLE_NODE_OUTPUT = "force_single_node_output";
    public static final String FILTER_AND_PROJECT_MIN_OUTPUT_PAGE_SIZE = "filter_and_project_min_output_page_size";
    public static final String FILTER_AND_PROJECT_MIN_OUTPUT_PAGE_ROW_COUNT = "filter_and_project_min_output_page_row_count";
    public static final String DISTRIBUTED_SORT = "distributed_sort";
    public static final String USE_MARK_DISTINCT = "use_mark_distinct";
    public static final String EXPLOIT_CONSTRAINTS = "exploit_constraints";
    public static final String PREFER_PARTIAL_AGGREGATION = "prefer_partial_aggregation";
    public static final String PARTIAL_AGGREGATION_STRATEGY = "partial_aggregation_strategy";
    public static final String PARTIAL_AGGREGATION_BYTE_REDUCTION_THRESHOLD = "partial_aggregation_byte_reduction_threshold";
    public static final String ADAPTIVE_PARTIAL_AGGREGATION = "adaptive_partial_aggregation";
    public static final String ADAPTIVE_PARTIAL_AGGREGATION_ROWS_REDUCTION_RATIO_THRESHOLD = "adaptive_partial_aggregation_unique_rows_ratio_threshold";
    public static final String OPTIMIZE_TOP_N_ROW_NUMBER = "optimize_top_n_row_number";
    public static final String OPTIMIZE_CASE_EXPRESSION_PREDICATE = "optimize_case_expression_predicate";
    public static final String MAX_GROUPING_SETS = "max_grouping_sets";
    public static final String LEGACY_UNNEST = "legacy_unnest";
    public static final String STATISTICS_CPU_TIMER_ENABLED = "statistics_cpu_timer_enabled";
    public static final String ENABLE_STATS_CALCULATOR = "enable_stats_calculator";
    public static final String ENABLE_STATS_COLLECTION_FOR_TEMPORARY_TABLE = "enable_stats_collection_for_temporary_table";
    public static final String IGNORE_STATS_CALCULATOR_FAILURES = "ignore_stats_calculator_failures";
    public static final String PRINT_STATS_FOR_NON_JOIN_QUERY = "print_stats_for_non_join_query";
    public static final String MAX_DRIVERS_PER_TASK = "max_drivers_per_task";
    public static final String MAX_TASKS_PER_STAGE = "max_tasks_per_stage";
    public static final String DEFAULT_FILTER_FACTOR_ENABLED = "default_filter_factor_enabled";
    public static final String CTE_MATERIALIZATION_STRATEGY = "cte_materialization_strategy";
    public static final String CTE_FILTER_AND_PROJECTION_PUSHDOWN_ENABLED = "cte_filter_and_projection_pushdown_enabled";
    public static final String DEFAULT_JOIN_SELECTIVITY_COEFFICIENT = "default_join_selectivity_coefficient";
    public static final String DEFAULT_WRITER_REPLICATION_COEFFICIENT = "default_writer_replication_coefficient";
    public static final String PUSH_LIMIT_THROUGH_OUTER_JOIN = "push_limit_through_outer_join";
    public static final String OPTIMIZE_CONSTANT_GROUPING_KEYS = "optimize_constant_grouping_keys";
    public static final String MAX_CONCURRENT_MATERIALIZATIONS = "max_concurrent_materializations";
    public static final String PUSHDOWN_SUBFIELDS_ENABLED = "pushdown_subfields_enabled";
    public static final String PUSHDOWN_SUBFIELDS_FROM_LAMBDA_ENABLED = "pushdown_subfields_from_lambda_enabled";
    public static final String TABLE_WRITER_MERGE_OPERATOR_ENABLED = "table_writer_merge_operator_enabled";
    public static final String INDEX_LOADER_TIMEOUT = "index_loader_timeout";
    public static final String OPTIMIZED_REPARTITIONING_ENABLED = "optimized_repartitioning";
    public static final String AGGREGATION_PARTITIONING_MERGING_STRATEGY = "aggregation_partitioning_merging_strategy";
    public static final String LIST_BUILT_IN_FUNCTIONS_ONLY = "list_built_in_functions_only";
    public static final String PARTITIONING_PRECISION_STRATEGY = "partitioning_precision_strategy";
    public static final String EXPERIMENTAL_FUNCTIONS_ENABLED = "experimental_functions_enabled";
    public static final String OPTIMIZE_COMMON_SUB_EXPRESSIONS = "optimize_common_sub_expressions";
    public static final String PREFER_DISTRIBUTED_UNION = "prefer_distributed_union";
    public static final String WARNING_HANDLING = "warning_handling";
    public static final String OPTIMIZE_NULLS_IN_JOINS = "optimize_nulls_in_join";
    public static final String OPTIMIZE_PAYLOAD_JOINS = "optimize_payload_joins";
    public static final String TARGET_RESULT_SIZE = "target_result_size";
    public static final String PUSHDOWN_DEREFERENCE_ENABLED = "pushdown_dereference_enabled";
    public static final String ENABLE_DYNAMIC_FILTERING = "enable_dynamic_filtering";
    public static final String DYNAMIC_FILTERING_MAX_PER_DRIVER_ROW_COUNT = "dynamic_filtering_max_per_driver_row_count";
    public static final String DYNAMIC_FILTERING_MAX_PER_DRIVER_SIZE = "dynamic_filtering_max_per_driver_size";
    public static final String DYNAMIC_FILTERING_RANGE_ROW_LIMIT_PER_DRIVER = "dynamic_filtering_range_row_limit_per_driver";
    public static final String FRAGMENT_RESULT_CACHING_ENABLED = "fragment_result_caching_enabled";
    public static final String INLINE_SQL_FUNCTIONS = "inline_sql_functions";
    public static final String REMOTE_FUNCTIONS_ENABLED = "remote_functions_enabled";
    public static final String CHECK_ACCESS_CONTROL_ON_UTILIZED_COLUMNS_ONLY = "check_access_control_on_utilized_columns_only";
    public static final String CHECK_ACCESS_CONTROL_WITH_SUBFIELDS = "check_access_control_with_subfields";
    public static final String SKIP_REDUNDANT_SORT = "skip_redundant_sort";
    public static final String ALLOW_WINDOW_ORDER_BY_LITERALS = "allow_window_order_by_literals";
    public static final String ENFORCE_FIXED_DISTRIBUTION_FOR_OUTPUT_OPERATOR = "enforce_fixed_distribution_for_output_operator";
    public static final String MAX_UNACKNOWLEDGED_SPLITS_PER_TASK = "max_unacknowledged_splits_per_task";
    public static final String OPTIMIZE_JOINS_WITH_EMPTY_SOURCES = "optimize_joins_with_empty_sources";
    public static final String SPOOLING_OUTPUT_BUFFER_ENABLED = "spooling_output_buffer_enabled";
    public static final String SPARK_ASSIGN_BUCKET_TO_PARTITION_FOR_PARTITIONED_TABLE_WRITE_ENABLED = "spark_assign_bucket_to_partition_for_partitioned_table_write_enabled";
    public static final String LOG_FORMATTED_QUERY_ENABLED = "log_formatted_query_enabled";
    public static final String LOG_INVOKED_FUNCTION_NAMES_ENABLED = "log_invoked_function_names_enabled";
    public static final String QUERY_RETRY_LIMIT = "query_retry_limit";
    public static final String QUERY_RETRY_MAX_EXECUTION_TIME = "query_retry_max_execution_time";
    public static final String PARTIAL_RESULTS_ENABLED = "partial_results_enabled";
    public static final String PARTIAL_RESULTS_COMPLETION_RATIO_THRESHOLD = "partial_results_completion_ratio_threshold";
    public static final String PARTIAL_RESULTS_MAX_EXECUTION_TIME_MULTIPLIER = "partial_results_max_execution_time_multiplier";
    public static final String OFFSET_CLAUSE_ENABLED = "offset_clause_enabled";
    public static final String VERBOSE_EXCEEDED_MEMORY_LIMIT_ERRORS_ENABLED = "verbose_exceeded_memory_limit_errors_enabled";
    public static final String MATERIALIZED_VIEW_DATA_CONSISTENCY_ENABLED = "materialized_view_data_consistency_enabled";
    public static final String CONSIDER_QUERY_FILTERS_FOR_MATERIALIZED_VIEW_PARTITIONS = "consider-query-filters-for-materialized-view-partitions";
    public static final String QUERY_OPTIMIZATION_WITH_MATERIALIZED_VIEW_ENABLED = "query_optimization_with_materialized_view_enabled";
    public static final String AGGREGATION_IF_TO_FILTER_REWRITE_STRATEGY = "aggregation_if_to_filter_rewrite_strategy";
    public static final String JOINS_NOT_NULL_INFERENCE_STRATEGY = "joins_not_null_inference_strategy";
    public static final String RESOURCE_AWARE_SCHEDULING_STRATEGY = "resource_aware_scheduling_strategy";
    public static final String HEAP_DUMP_ON_EXCEEDED_MEMORY_LIMIT_ENABLED = "heap_dump_on_exceeded_memory_limit_enabled";
    public static final String EXCEEDED_MEMORY_LIMIT_HEAP_DUMP_FILE_DIRECTORY = "exceeded_memory_limit_heap_dump_file_directory";
    public static final String DISTRIBUTED_TRACING_MODE = "distributed_tracing_mode";
    public static final String VERBOSE_RUNTIME_STATS_ENABLED = "verbose_runtime_stats_enabled";
    public static final String OPTIMIZERS_TO_ENABLE_VERBOSE_RUNTIME_STATS = "optimizers_to_enable_verbose_runtime_stats";
    public static final String VERBOSE_OPTIMIZER_INFO_ENABLED = "verbose_optimizer_info_enabled";
    public static final String VERBOSE_OPTIMIZER_RESULTS = "verbose_optimizer_results";
    public static final String STREAMING_FOR_PARTIAL_AGGREGATION_ENABLED = "streaming_for_partial_aggregation_enabled";
    public static final String MAX_STAGE_COUNT_FOR_EAGER_SCHEDULING = "max_stage_count_for_eager_scheduling";
    public static final String HYPERLOGLOG_STANDARD_ERROR_WARNING_THRESHOLD = "hyperloglog_standard_error_warning_threshold";
    public static final String PREFER_MERGE_JOIN_FOR_SORTED_INPUTS = "prefer_merge_join_for_sorted_inputs";
    public static final String SEGMENTED_AGGREGATION_ENABLED = "segmented_aggregation_enabled";
    public static final String USE_HISTORY_BASED_PLAN_STATISTICS = "use_history_based_plan_statistics";
    public static final String TRACK_HISTORY_BASED_PLAN_STATISTICS = "track_history_based_plan_statistics";
    public static final String TRACK_HISTORY_STATS_FROM_FAILED_QUERIES = "track_history_stats_from_failed_queries";
    public static final String USE_PERFECTLY_CONSISTENT_HISTORIES = "use_perfectly_consistent_histories";
    public static final String HISTORY_CANONICAL_PLAN_NODE_LIMIT = "history_canonical_plan_node_limit";
    public static final String HISTORY_BASED_OPTIMIZER_TIMEOUT_LIMIT = "history_based_optimizer_timeout_limit";
    public static final String RESTRICT_HISTORY_BASED_OPTIMIZATION_TO_COMPLEX_QUERY = "restrict_history_based_optimization_to_complex_query";
    public static final String HISTORY_INPUT_TABLE_STATISTICS_MATCHING_THRESHOLD = "history_input_table_statistics_matching_threshold";
    public static final String HISTORY_BASED_OPTIMIZATION_PLAN_CANONICALIZATION_STRATEGY = "history_based_optimization_plan_canonicalization_strategy";
    public static final String ENABLE_VERBOSE_HISTORY_BASED_OPTIMIZER_RUNTIME_STATS = "enable_verbose_history_based_optimizer_runtime_stats";
    public static final String LOG_QUERY_PLANS_USED_IN_HISTORY_BASED_OPTIMIZER = "log_query_plans_used_in_history_based_optimizer";
    public static final String ENFORCE_HISTORY_BASED_OPTIMIZER_REGISTRATION_TIMEOUT = "enforce_history_based_optimizer_register_timeout";
    public static final String MAX_LEAF_NODES_IN_PLAN = "max_leaf_nodes_in_plan";
    public static final String LEAF_NODE_LIMIT_ENABLED = "leaf_node_limit_enabled";
    public static final String PUSH_REMOTE_EXCHANGE_THROUGH_GROUP_ID = "push_remote_exchange_through_group_id";
    public static final String OPTIMIZE_MULTIPLE_APPROX_PERCENTILE_ON_SAME_FIELD = "optimize_multiple_approx_percentile_on_same_field";
    public static final String RANDOMIZE_OUTER_JOIN_NULL_KEY = "randomize_outer_join_null_key";
    public static final String RANDOMIZE_OUTER_JOIN_NULL_KEY_STRATEGY = "randomize_outer_join_null_key_strategy";
    public static final String RANDOMIZE_OUTER_JOIN_NULL_KEY_NULL_RATIO_THRESHOLD = "randomize_outer_join_null_key_null_ratio_threshold";
    public static final String SHARDED_JOINS_STRATEGY = "sharded_joins_strategy";
    public static final String JOIN_SHARD_COUNT = "join_shard_count";
    public static final String IN_PREDICATES_AS_INNER_JOINS_ENABLED = "in_predicates_as_inner_joins_enabled";
    public static final String PUSH_AGGREGATION_BELOW_JOIN_BYTE_REDUCTION_THRESHOLD = "push_aggregation_below_join_byte_reduction_threshold";
    public static final String KEY_BASED_SAMPLING_ENABLED = "key_based_sampling_enabled";
    public static final String KEY_BASED_SAMPLING_PERCENTAGE = "key_based_sampling_percentage";
    public static final String KEY_BASED_SAMPLING_FUNCTION = "key_based_sampling_function";
    public static final String QUICK_DISTINCT_LIMIT_ENABLED = "quick_distinct_limit_enabled";
    public static final String OPTIMIZE_CONDITIONAL_AGGREGATION_ENABLED = "optimize_conditional_aggregation_enabled";
    public static final String ANALYZER_TYPE = "analyzer_type";
    public static final String PRE_PROCESS_METADATA_CALLS = "pre_process_metadata_calls";
    public static final String REMOVE_REDUNDANT_DISTINCT_AGGREGATION_ENABLED = "remove_redundant_distinct_aggregation_enabled";
    public static final String PREFILTER_FOR_GROUPBY_LIMIT = "prefilter_for_groupby_limit";
    public static final String PREFILTER_FOR_GROUPBY_LIMIT_TIMEOUT_MS = "prefilter_for_groupby_limit_timeout_ms";
    public static final String OPTIMIZE_JOIN_PROBE_FOR_EMPTY_BUILD_RUNTIME = "optimize_join_probe_for_empty_build_runtime";
    public static final String USE_DEFAULTS_FOR_CORRELATED_AGGREGATION_PUSHDOWN_THROUGH_OUTER_JOINS = "use_defaults_for_correlated_aggregation_pushdown_through_outer_joins";
    public static final String MERGE_DUPLICATE_AGGREGATIONS = "merge_duplicate_aggregations";
    public static final String MERGE_AGGREGATIONS_WITH_AND_WITHOUT_FILTER = "merge_aggregations_with_and_without_filter";
    public static final String SIMPLIFY_PLAN_WITH_EMPTY_INPUT = "simplify_plan_with_empty_input";
    public static final String PUSH_DOWN_FILTER_EXPRESSION_EVALUATION_THROUGH_CROSS_JOIN = "push_down_filter_expression_evaluation_through_cross_join";
    public static final String REWRITE_CROSS_JOIN_OR_TO_INNER_JOIN = "rewrite_cross_join_or_to_inner_join";
    public static final String REWRITE_CROSS_JOIN_ARRAY_CONTAINS_TO_INNER_JOIN = "rewrite_cross_join_array_contains_to_inner_join";
    public static final String REWRITE_CROSS_JOIN_ARRAY_NOT_CONTAINS_TO_ANTI_JOIN = "rewrite_cross_join_array_not_contains_to_anti_join";
    public static final String REWRITE_LEFT_JOIN_ARRAY_CONTAINS_TO_EQUI_JOIN = "rewrite_left_join_array_contains_to_equi_join";
    public static final String REWRITE_LEFT_JOIN_NULL_FILTER_TO_SEMI_JOIN = "rewrite_left_join_null_filter_to_semi_join";
    public static final String USE_BROADCAST_WHEN_BUILDSIZE_SMALL_PROBESIDE_UNKNOWN = "use_broadcast_when_buildsize_small_probeside_unknown";
    public static final String ADD_PARTIAL_NODE_FOR_ROW_NUMBER_WITH_LIMIT = "add_partial_node_for_row_number_with_limit";
    public static final String REWRITE_CASE_TO_MAP_ENABLED = "rewrite_case_to_map_enabled";
    public static final String FIELD_NAMES_IN_JSON_CAST_ENABLED = "field_names_in_json_cast_enabled";
    public static final String LEGACY_JSON_CAST = "legacy_json_cast";
    public static final String PULL_EXPRESSION_FROM_LAMBDA_ENABLED = "pull_expression_from_lambda_enabled";
    public static final String REWRITE_CONSTANT_ARRAY_CONTAINS_TO_IN_EXPRESSION = "rewrite_constant_array_contains_to_in_expression";
    public static final String INFER_INEQUALITY_PREDICATES = "infer_inequality_predicates";
    public static final String ENABLE_HISTORY_BASED_SCALED_WRITER = "enable_history_based_scaled_writer";
    public static final String USE_PARTIAL_AGGREGATION_HISTORY = "use_partial_aggregation_history";
    public static final String TRACK_PARTIAL_AGGREGATION_HISTORY = "track_partial_aggregation_history";
    public static final String REMOVE_REDUNDANT_CAST_TO_VARCHAR_IN_JOIN = "remove_redundant_cast_to_varchar_in_join";
    public static final String REMOVE_MAP_CAST = "remove_map_cast";
    public static final String HANDLE_COMPLEX_EQUI_JOINS = "handle_complex_equi_joins";
    public static final String SKIP_HASH_GENERATION_FOR_JOIN_WITH_TABLE_SCAN_INPUT = "skip_hash_generation_for_join_with_table_scan_input";
    public static final String GENERATE_DOMAIN_FILTERS = "generate_domain_filters";
    public static final String REWRITE_EXPRESSION_WITH_CONSTANT_EXPRESSION = "rewrite_expression_with_constant_expression";
    public static final String PRINT_ESTIMATED_STATS_FROM_CACHE = "print_estimated_stats_from_cache";
    public static final String REMOVE_CROSS_JOIN_WITH_CONSTANT_SINGLE_ROW_INPUT = "remove_cross_join_with_constant_single_row_input";
    public static final String EAGER_PLAN_VALIDATION_ENABLED = "eager_plan_validation_enabled";
    public static final String DEFAULT_VIEW_SECURITY_MODE = "default_view_security_mode";
    public static final String JOIN_PREFILTER_BUILD_SIDE = "join_prefilter_build_side";
    public static final String OPTIMIZER_USE_HISTOGRAMS = "optimizer_use_histograms";
    public static final String WARN_ON_COMMON_NAN_PATTERNS = "warn_on_common_nan_patterns";
    public static final String INLINE_PROJECTIONS_ON_VALUES = "inline_projections_on_values";

    // TODO: Native execution related session properties that are temporarily put here. They will be relocated in the future.
    public static final String NATIVE_AGGREGATION_SPILL_ALL = "native_aggregation_spill_all";
    private static final String NATIVE_EXECUTION_ENABLED = "native_execution_enabled";
    private static final String NATIVE_EXECUTION_EXECUTABLE_PATH = "native_execution_executable_path";
    private static final String NATIVE_EXECUTION_PROGRAM_ARGUMENTS = "native_execution_program_arguments";
    public static final String NATIVE_EXECUTION_PROCESS_REUSE_ENABLED = "native_execution_process_reuse_enabled";
<<<<<<< HEAD
    public static final String NATIVE_DEBUG_VALIDATE_OUTPUT_FROM_OPERATORS = "native_debug_validate_output_from_operators";
    public static final String NATIVE_DEBUG_DISABLE_EXPRESSION_WITH_PEELING = "native_debug_disable_expression_with_peeling";
    public static final String NATIVE_DEBUG_DISABLE_COMMON_SUB_EXPRESSION = "native_debug_disable_common_sub_expressions";
    public static final String NATIVE_DEBUG_DISABLE_EXPRESSION_WITH_MEMOIZATION = "native_debug_disable_expression_with_memoization";
    public static final String NATIVE_DEBUG_DISABLE_EXPRESSION_WITH_LAZY_INPUTS = "native_debug_disable_expression_with_lazy_inputs";
    public static final String NATIVE_SELECTIVE_NIMBLE_READER_ENABLED = "native_selective_nimble_reader_enabled";
    public static final String NATIVE_MAX_PARTIAL_AGGREGATION_MEMORY = "native_max_partial_aggregation_memory";
    public static final String NATIVE_MAX_EXTENDED_PARTIAL_AGGREGATION_MEMORY = "native_max_extended_partial_aggregation_memory";
    public static final String NATIVE_MAX_SPILL_BYTES = "native_max_spill_bytes";
    public static final String NATIVE_QUERY_TRACE_ENABLED = "native_query_trace_enabled";
    public static final String NATIVE_QUERY_TRACE_DIR = "native_query_trace_dir";
    public static final String NATIVE_QUERY_TRACE_NODE_IDS = "native_query_trace_node_ids";
    public static final String NATIVE_QUERY_TRACE_MAX_BYTES = "native_query_trace_max_bytes";
    public static final String NATIVE_QUERY_TRACE_REG_EXP = "native_query_trace_task_reg_exp";
    public static final String NATIVE_MAX_PAGE_PARTITIONING_BUFFER_SIZE = "native_max_page_partitioning_buffer_size";
    public static final String NATIVE_MAX_OUTPUT_BUFFER_SIZE = "native_max_output_buffer_size";

    public static final String DEFAULT_VIEW_SECURITY_MODE = "default_view_security_mode";
    public static final String JOIN_PREFILTER_BUILD_SIDE = "join_prefilter_build_side";
    public static final String OPTIMIZER_USE_HISTOGRAMS = "optimizer_use_histograms";
    public static final String WARN_ON_COMMON_NAN_PATTERNS = "warn_on_common_nan_patterns";
    public static final String INLINE_PROJECTIONS_ON_VALUES = "inline_projections_on_values";
    public static final String ENABLE_JDBC_JOIN_QUERY_PUSHDOWN = "enable-join-query-pushdown";
=======
>>>>>>> 1c0fc175

    private final List<PropertyMetadata<?>> sessionProperties;

    public SystemSessionProperties()
    {
        this(
                new QueryManagerConfig(),
                new TaskManagerConfig(),
                new MemoryManagerConfig(),
                new FeaturesConfig(),
                new FunctionsConfig(),
                new NodeMemoryConfig(),
                new WarningCollectorConfig(),
                new NodeSchedulerConfig(),
                new NodeSpillConfig(),
                new TracingConfig(),
                new CompilerConfig(),
                new HistoryBasedOptimizationConfig());
    }

    @Inject
    public SystemSessionProperties(
            QueryManagerConfig queryManagerConfig,
            TaskManagerConfig taskManagerConfig,
            MemoryManagerConfig memoryManagerConfig,
            FeaturesConfig featuresConfig,
            FunctionsConfig functionsConfig,
            NodeMemoryConfig nodeMemoryConfig,
            WarningCollectorConfig warningCollectorConfig,
            NodeSchedulerConfig nodeSchedulerConfig,
            NodeSpillConfig nodeSpillConfig,
            TracingConfig tracingConfig,
            CompilerConfig compilerConfig,
            HistoryBasedOptimizationConfig historyBasedOptimizationConfig)
    {
        sessionProperties = ImmutableList.of(
                stringProperty(
                        EXECUTION_POLICY,
                        "Policy used for scheduling query tasks",
                        queryManagerConfig.getQueryExecutionPolicy(),
                        false),
                booleanProperty(
                        OPTIMIZE_HASH_GENERATION,
                        "Compute hash codes for distribution, joins, and aggregations early in query plan",
                        featuresConfig.isOptimizeHashGeneration(),
                        false),
                booleanProperty(
                        DISTRIBUTED_JOIN,
                        "(DEPRECATED) Use a distributed join instead of a broadcast join. If this is set, join_distribution_type is ignored.",
                        null,
                        false),
                new PropertyMetadata<>(
                        JOIN_DISTRIBUTION_TYPE,
                        format("The join method to use. Options are %s",
                                Stream.of(JoinDistributionType.values())
                                        .map(JoinDistributionType::name)
                                        .collect(joining(","))),
                        VARCHAR,
                        JoinDistributionType.class,
                        featuresConfig.getJoinDistributionType(),
                        false,
                        value -> JoinDistributionType.valueOf(((String) value).toUpperCase()),
                        JoinDistributionType::name),
                new PropertyMetadata<>(
                        JOIN_MAX_BROADCAST_TABLE_SIZE,
                        "Maximum estimated size of a table that can be broadcast for JOIN.",
                        VARCHAR,
                        DataSize.class,
                        featuresConfig.getJoinMaxBroadcastTableSize(),
                        true,
                        value -> DataSize.valueOf((String) value),
                        DataSize::toString),
                booleanProperty(
                        SIZE_BASED_JOIN_DISTRIBUTION_TYPE,
                        "Consider source table size when determining join distribution type when CBO fails",
                        featuresConfig.isSizeBasedJoinDistributionTypeEnabled(),
                        false),
                booleanProperty(
                        CONFIDENCE_BASED_BROADCAST_ENABLED,
                        "Enable confidence based broadcasting when enabled",
                        featuresConfig.isConfidenceBasedBroadcastEnabled(),
                        false),
                booleanProperty(RETRY_QUERY_WITH_HISTORY_BASED_OPTIMIZATION,
                        "Automatically retry a query if it fails and HBO can change the query plan",
                        featuresConfig.isRetryQueryWithHistoryBasedOptimizationEnabled(),
                        false),
                booleanProperty(
                        TREAT_LOW_CONFIDENCE_ZERO_ESTIMATION_AS_UNKNOWN_ENABLED,
                        "Treat low confidence zero estimations as unknowns during joins when enabled",
                        featuresConfig.isTreatLowConfidenceZeroEstimationAsUnknownEnabled(),
                        false),
                booleanProperty(
                        DISTRIBUTED_INDEX_JOIN,
                        "Distribute index joins on join keys instead of executing inline",
                        featuresConfig.isDistributedIndexJoinsEnabled(),
                        false),
                integerProperty(
                        HASH_PARTITION_COUNT,
                        "Number of partitions for distributed joins and aggregations",
                        queryManagerConfig.getHashPartitionCount(),
                        false),
                stringProperty(
                        PARTITIONING_PROVIDER_CATALOG,
                        "Name of the catalog providing custom partitioning",
                        queryManagerConfig.getPartitioningProviderCatalog(),
                        false),
                stringProperty(
                        CTE_PARTITIONING_PROVIDER_CATALOG,
                        "Name of the catalog providing custom partitioning for cte materialization",
                        queryManagerConfig.getCtePartitioningProviderCatalog(),
                        false),
                new PropertyMetadata<>(
                        EXCHANGE_MATERIALIZATION_STRATEGY,
                        format("The exchange materialization strategy to use. Options are %s",
                                Stream.of(ExchangeMaterializationStrategy.values())
                                        .map(ExchangeMaterializationStrategy::name)
                                        .collect(joining(","))),
                        VARCHAR,
                        ExchangeMaterializationStrategy.class,
                        queryManagerConfig.getExchangeMaterializationStrategy(),
                        false,
                        value -> ExchangeMaterializationStrategy.valueOf(((String) value).toUpperCase()),
                        ExchangeMaterializationStrategy::name),
                booleanProperty(
                        USE_STREAMING_EXCHANGE_FOR_MARK_DISTINCT,
                        "Use streaming instead of materialization for mark distinct with materialized exchange enabled",
                        queryManagerConfig.getUseStreamingExchangeForMarkDistinct(),
                        false),
                booleanProperty(
                        GROUPED_EXECUTION,
                        "Use grouped execution when possible",
                        featuresConfig.isGroupedExecutionEnabled(),
                        false),
                doubleProperty(
                        MAX_FAILED_TASK_PERCENTAGE,
                        "Max percentage of failed tasks that are retryable for recoverable dynamic scheduling",
                        featuresConfig.getMaxFailedTaskPercentage(),
                        false),
                booleanProperty(
                        RECOVERABLE_GROUPED_EXECUTION,
                        "Experimental: Use recoverable grouped execution when possible",
                        featuresConfig.isRecoverableGroupedExecutionEnabled(),
                        false),
                booleanProperty(
                        PREFER_STREAMING_OPERATORS,
                        "Prefer source table layouts that produce streaming operators",
                        false,
                        false),
                new PropertyMetadata<>(
                        TASK_WRITER_COUNT,
                        "Default number of local parallel table writer jobs per worker",
                        BIGINT,
                        Integer.class,
                        taskManagerConfig.getWriterCount(),
                        false,
                        featuresConfig.isNativeExecutionEnabled() ? value -> validateNullablePositiveIntegerValue(value, TASK_WRITER_COUNT) : value -> validateValueIsPowerOfTwo(value, TASK_WRITER_COUNT),
                        value -> value),
                new PropertyMetadata<>(
                        TASK_PARTITIONED_WRITER_COUNT,
                        "Number of writers per task for partitioned writes. If not set, the number set by task.writer-count will be used",
                        BIGINT,
                        Integer.class,
                        taskManagerConfig.getPartitionedWriterCount(),
                        false,
                        featuresConfig.isNativeExecutionEnabled() ? value -> validateNullablePositiveIntegerValue(value, TASK_PARTITIONED_WRITER_COUNT) : value -> validateValueIsPowerOfTwo(value, TASK_PARTITIONED_WRITER_COUNT),
                        value -> value),
                booleanProperty(
                        REDISTRIBUTE_WRITES,
                        "Force parallel distributed writes",
                        featuresConfig.isRedistributeWrites(),
                        false),
                booleanProperty(
                        SCALE_WRITERS,
                        "Scale out writers based on throughput (use minimum necessary)",
                        featuresConfig.isScaleWriters(),
                        false),
                new PropertyMetadata<>(
                        WRITER_MIN_SIZE,
                        "Target minimum size of writer output when scaling writers",
                        VARCHAR,
                        DataSize.class,
                        featuresConfig.getWriterMinSize(),
                        false,
                        value -> DataSize.valueOf((String) value),
                        DataSize::toString),
                booleanProperty(
                        OPTIMIZED_SCALE_WRITER_PRODUCER_BUFFER,
                        "Optimize scale writer creation based on producer buffer",
                        featuresConfig.isOptimizedScaleWriterProducerBuffer(),
                        true),
                booleanProperty(
                        PUSH_TABLE_WRITE_THROUGH_UNION,
                        "Parallelize writes when using UNION ALL in queries that write data",
                        featuresConfig.isPushTableWriteThroughUnion(),
                        false),
                new PropertyMetadata<>(
                        TASK_CONCURRENCY,
                        "Default number of local parallel jobs per worker",
                        BIGINT,
                        Integer.class,
                        taskManagerConfig.getTaskConcurrency(),
                        false,
                        value -> validateValueIsPowerOfTwo(requireNonNull(value, "value is null"), TASK_CONCURRENCY),
                        value -> value),
                booleanProperty(
                        TASK_SHARE_INDEX_LOADING,
                        "Share index join lookups and caching within a task",
                        taskManagerConfig.isShareIndexLoading(),
                        false),
                new PropertyMetadata<>(
                        QUERY_MAX_RUN_TIME,
                        "Maximum run time of a query (includes the queueing time)",
                        VARCHAR,
                        Duration.class,
                        queryManagerConfig.getQueryMaxRunTime(),
                        false,
                        value -> Duration.valueOf((String) value),
                        Duration::toString),
                new PropertyMetadata<>(
                        QUERY_MAX_EXECUTION_TIME,
                        "Maximum execution time of a query",
                        VARCHAR,
                        Duration.class,
                        queryManagerConfig.getQueryMaxExecutionTime(),
                        false,
                        value -> Duration.valueOf((String) value),
                        Duration::toString),
                new PropertyMetadata<>(
                        QUERY_MAX_CPU_TIME,
                        "Maximum CPU time of a query",
                        VARCHAR,
                        Duration.class,
                        queryManagerConfig.getQueryMaxCpuTime(),
                        false,
                        value -> Duration.valueOf((String) value),
                        Duration::toString),
                new PropertyMetadata<>(
                        QUERY_MAX_MEMORY,
                        "Maximum amount of distributed memory a query can use",
                        VARCHAR,
                        DataSize.class,
                        memoryManagerConfig.getSoftMaxQueryMemory(),
                        true,
                        value -> DataSize.valueOf((String) value),
                        DataSize::toString),
                new PropertyMetadata<>(
                        QUERY_MAX_MEMORY_PER_NODE,
                        "Maximum amount of user task memory a query can use",
                        VARCHAR,
                        DataSize.class,
                        nodeMemoryConfig.getSoftMaxQueryMemoryPerNode(),
                        true,
                        value -> DataSize.valueOf((String) value),
                        DataSize::toString),
                new PropertyMetadata<>(
                        QUERY_MAX_BROADCAST_MEMORY,
                        "Maximum amount of memory a query can use for broadcast join",
                        VARCHAR,
                        DataSize.class,
                        nodeMemoryConfig.getMaxQueryBroadcastMemory(),
                        true,
                        value -> DataSize.valueOf((String) value),
                        DataSize::toString),
                new PropertyMetadata<>(
                        QUERY_MAX_TOTAL_MEMORY,
                        "Maximum amount of distributed total memory a query can use",
                        VARCHAR,
                        DataSize.class,
                        memoryManagerConfig.getSoftMaxQueryTotalMemory(),
                        true,
                        value -> DataSize.valueOf((String) value),
                        DataSize::toString),
                new PropertyMetadata<>(
                        QUERY_MAX_TOTAL_MEMORY_PER_NODE,
                        "Maximum amount of total (user + system) task memory a query can use",
                        VARCHAR,
                        DataSize.class,
                        nodeMemoryConfig.getSoftMaxQueryTotalMemoryPerNode(),
                        true,
                        value -> DataSize.valueOf((String) value),
                        DataSize::toString),
                booleanProperty(
                        RESOURCE_OVERCOMMIT,
                        "Use resources which are not guaranteed to be available to the query",
                        false,
                        false),
                dataSizeProperty(
                        QUERY_MAX_SCAN_RAW_INPUT_BYTES,
                        "Maximum scan raw input bytes of a query",
                        queryManagerConfig.getQueryMaxScanRawInputBytes(),
                        false),
                dataSizeProperty(
                        QUERY_MAX_WRITTEN_INTERMEDIATE_BYTES,
                        "Maximum written intermediate bytes of a query",
                        queryManagerConfig.getQueryMaxWrittenIntermediateBytes(),
                        false),
                longProperty(
                        QUERY_MAX_OUTPUT_POSITIONS,
                        "Maximum number of output rows that can be fetched by a query",
                        queryManagerConfig.getQueryMaxOutputPositions(),
                        false),
                dataSizeProperty(
                        QUERY_MAX_OUTPUT_SIZE,
                        "Maximum data that can be fetched by a query",
                        queryManagerConfig.getQueryMaxOutputSize(),
                        false),
                integerProperty(
                        QUERY_MAX_STAGE_COUNT,
                        "Temporary: Maximum number of stages a query can have",
                        queryManagerConfig.getMaxStageCount(),
                        true),
                booleanProperty(
                        DICTIONARY_AGGREGATION,
                        "Enable optimization for aggregations on dictionaries",
                        featuresConfig.isDictionaryAggregation(),
                        false),
                integerProperty(
                        INITIAL_SPLITS_PER_NODE,
                        "The number of splits each node will run per task, initially",
                        taskManagerConfig.getInitialSplitsPerNode(),
                        false),
                new PropertyMetadata<>(
                        SPLIT_CONCURRENCY_ADJUSTMENT_INTERVAL,
                        "Experimental: Interval between changes to the number of concurrent splits per node",
                        VARCHAR,
                        Duration.class,
                        taskManagerConfig.getSplitConcurrencyAdjustmentInterval(),
                        false,
                        value -> Duration.valueOf((String) value),
                        Duration::toString),
                booleanProperty(
                        OPTIMIZE_METADATA_QUERIES,
                        "Enable optimization for metadata queries if the resulting partitions are not empty according to the partition stats",
                        featuresConfig.isOptimizeMetadataQueries(),
                        false),
                booleanProperty(
                        OPTIMIZE_METADATA_QUERIES_IGNORE_STATS,
                        "Enable optimization for metadata queries. Note if metadata entry has empty data, the result might be different (e.g. empty Hive partition)",
                        featuresConfig.isOptimizeMetadataQueriesIgnoreStats(),
                        false),
                integerProperty(
                        OPTIMIZE_METADATA_QUERIES_CALL_THRESHOLD,
                        "The threshold number of service calls to metastore, used in optimization for metadata queries",
                        featuresConfig.getOptimizeMetadataQueriesCallThreshold(),
                        false),
                integerProperty(
                        QUERY_PRIORITY,
                        "The priority of queries. Larger numbers are higher priority",
                        1,
                        false),
                booleanProperty(
                        PLAN_WITH_TABLE_NODE_PARTITIONING,
                        "Experimental: Adapt plan to pre-partitioned tables",
                        true,
                        false),
                booleanProperty(
                        REORDER_JOINS,
                        "(DEPRECATED) Reorder joins to remove unnecessary cross joins. If this is set, join_reordering_strategy will be ignored",
                        null,
                        false),
                new PropertyMetadata<>(
                        JOIN_REORDERING_STRATEGY,
                        format("The join reordering strategy to use. Options are %s",
                                Stream.of(JoinReorderingStrategy.values())
                                        .map(JoinReorderingStrategy::name)
                                        .collect(joining(","))),
                        VARCHAR,
                        JoinReorderingStrategy.class,
                        featuresConfig.getJoinReorderingStrategy(),
                        false,
                        value -> JoinReorderingStrategy.valueOf(((String) value).toUpperCase()),
                        JoinReorderingStrategy::name),
                new PropertyMetadata<>(
                        PARTIAL_MERGE_PUSHDOWN_STRATEGY,
                        format("Experimental: Partial merge pushdown strategy to use. Options are %s",
                                Stream.of(PartialMergePushdownStrategy.values())
                                        .map(PartialMergePushdownStrategy::name)
                                        .collect(joining(","))),
                        VARCHAR,
                        PartialMergePushdownStrategy.class,
                        featuresConfig.getPartialMergePushdownStrategy(),
                        false,
                        value -> PartialMergePushdownStrategy.valueOf(((String) value).toUpperCase()),
                        PartialMergePushdownStrategy::name),
                new PropertyMetadata<>(
                        MAX_REORDERED_JOINS,
                        "The maximum number of joins to reorder as one group in cost-based join reordering",
                        BIGINT,
                        Integer.class,
                        featuresConfig.getMaxReorderedJoins(),
                        false,
                        value -> {
                            int intValue = ((Number) requireNonNull(value, "value is null")).intValue();
                            if (intValue < 2) {
                                throw new PrestoException(INVALID_SESSION_PROPERTY, format("%s must be greater than or equal to 2: %s", MAX_REORDERED_JOINS, intValue));
                            }
                            return intValue;
                        },
                        value -> value),
                booleanProperty(
                        FAST_INEQUALITY_JOINS,
                        "Use faster handling of inequality join if it is possible",
                        featuresConfig.isFastInequalityJoins(),
                        false),
                booleanProperty(
                        COLOCATED_JOIN,
                        "Experimental: Use a colocated join when possible",
                        featuresConfig.isColocatedJoinsEnabled(),
                        false),
                booleanProperty(
                        SPATIAL_JOIN,
                        "Use spatial index for spatial join when possible",
                        featuresConfig.isSpatialJoinsEnabled(),
                        false),
                stringProperty(
                        SPATIAL_PARTITIONING_TABLE_NAME,
                        "Name of the table containing spatial partitioning scheme",
                        null,
                        false),
                integerProperty(
                        CONCURRENT_LIFESPANS_PER_NODE,
                        "Experimental: Run a fixed number of groups concurrently for eligible JOINs",
                        featuresConfig.getConcurrentLifespansPerTask(),
                        false),
                new PropertyMetadata<>(
                        SPILL_ENABLED,
                        "Experimental: Enable spilling",
                        BOOLEAN,
                        Boolean.class,
                        featuresConfig.isSpillEnabled(),
                        false,
                        value -> {
                            boolean spillEnabled = (Boolean) value;
                            if (spillEnabled
                                    && featuresConfig.getSingleStreamSpillerChoice() == SingleStreamSpillerChoice.LOCAL_FILE
                                    && featuresConfig.getSpillerSpillPaths().isEmpty()) {
                                throw new PrestoException(
                                        INVALID_SESSION_PROPERTY,
                                        format("%s cannot be set to true; no spill paths configured", SPILL_ENABLED));
                            }
                            return spillEnabled;
                        },
                        value -> value),
                booleanProperty(
                        JOIN_SPILL_ENABLED,
                        "Enable join spilling",
                        featuresConfig.isJoinSpillingEnabled(),
                        false),
                new PropertyMetadata<>(
                        QUERY_MAX_REVOCABLE_MEMORY_PER_NODE,
                        "Maximum amount of revocable memory a query can use",
                        VARCHAR,
                        DataSize.class,
                        nodeSpillConfig.getMaxRevocableMemoryPerNode(),
                        true,
                        value -> DataSize.valueOf((String) value),
                        DataSize::toString),
                booleanProperty(
                        OPTIMIZE_DISTINCT_AGGREGATIONS,
                        "Optimize mixed non-distinct and distinct aggregations",
                        featuresConfig.isOptimizeMixedDistinctAggregations(),
                        false),
                booleanProperty(
                        LEGACY_ROW_FIELD_ORDINAL_ACCESS,
                        "Allow accessing anonymous row field with .field0, .field1, ...",
                        functionsConfig.isLegacyRowFieldOrdinalAccess(),
                        false),
                booleanProperty(
                        LEGACY_MAP_SUBSCRIPT,
                        "Do not fail the query if map key is missing",
                        functionsConfig.isLegacyMapSubscript(),
                        true),
                booleanProperty(
                        ITERATIVE_OPTIMIZER,
                        "Experimental: enable iterative optimizer",
                        featuresConfig.isIterativeOptimizerEnabled(),
                        false),
                new PropertyMetadata<>(
                        ITERATIVE_OPTIMIZER_TIMEOUT,
                        "Timeout for plan optimization in iterative optimizer",
                        VARCHAR,
                        Duration.class,
                        featuresConfig.getIterativeOptimizerTimeout(),
                        false,
                        value -> Duration.valueOf((String) value),
                        Duration::toString),
                new PropertyMetadata<>(
                        QUERY_ANALYZER_TIMEOUT,
                        "Maximum processing time for query analyzer",
                        VARCHAR,
                        Duration.class,
                        featuresConfig.getQueryAnalyzerTimeout(),
                        false,
                        value -> Duration.valueOf((String) value),
                        Duration::toString),
                booleanProperty(
                        RUNTIME_OPTIMIZER_ENABLED,
                        "Experimental: enable runtime optimizer",
                        featuresConfig.isRuntimeOptimizerEnabled(),
                        false),
                booleanProperty(
                        EXCHANGE_COMPRESSION,
                        "Enable compression in exchanges",
                        featuresConfig.isExchangeCompressionEnabled(),
                        false),
                booleanProperty(
                        EXCHANGE_CHECKSUM,
                        "Enable checksum in exchanges",
                        featuresConfig.isExchangeChecksumEnabled(),
                        false),
                booleanProperty(
                        LEGACY_TIMESTAMP,
                        "Use legacy TIME & TIMESTAMP semantics (warning: this will be removed)",
                        functionsConfig.isLegacyTimestamp(),
                        true),
                booleanProperty(
                        ENABLE_INTERMEDIATE_AGGREGATIONS,
                        "Enable the use of intermediate aggregations",
                        featuresConfig.isEnableIntermediateAggregations(),
                        false),
                booleanProperty(
                        PUSH_AGGREGATION_THROUGH_JOIN,
                        "Allow pushing aggregations below joins",
                        featuresConfig.isPushAggregationThroughJoin(),
                        false),
                booleanProperty(
                        PUSH_PARTIAL_AGGREGATION_THROUGH_JOIN,
                        "Push partial aggregations below joins",
                        false,
                        false),
                booleanProperty(
                        PARSE_DECIMAL_LITERALS_AS_DOUBLE,
                        "Parse decimal literals as DOUBLE instead of DECIMAL",
                        functionsConfig.isParseDecimalLiteralsAsDouble(),
                        false),
                booleanProperty(
                        FORCE_SINGLE_NODE_OUTPUT,
                        "Force single node output",
                        featuresConfig.isForceSingleNodeOutput(),
                        true),
                new PropertyMetadata<>(
                        FILTER_AND_PROJECT_MIN_OUTPUT_PAGE_SIZE,
                        "Experimental: Minimum output page size for filter and project operators",
                        VARCHAR,
                        DataSize.class,
                        featuresConfig.getFilterAndProjectMinOutputPageSize(),
                        false,
                        value -> DataSize.valueOf((String) value),
                        DataSize::toString),
                integerProperty(
                        FILTER_AND_PROJECT_MIN_OUTPUT_PAGE_ROW_COUNT,
                        "Experimental: Minimum output page row count for filter and project operators",
                        featuresConfig.getFilterAndProjectMinOutputPageRowCount(),
                        false),
                booleanProperty(
                        DISTRIBUTED_SORT,
                        "Parallelize sort across multiple nodes",
                        featuresConfig.isDistributedSortEnabled(),
                        false),
                booleanProperty(
                        USE_MARK_DISTINCT,
                        "Implement DISTINCT aggregations using MarkDistinct",
                        featuresConfig.isUseMarkDistinct(),
                        false),
                booleanProperty(
                        EXPLOIT_CONSTRAINTS,
                        "Exploit table constraints.",
                        featuresConfig.isExploitConstraints(),
                        false),
                booleanProperty(
                        PREFER_PARTIAL_AGGREGATION,
                        "Prefer splitting aggregations into partial and final stages",
                        null,
                        false),
                new PropertyMetadata<>(
                        PARTIAL_AGGREGATION_STRATEGY,
                        format("Partial aggregation strategy to use. Options are %s",
                                Stream.of(PartialAggregationStrategy.values())
                                        .map(PartialAggregationStrategy::name)
                                        .collect(joining(","))),
                        VARCHAR,
                        PartialAggregationStrategy.class,
                        featuresConfig.getPartialAggregationStrategy(),
                        false,
                        value -> PartialAggregationStrategy.valueOf(((String) value).toUpperCase()),
                        PartialAggregationStrategy::name),
                doubleProperty(
                        PARTIAL_AGGREGATION_BYTE_REDUCTION_THRESHOLD,
                        "Byte reduction ratio threshold at which to disable partial aggregation",
                        featuresConfig.getPartialAggregationByteReductionThreshold(),
                        false),
                booleanProperty(
                        ADAPTIVE_PARTIAL_AGGREGATION,
                        "Enable adaptive partial aggregation",
                        featuresConfig.isAdaptivePartialAggregationEnabled(),
                        false),
                doubleProperty(
                        ADAPTIVE_PARTIAL_AGGREGATION_ROWS_REDUCTION_RATIO_THRESHOLD,
                        "Rows reduction ratio threshold at which to adaptively disable partial aggregation",
                        featuresConfig.getAdaptivePartialAggregationRowsReductionRatioThreshold(),
                        false),
                booleanProperty(
                        OPTIMIZE_TOP_N_ROW_NUMBER,
                        "Use top N row number optimization",
                        featuresConfig.isOptimizeTopNRowNumber(),
                        false),
                booleanProperty(
                        OPTIMIZE_CASE_EXPRESSION_PREDICATE,
                        "Optimize case expression predicates",
                        featuresConfig.isOptimizeCaseExpressionPredicate(),
                        false),
                integerProperty(
                        MAX_GROUPING_SETS,
                        "Maximum number of grouping sets in a GROUP BY",
                        featuresConfig.getMaxGroupingSets(),
                        true),
                booleanProperty(
                        LEGACY_UNNEST,
                        "Using legacy unnest semantic, where unnest(array(row)) will create one column of type row",
                        featuresConfig.isLegacyUnnestArrayRows(),
                        false),
                booleanProperty(
                        STATISTICS_CPU_TIMER_ENABLED,
                        "Experimental: Enable cpu time tracking for automatic column statistics collection on write",
                        taskManagerConfig.isStatisticsCpuTimerEnabled(),
                        false),
                booleanProperty(
                        ENABLE_STATS_CALCULATOR,
                        "Experimental: Enable statistics calculator",
                        featuresConfig.isEnableStatsCalculator(),
                        false),
                booleanProperty(
                        ENABLE_STATS_COLLECTION_FOR_TEMPORARY_TABLE,
                        "Experimental: Enable statistics collection of temporary tables created for materialized exchange",
                        featuresConfig.isEnableStatsCollectionForTemporaryTable(),
                        false),
                integerProperty(
                        MAX_TASKS_PER_STAGE,
                        "Maximum number of tasks for a non source distributed stage",
                        taskManagerConfig.getMaxTasksPerStage(),
                        false),
                new PropertyMetadata<>(
                        MAX_DRIVERS_PER_TASK,
                        "Maximum number of drivers per task",
                        INTEGER,
                        Integer.class,
                        null,
                        false,
                        value -> min(taskManagerConfig.getMaxDriversPerTask(), validateNullablePositiveIntegerValue(value, MAX_DRIVERS_PER_TASK)),
                        object -> object),
                booleanProperty(
                        IGNORE_STATS_CALCULATOR_FAILURES,
                        "Ignore statistics calculator failures",
                        featuresConfig.isIgnoreStatsCalculatorFailures(),
                        false),
                booleanProperty(
                        PRINT_STATS_FOR_NON_JOIN_QUERY,
                        "Print stats and cost for non-join-query in plan",
                        featuresConfig.isPrintStatsForNonJoinQuery(),
                        false),
                booleanProperty(
                        DEFAULT_FILTER_FACTOR_ENABLED,
                        "use a default filter factor for unknown filters in a filter node",
                        featuresConfig.isDefaultFilterFactorEnabled(),
                        false),
                new PropertyMetadata<>(
                        CTE_MATERIALIZATION_STRATEGY,
                        format("The strategy to materialize common table expressions. Options are %s",
                                Stream.of(CteMaterializationStrategy.values())
                                        .map(CteMaterializationStrategy::name)
                                        .collect(joining(","))),
                        VARCHAR,
                        CteMaterializationStrategy.class,
                        featuresConfig.getCteMaterializationStrategy(),
                        false,
                        value -> CteMaterializationStrategy.valueOf(((String) value).toUpperCase()),
                        CteMaterializationStrategy::name),
                booleanProperty(
                        CTE_FILTER_AND_PROJECTION_PUSHDOWN_ENABLED,
                        "Enable pushing of filters and projections inside common table expressions.",
                        featuresConfig.getCteFilterAndProjectionPushdownEnabled(),
                        false),
                integerProperty(
                        CTE_HEURISTIC_REPLICATION_THRESHOLD,
                        "Used with CTE Materialization Strategy = Heuristic. CTES are only materialized if they are used greater than or equal to this number",
                        featuresConfig.getCteHeuristicReplicationThreshold(),
                        false),
                new PropertyMetadata<>(
                        DEFAULT_JOIN_SELECTIVITY_COEFFICIENT,
                        "use a default join selectivity coefficient factor when column statistics are not available in a join node",
                        DOUBLE,
                        Double.class,
                        featuresConfig.getDefaultJoinSelectivityCoefficient(),
                        false,
                        value -> validateDoubleValueWithinSelectivityRange(value, DEFAULT_JOIN_SELECTIVITY_COEFFICIENT),
                        object -> object),
                doubleProperty(
                        DEFAULT_WRITER_REPLICATION_COEFFICIENT,
                        "Replication coefficient for costing write operations",
                        featuresConfig.getDefaultWriterReplicationCoefficient(),
                        false),
                booleanProperty(
                        PUSH_LIMIT_THROUGH_OUTER_JOIN,
                        "push limits to the outer side of an outer join",
                        featuresConfig.isPushLimitThroughOuterJoin(),
                        false),
                booleanProperty(
                        OPTIMIZE_CONSTANT_GROUPING_KEYS,
                        "Pull constant grouping keys above the group by",
                        featuresConfig.isOptimizeConstantGroupingKeys(),
                        false),
                integerProperty(
                        MAX_CONCURRENT_MATERIALIZATIONS,
                        "Maximum number of materializing plan sections that can run concurrently",
                        featuresConfig.getMaxConcurrentMaterializations(),
                        false),
                booleanProperty(
                        PUSHDOWN_SUBFIELDS_ENABLED,
                        "Experimental: enable subfield pruning",
                        featuresConfig.isPushdownSubfieldsEnabled(),
                        false),
                booleanProperty(
                        PUSHDOWN_SUBFIELDS_FROM_LAMBDA_ENABLED,
                        "Enable subfield pruning from lambdas",
                        featuresConfig.isPushdownSubfieldsFromLambdaEnabled(),
                        false),
                booleanProperty(
                        PUSHDOWN_DEREFERENCE_ENABLED,
                        "Experimental: enable dereference pushdown",
                        featuresConfig.isPushdownDereferenceEnabled(),
                        false),
                booleanProperty(
                        TABLE_WRITER_MERGE_OPERATOR_ENABLED,
                        "Experimental: enable table writer merge operator",
                        featuresConfig.isTableWriterMergeOperatorEnabled(),
                        false),
                new PropertyMetadata<>(
                        INDEX_LOADER_TIMEOUT,
                        "Timeout for loading indexes for index joins",
                        VARCHAR,
                        Duration.class,
                        featuresConfig.getIndexLoaderTimeout(),
                        false,
                        value -> Duration.valueOf((String) value),
                        Duration::toString),
                booleanProperty(
                        OPTIMIZED_REPARTITIONING_ENABLED,
                        "Experimental: Use optimized repartitioning",
                        featuresConfig.isOptimizedRepartitioningEnabled(),
                        false),
                new PropertyMetadata<>(
                        AGGREGATION_PARTITIONING_MERGING_STRATEGY,
                        format("Strategy to merge partition preference in aggregation node. Options are %s",
                                Stream.of(AggregationPartitioningMergingStrategy.values())
                                        .map(AggregationPartitioningMergingStrategy::name)
                                        .collect(joining(","))),
                        VARCHAR,
                        AggregationPartitioningMergingStrategy.class,
                        featuresConfig.getAggregationPartitioningMergingStrategy(),
                        false,
                        value -> AggregationPartitioningMergingStrategy.valueOf(((String) value).toUpperCase()),
                        AggregationPartitioningMergingStrategy::name),
                booleanProperty(
                        LIST_BUILT_IN_FUNCTIONS_ONLY,
                        "Only List built-in functions in SHOW FUNCTIONS",
                        featuresConfig.isListBuiltInFunctionsOnly(),
                        false),
                new PropertyMetadata<>(
                        PARTITIONING_PRECISION_STRATEGY,
                        format("The strategy to use to pick when to repartition. Options are %s",
                                Stream.of(PartitioningPrecisionStrategy.values())
                                        .map(PartitioningPrecisionStrategy::name)
                                        .collect(joining(","))),
                        VARCHAR,
                        PartitioningPrecisionStrategy.class,
                        featuresConfig.getPartitioningPrecisionStrategy(),
                        false,
                        value -> PartitioningPrecisionStrategy.valueOf(((String) value).toUpperCase()),
                        PartitioningPrecisionStrategy::name),
                booleanProperty(
                        EXPERIMENTAL_FUNCTIONS_ENABLED,
                        "Enable listing of functions marked as experimental",
                        featuresConfig.isExperimentalFunctionsEnabled(),
                        false),
                booleanProperty(
                        OPTIMIZE_COMMON_SUB_EXPRESSIONS,
                        "Extract and compute common sub-expressions in projection",
                        featuresConfig.isOptimizeCommonSubExpressions(),
                        false),
                booleanProperty(
                        PREFER_DISTRIBUTED_UNION,
                        "Prefer distributed union",
                        featuresConfig.isPreferDistributedUnion(),
                        true),
                new PropertyMetadata<>(
                        WARNING_HANDLING,
                        format("The level of warning handling. Levels are %s",
                                Stream.of(WarningHandlingLevel.values())
                                        .map(WarningHandlingLevel::name)
                                        .collect(joining(","))),
                        VARCHAR,
                        WarningHandlingLevel.class,
                        warningCollectorConfig.getWarningHandlingLevel(),
                        false,
                        value -> WarningHandlingLevel.valueOf(((String) value).toUpperCase()),
                        WarningHandlingLevel::name),
                booleanProperty(
                        OPTIMIZE_NULLS_IN_JOINS,
                        "(DEPRECATED) Filter nulls from inner side of join. If this is set, joins_not_null_inference_strategy = 'INFER_FROM_STANDARD_OPERATORS' is assumed",
                        false,
                        false),
                booleanProperty(
                        OPTIMIZE_PAYLOAD_JOINS,
                        "Optimize joins with payload columns",
                        featuresConfig.isOptimizePayloadJoins(),
                        false),
                new PropertyMetadata<>(
                        TARGET_RESULT_SIZE,
                        "Target result size for results being streamed from coordinator",
                        VARCHAR,
                        DataSize.class,
                        null,
                        false,
                        value -> value != null ? DataSize.valueOf((String) value) : null,
                        value -> value != null ? value.toString() : null),
                booleanProperty(
                        ENABLE_DYNAMIC_FILTERING,
                        "Enable dynamic filtering",
                        featuresConfig.isEnableDynamicFiltering(),
                        false),
                integerProperty(
                        DYNAMIC_FILTERING_MAX_PER_DRIVER_ROW_COUNT,
                        "Maximum number of build-side rows to be collected for dynamic filtering per-driver",
                        featuresConfig.getDynamicFilteringMaxPerDriverRowCount(),
                        false),
                new PropertyMetadata<>(
                        DYNAMIC_FILTERING_MAX_PER_DRIVER_SIZE,
                        "Maximum number of bytes to be collected for dynamic filtering per-driver",
                        VARCHAR,
                        DataSize.class,
                        featuresConfig.getDynamicFilteringMaxPerDriverSize(),
                        false,
                        value -> DataSize.valueOf((String) value),
                        DataSize::toString),
                integerProperty(
                        DYNAMIC_FILTERING_RANGE_ROW_LIMIT_PER_DRIVER,
                        "Maximum number of build-side rows per driver up to which min and max values will be collected for dynamic filtering",
                        featuresConfig.getDynamicFilteringRangeRowLimitPerDriver(),
                        false),
                booleanProperty(
                        FRAGMENT_RESULT_CACHING_ENABLED,
                        "Enable fragment result caching and read/write leaf fragment result pages from/to cache when applicable",
                        featuresConfig.isFragmentResultCachingEnabled(),
                        false),
                booleanProperty(
                        SKIP_REDUNDANT_SORT,
                        "Skip redundant sort operations",
                        featuresConfig.isSkipRedundantSort(),
                        false),
                booleanProperty(
                        INLINE_SQL_FUNCTIONS,
                        "Inline SQL function definition at plan time",
                        featuresConfig.isInlineSqlFunctions(),
                        false),
                booleanProperty(
                        REMOTE_FUNCTIONS_ENABLED,
                        "Allow remote functions",
                        false,
                        false),
                booleanProperty(
                        CHECK_ACCESS_CONTROL_ON_UTILIZED_COLUMNS_ONLY,
                        "Apply access control rules on only those columns that are required to produce the query output",
                        featuresConfig.isCheckAccessControlOnUtilizedColumnsOnly(),
                        false),
                booleanProperty(
                        CHECK_ACCESS_CONTROL_WITH_SUBFIELDS,
                        "Apply access control rules with subfield information from columns containing row types",
                        featuresConfig.isCheckAccessControlWithSubfields(),
                        false),
                booleanProperty(
                        ALLOW_WINDOW_ORDER_BY_LITERALS,
                        "Allow ORDER BY literals in window functions",
                        featuresConfig.isAllowWindowOrderByLiterals(),
                        false),
                booleanProperty(
                        ENFORCE_FIXED_DISTRIBUTION_FOR_OUTPUT_OPERATOR,
                        "Enforce fixed distribution for output operator",
                        featuresConfig.isEnforceFixedDistributionForOutputOperator(),
                        true),
                new PropertyMetadata<>(
                        MAX_UNACKNOWLEDGED_SPLITS_PER_TASK,
                        "Maximum number of leaf splits awaiting delivery to a given task",
                        INTEGER,
                        Integer.class,
                        nodeSchedulerConfig.getMaxUnacknowledgedSplitsPerTask(),
                        false,
                        value -> validateIntegerValue(value, MAX_UNACKNOWLEDGED_SPLITS_PER_TASK, 1, false),
                        object -> object),
                booleanProperty(
                        OPTIMIZE_JOINS_WITH_EMPTY_SOURCES,
                        "(Deprecated) Simplify joins with one or more empty sources",
                        featuresConfig.isEmptyJoinOptimization(),
                        false),
                booleanProperty(
                        SPOOLING_OUTPUT_BUFFER_ENABLED,
                        "Enable spooling output buffer for terminal task",
                        featuresConfig.isSpoolingOutputBufferEnabled(),
                        false),
                booleanProperty(
                        SPARK_ASSIGN_BUCKET_TO_PARTITION_FOR_PARTITIONED_TABLE_WRITE_ENABLED,
                        "Assign bucket to partition map for partitioned table write when adding an exchange",
                        featuresConfig.isPrestoSparkAssignBucketToPartitionForPartitionedTableWriteEnabled(),
                        true),
                booleanProperty(
                        LOG_FORMATTED_QUERY_ENABLED,
                        "Log formatted prepared query instead of raw query when enabled",
                        featuresConfig.isLogFormattedQueryEnabled(),
                        false),
                booleanProperty(
                        LOG_INVOKED_FUNCTION_NAMES_ENABLED,
                        "Log the names of the functions invoked by the query when enabled.",
                        featuresConfig.isLogInvokedFunctionNamesEnabled(),
                        false),
                new PropertyMetadata<>(
                        QUERY_RETRY_LIMIT,
                        "Query retry limit due to communication failures",
                        INTEGER,
                        Integer.class,
                        queryManagerConfig.getPerQueryRetryLimit(),
                        true,
                        value -> validateIntegerValue(value, QUERY_RETRY_LIMIT, 0, false),
                        object -> object),
                new PropertyMetadata<>(
                        QUERY_RETRY_MAX_EXECUTION_TIME,
                        "Maximum execution time of a query allowed for retry",
                        VARCHAR,
                        Duration.class,
                        queryManagerConfig.getPerQueryRetryMaxExecutionTime(),
                        true,
                        value -> Duration.valueOf((String) value),
                        Duration::toString),
                booleanProperty(
                        PARTIAL_RESULTS_ENABLED,
                        "Enable returning partial results. Please note that queries might not read all the data when this is enabled",
                        featuresConfig.isPartialResultsEnabled(),
                        false),
                doubleProperty(
                        PARTIAL_RESULTS_COMPLETION_RATIO_THRESHOLD,
                        "Minimum query completion ratio threshold for partial results",
                        featuresConfig.getPartialResultsCompletionRatioThreshold(),
                        false),
                booleanProperty(
                        OFFSET_CLAUSE_ENABLED,
                        "Enable support for OFFSET clause",
                        featuresConfig.isOffsetClauseEnabled(),
                        true),
                doubleProperty(
                        PARTIAL_RESULTS_MAX_EXECUTION_TIME_MULTIPLIER,
                        "This value is multiplied by the time taken to reach the completion ratio threshold and is set as max task end time",
                        featuresConfig.getPartialResultsMaxExecutionTimeMultiplier(),
                        false),
                booleanProperty(
                        VERBOSE_EXCEEDED_MEMORY_LIMIT_ERRORS_ENABLED,
                        "When enabled the error message for exceeded memory limit errors will contain additional operator memory allocation details",
                        nodeMemoryConfig.isVerboseExceededMemoryLimitErrorsEnabled(),
                        false),
                booleanProperty(
                        MATERIALIZED_VIEW_DATA_CONSISTENCY_ENABLED,
                        "When enabled and reading from materialized view, partition stitching is applied to achieve data consistency",
                        featuresConfig.isMaterializedViewDataConsistencyEnabled(),
                        false),
                booleanProperty(
                        CONSIDER_QUERY_FILTERS_FOR_MATERIALIZED_VIEW_PARTITIONS,
                        "When enabled and counting materialized view partitions, filters partition domains not in base query",
                        featuresConfig.isMaterializedViewPartitionFilteringEnabled(),
                        false),
                booleanProperty(
                        QUERY_OPTIMIZATION_WITH_MATERIALIZED_VIEW_ENABLED,
                        "Enable query optimization with materialized view",
                        featuresConfig.isQueryOptimizationWithMaterializedViewEnabled(),
                        true),
                stringProperty(
                        DISTRIBUTED_TRACING_MODE,
                        "Mode for distributed tracing. NO_TRACE, ALWAYS_TRACE, or SAMPLE_BASED",
                        tracingConfig.getDistributedTracingMode().name(),
                        false),
                booleanProperty(
                        VERBOSE_RUNTIME_STATS_ENABLED,
                        "Enable logging all runtime stats",
                        featuresConfig.isVerboseRuntimeStatsEnabled(),
                        false),
                stringProperty(
                        OPTIMIZERS_TO_ENABLE_VERBOSE_RUNTIME_STATS,
                        "Optimizers to enable verbose runtime stats",
                        "",
                        false),
                booleanProperty(
                        VERBOSE_OPTIMIZER_INFO_ENABLED,
                        "Enable logging of verbose information about applied optimizations",
                        featuresConfig.isVerboseOptimizerInfoEnabled(),
                        false),
                /**/
                new PropertyMetadata<>(
                        VERBOSE_OPTIMIZER_RESULTS,
                        "Print result of selected optimizer(s), allowed values are ALL | NONE | <OptimizerClassName>[,<OptimizerClassName>...]",
                        VARCHAR,
                        VerboseOptimizerResultsProperty.class,
                        VerboseOptimizerResultsProperty.disabled(),
                        false,
                        value -> VerboseOptimizerResultsProperty.valueOf((String) value),
                        object -> object),
                booleanProperty(
                        STREAMING_FOR_PARTIAL_AGGREGATION_ENABLED,
                        "Enable streaming for partial aggregation",
                        featuresConfig.isStreamingForPartialAggregationEnabled(),
                        false),
                booleanProperty(
                        PREFER_MERGE_JOIN_FOR_SORTED_INPUTS,
                        "Prefer merge join for sorted join inputs, e.g., tables pre-sorted, pre-partitioned by join columns." +
                                "To make it work, the connector needs to guarantee and expose the data properties of the underlying table.",
                        featuresConfig.isPreferMergeJoinForSortedInputs(),
                        true),
                booleanProperty(
                        SEGMENTED_AGGREGATION_ENABLED,
                        "Enable segmented aggregation.",
                        featuresConfig.isSegmentedAggregationEnabled(),
                        false),
                new PropertyMetadata<>(
                        AGGREGATION_IF_TO_FILTER_REWRITE_STRATEGY,
                        format("Set the strategy used to rewrite AGG IF to AGG FILTER. Options are %s",
                                Stream.of(AggregationIfToFilterRewriteStrategy.values())
                                        .map(AggregationIfToFilterRewriteStrategy::name)
                                        .collect(joining(","))),
                        VARCHAR,
                        AggregationIfToFilterRewriteStrategy.class,
                        featuresConfig.getAggregationIfToFilterRewriteStrategy(),
                        false,
                        value -> AggregationIfToFilterRewriteStrategy.valueOf(((String) value).toUpperCase()),
                        AggregationIfToFilterRewriteStrategy::name),
                new PropertyMetadata<>(
                        RESOURCE_AWARE_SCHEDULING_STRATEGY,
                        format("Task assignment strategy to use. Options are %s",
                                Stream.of(ResourceAwareSchedulingStrategy.values())
                                        .map(ResourceAwareSchedulingStrategy::name)
                                        .collect(joining(","))),
                        VARCHAR,
                        ResourceAwareSchedulingStrategy.class,
                        nodeSchedulerConfig.getResourceAwareSchedulingStrategy(),
                        false,
                        value -> ResourceAwareSchedulingStrategy.valueOf(((String) value).toUpperCase()),
                        ResourceAwareSchedulingStrategy::name),
                stringProperty(
                        ANALYZER_TYPE,
                        "Analyzer type to use.",
                        featuresConfig.getAnalyzerType(),
                        true),
                booleanProperty(
                        PRE_PROCESS_METADATA_CALLS,
                        "Pre-process metadata calls before analyzer invocation.",
                        featuresConfig.isPreProcessMetadataCalls(),
                        false),
                booleanProperty(
                        HEAP_DUMP_ON_EXCEEDED_MEMORY_LIMIT_ENABLED,
                        "Trigger heap dump to `EXCEEDED_MEMORY_LIMIT_HEAP_DUMP_FILE_PATH` on exceeded memory limit exceptions",
                        false, // This is intended to be used for debugging purposes only and thus we does not need an associated config property
                        true),
                stringProperty(
                        EXCEEDED_MEMORY_LIMIT_HEAP_DUMP_FILE_DIRECTORY,
                        "Directory to which heap snapshot will be dumped, if heap_dump_on_exceeded_memory_limit_enabled",
                        System.getProperty("java.io.tmpdir"),   // This is intended to be used for debugging purposes only and thus we does not need an associated config property
                        true),
                booleanProperty(
                        KEY_BASED_SAMPLING_ENABLED,
                        "Key based sampling of tables enabled",
                        false,
                        false),
                doubleProperty(
                        KEY_BASED_SAMPLING_PERCENTAGE,
                        "Percentage of keys to be sampled",
                        0.01,
                        false),
                stringProperty(
                        KEY_BASED_SAMPLING_FUNCTION,
                        "Sampling function for key based sampling",
                        "key_sampling_percent",
                        false),
                integerProperty(
                        MAX_STAGE_COUNT_FOR_EAGER_SCHEDULING,
                        "Maximum stage count to use eager scheduling when using the adaptive scheduling policy",
                        featuresConfig.getMaxStageCountForEagerScheduling(),
                        false),
                doubleProperty(
                        HYPERLOGLOG_STANDARD_ERROR_WARNING_THRESHOLD,
                        "Threshold for obtaining precise results from aggregation functions",
                        featuresConfig.getHyperloglogStandardErrorWarningThreshold(),
                        false),
                booleanProperty(
                        QUICK_DISTINCT_LIMIT_ENABLED,
                        "Enable quick distinct limit queries that give results as soon as a new distinct value is found",
                        featuresConfig.isQuickDistinctLimitEnabled(),
                        false),
                booleanProperty(
                        USE_HISTORY_BASED_PLAN_STATISTICS,
                        "Use history based plan statistics service in query optimizer",
                        featuresConfig.isUseHistoryBasedPlanStatistics(),
                        false),
                booleanProperty(
                        TRACK_HISTORY_BASED_PLAN_STATISTICS,
                        "Track history based plan statistics service in query optimizer",
                        featuresConfig.isTrackHistoryBasedPlanStatistics(),
                        false),
                booleanProperty(
                        TRACK_HISTORY_STATS_FROM_FAILED_QUERIES,
                        "Track history based plan statistics from complete plan fragments in failed queries",
                        featuresConfig.isTrackHistoryStatsFromFailedQuery(),
                        false),
                booleanProperty(
                        USE_PERFECTLY_CONSISTENT_HISTORIES,
                        "Use perfectly consistent histories for history based optimizations, even when parts of a query are re-ordered.",
                        featuresConfig.isUsePerfectlyConsistentHistories(),
                        false),
                integerProperty(
                        HISTORY_CANONICAL_PLAN_NODE_LIMIT,
                        "Use history based optimizations only when number of nodes in canonical plan is within this limit. Size of canonical plan can become much larger than original plan leading to increased planning time, particularly in cases when limiting nodes like LimitNode, TopNNode etc. are present.",
                        featuresConfig.getHistoryCanonicalPlanNodeLimit(),
                        false),
                new PropertyMetadata<>(
                        HISTORY_BASED_OPTIMIZER_TIMEOUT_LIMIT,
                        "Timeout in milliseconds for history based optimizer",
                        VARCHAR,
                        Duration.class,
                        featuresConfig.getHistoryBasedOptimizerTimeout(),
                        false,
                        value -> Duration.valueOf((String) value),
                        Duration::toString),
                booleanProperty(
                        RESTRICT_HISTORY_BASED_OPTIMIZATION_TO_COMPLEX_QUERY,
                        "Enable history based optimization only for complex queries, i.e. queries with join and aggregation",
                        true,
                        false),
                new PropertyMetadata<>(
                        HISTORY_INPUT_TABLE_STATISTICS_MATCHING_THRESHOLD,
                        "When the size difference between current table and history table exceed this threshold, do not match history statistics",
                        DOUBLE,
                        Double.class,
                        historyBasedOptimizationConfig.getHistoryMatchingThreshold(),
                        true,
                        value -> validateDoubleValueWithinSelectivityRange(value, HISTORY_INPUT_TABLE_STATISTICS_MATCHING_THRESHOLD),
                        object -> object),
                stringProperty(
                        HISTORY_BASED_OPTIMIZATION_PLAN_CANONICALIZATION_STRATEGY,
                        format("The plan canonicalization strategies used for history based optimization, the strategies will be applied based on the accuracy of the strategies, from more accurate to less accurate. Options are %s",
                                Stream.of(PlanCanonicalizationStrategy.values())
                                        .map(PlanCanonicalizationStrategy::name)
                                        .collect(joining(","))),
                        featuresConfig.getHistoryBasedOptimizerPlanCanonicalizationStrategies(),
                        false),
                booleanProperty(
                        ENABLE_VERBOSE_HISTORY_BASED_OPTIMIZER_RUNTIME_STATS,
                        "Enable recording of verbose runtime stats for history based optimizer",
                        false,
                        false),
                booleanProperty(
                        LOG_QUERY_PLANS_USED_IN_HISTORY_BASED_OPTIMIZER,
                        "Enable logging of query plans generated and used in history based optimizer",
                        featuresConfig.isLogPlansUsedInHistoryBasedOptimizer(),
                        false),
                booleanProperty(
                        ENFORCE_HISTORY_BASED_OPTIMIZER_REGISTRATION_TIMEOUT,
                        "Enforce timeout for query registration in HBO optimizer",
                        featuresConfig.isEnforceTimeoutForHBOQueryRegistration(),
                        false),
                new PropertyMetadata<>(
                        MAX_LEAF_NODES_IN_PLAN,
                        "Maximum number of leaf nodes in the logical plan of SQL statement",
                        INTEGER,
                        Integer.class,
                        compilerConfig.getLeafNodeLimit(),
                        false,
                        value -> validateIntegerValue(value, MAX_LEAF_NODES_IN_PLAN, 0, false),
                        object -> object),
                booleanProperty(
                        LEAF_NODE_LIMIT_ENABLED,
                        "Throw exception if the number of leaf nodes in logical plan exceeds threshold set in max_leaf_nodes_in_plan",
                        compilerConfig.getLeafNodeLimitEnabled(),
                        false),
                booleanProperty(
                        PUSH_REMOTE_EXCHANGE_THROUGH_GROUP_ID,
                        "Enable optimization rule to push remote exchange through GroupId",
                        featuresConfig.isPushRemoteExchangeThroughGroupId(),
                        false),
                booleanProperty(
                        OPTIMIZE_MULTIPLE_APPROX_PERCENTILE_ON_SAME_FIELD,
                        "Combine individual approx_percentile calls on individual field to evaluation on an array",
                        featuresConfig.isOptimizeMultipleApproxPercentileOnSameFieldEnabled(),
                        false),
                booleanProperty(
                        NATIVE_AGGREGATION_SPILL_ALL,
                        "Native Execution only. If true and spilling has been triggered during the input " +
                                "processing, the spiller will spill all the remaining in-memory state to disk before " +
                                "output processing. This is to simplify the aggregation query OOM prevention in " +
                                "output processing stage.",
                        true,
                        false),
                booleanProperty(
                        NATIVE_EXECUTION_ENABLED,
                        "Enable execution on native engine",
                        featuresConfig.isNativeExecutionEnabled(),
                        true),
                booleanProperty(
                        NATIVE_EXECUTION_PROCESS_REUSE_ENABLED,
                        "Enable reuse the native process within the same JVM",
                        true,
                        false),
                booleanProperty(
                        RANDOMIZE_OUTER_JOIN_NULL_KEY,
                        "(Deprecated) Randomize null join key for outer join",
                        false,
                        false),
                new PropertyMetadata<>(
                        RANDOMIZE_OUTER_JOIN_NULL_KEY_STRATEGY,
                        format("When to apply randomization to join keys in outer joins to mitigate null skew. Value must be one of: %s",
                                Stream.of(RandomizeOuterJoinNullKeyStrategy.values())
                                        .map(RandomizeOuterJoinNullKeyStrategy::name)
                                        .collect(joining(","))),
                        VARCHAR,
                        RandomizeOuterJoinNullKeyStrategy.class,
                        featuresConfig.getRandomizeOuterJoinNullKeyStrategy(),
                        false,
                        value -> RandomizeOuterJoinNullKeyStrategy.valueOf(((String) value).toUpperCase()),
                        RandomizeOuterJoinNullKeyStrategy::name),
                doubleProperty(
                        RANDOMIZE_OUTER_JOIN_NULL_KEY_NULL_RATIO_THRESHOLD,
                        "Enable randomizing null join key for outer join when ratio of null join keys exceeds the threshold",
                        0.02,
                        false),
                new PropertyMetadata<>(
                        SHARDED_JOINS_STRATEGY,
                        format("When to shard joins to mitigate skew. Value must be one of: %s",
                                Stream.of(ShardedJoinStrategy.values())
                                        .map(ShardedJoinStrategy::name)
                                        .collect(joining(","))),
                        VARCHAR,
                        ShardedJoinStrategy.class,
                        featuresConfig.getShardedJoinStrategy(),
                        false,
                        value -> ShardedJoinStrategy.valueOf(((String) value).toUpperCase()),
                        ShardedJoinStrategy::name),
                integerProperty(
                        JOIN_SHARD_COUNT,
                        "Number of shards to use in sharded joins optimization",
                        featuresConfig.getJoinShardCount(),
                        true),
                booleanProperty(
                        OPTIMIZE_CONDITIONAL_AGGREGATION_ENABLED,
                        "Enable rewriting IF(condition, AGG(x)) to AGG(x) with condition included in mask",
                        featuresConfig.isOptimizeConditionalAggregationEnabled(),
                        false),
                booleanProperty(
                        REMOVE_REDUNDANT_DISTINCT_AGGREGATION_ENABLED,
                        "Enable removing distinct aggregation node if input is already distinct",
                        featuresConfig.isRemoveRedundantDistinctAggregationEnabled(),
                        false),
                booleanProperty(IN_PREDICATES_AS_INNER_JOINS_ENABLED,
                        "Enable transformation of IN predicates to inner joins",
                        featuresConfig.isInPredicatesAsInnerJoinsEnabled(),
                        false),
                doubleProperty(
                        PUSH_AGGREGATION_BELOW_JOIN_BYTE_REDUCTION_THRESHOLD,
                        "Byte reduction ratio threshold at which to disable pushdown of aggregation below inner join",
                        featuresConfig.getPushAggregationBelowJoinByteReductionThreshold(),
                        false),
                booleanProperty(
                        PREFILTER_FOR_GROUPBY_LIMIT,
                        "Prefilter aggregation source for queries that have aggregations on simple tables with filters",
                        featuresConfig.isPrefilterForGroupbyLimit(),
                        false),
                integerProperty(
                        PREFILTER_FOR_GROUPBY_LIMIT_TIMEOUT_MS,
                        "Timeout for finding the LIMIT number of keys for group by",
                        10000,
                        false),
                booleanProperty(
                        FIELD_NAMES_IN_JSON_CAST_ENABLED,
                        "Include field names in json output when casting rows",
                        functionsConfig.isFieldNamesInJsonCastEnabled(),
                        false),
                booleanProperty(
                        LEGACY_JSON_CAST,
                        "Keep the legacy json cast behavior, do not reserve the case for field names when casting to row type",
                        functionsConfig.isLegacyJsonCast(),
                        true),
                booleanProperty(
                        OPTIMIZE_JOIN_PROBE_FOR_EMPTY_BUILD_RUNTIME,
                        "Optimize join probe at runtime if build side is empty",
                        featuresConfig.isOptimizeJoinProbeForEmptyBuildRuntimeEnabled(),
                        false),
                booleanProperty(
                        USE_DEFAULTS_FOR_CORRELATED_AGGREGATION_PUSHDOWN_THROUGH_OUTER_JOINS,
                        "Coalesce with defaults for correlated aggregations",
                        featuresConfig.isUseDefaultsForCorrelatedAggregationPushdownThroughOuterJoins(),
                        false),
                booleanProperty(
                        MERGE_DUPLICATE_AGGREGATIONS,
                        "Merge identical aggregation functions within the same aggregation node",
                        featuresConfig.isMergeDuplicateAggregationsEnabled(),
                        false),
                booleanProperty(
                        MERGE_AGGREGATIONS_WITH_AND_WITHOUT_FILTER,
                        "Merge aggregations that are same except for filter",
                        featuresConfig.isMergeAggregationsWithAndWithoutFilter(),
                        false),
                booleanProperty(
                        SIMPLIFY_PLAN_WITH_EMPTY_INPUT,
                        "Simplify the query plan with empty input",
                        featuresConfig.isSimplifyPlanWithEmptyInput(),
                        false),
                new PropertyMetadata<>(
                        PUSH_DOWN_FILTER_EXPRESSION_EVALUATION_THROUGH_CROSS_JOIN,
                        format("Push down expression evaluation in filter through cross join %s",
                                Stream.of(PushDownFilterThroughCrossJoinStrategy.values())
                                        .map(PushDownFilterThroughCrossJoinStrategy::name)
                                        .collect(joining(","))),
                        VARCHAR,
                        PushDownFilterThroughCrossJoinStrategy.class,
                        featuresConfig.getPushDownFilterExpressionEvaluationThroughCrossJoin(),
                        false,
                        value -> PushDownFilterThroughCrossJoinStrategy.valueOf(((String) value).toUpperCase()),
                        PushDownFilterThroughCrossJoinStrategy::name),
                booleanProperty(
                        REWRITE_CROSS_JOIN_OR_TO_INNER_JOIN,
                        "Rewrite cross join with or filter to inner join",
                        featuresConfig.isRewriteCrossJoinWithOrFilterToInnerJoin(),
                        false),
                booleanProperty(
                        REWRITE_CROSS_JOIN_ARRAY_CONTAINS_TO_INNER_JOIN,
                        "Rewrite cross join with array contains filter to inner join",
                        featuresConfig.isRewriteCrossJoinWithArrayContainsFilterToInnerJoin(),
                        false),
                booleanProperty(
                        REWRITE_CROSS_JOIN_ARRAY_NOT_CONTAINS_TO_ANTI_JOIN,
                        "Rewrite cross join with array not contains filter to anti join",
                        featuresConfig.isRewriteCrossJoinWithArrayNotContainsFilterToAntiJoin(),
                        false),
                new PropertyMetadata<>(
                        REWRITE_LEFT_JOIN_ARRAY_CONTAINS_TO_EQUI_JOIN,
                        format("Set the strategy used to convert left join with array contains to inner join. Options are: %s",
                                Stream.of(LeftJoinArrayContainsToInnerJoinStrategy.values())
                                        .map(LeftJoinArrayContainsToInnerJoinStrategy::name)
                                        .collect(joining(","))),
                        VARCHAR,
                        LeftJoinArrayContainsToInnerJoinStrategy.class,
                        featuresConfig.getLeftJoinWithArrayContainsToEquiJoinStrategy(),
                        false,
                        value -> LeftJoinArrayContainsToInnerJoinStrategy.valueOf(((String) value).toUpperCase()),
                        LeftJoinArrayContainsToInnerJoinStrategy::name),
                new PropertyMetadata<>(
                        JOINS_NOT_NULL_INFERENCE_STRATEGY,
                        format("Set the strategy used NOT NULL filter inference on Join Nodes. Options are: %s",
                                Stream.of(JoinNotNullInferenceStrategy.values())
                                        .map(JoinNotNullInferenceStrategy::name)
                                        .collect(joining(","))),
                        VARCHAR,
                        JoinNotNullInferenceStrategy.class,
                        featuresConfig.getJoinsNotNullInferenceStrategy(),
                        false,
                        value -> JoinNotNullInferenceStrategy.valueOf(((String) value).toUpperCase()),
                        JoinNotNullInferenceStrategy::name),
                booleanProperty(
                        REWRITE_LEFT_JOIN_NULL_FILTER_TO_SEMI_JOIN,
                        "Rewrite left join with is null check to semi join",
                        featuresConfig.isLeftJoinNullFilterToSemiJoin(),
                        false),
                booleanProperty(
                        USE_BROADCAST_WHEN_BUILDSIZE_SMALL_PROBESIDE_UNKNOWN,
                        "Experimental: When probe side size is unknown but build size is within broadcast limit, choose broadcast join",
                        featuresConfig.isBroadcastJoinWithSmallBuildUnknownProbe(),
                        false),
                booleanProperty(
                        ADD_PARTIAL_NODE_FOR_ROW_NUMBER_WITH_LIMIT,
                        "Add partial row number node for row number node with limit",
                        featuresConfig.isAddPartialNodeForRowNumberWithLimitEnabled(),
                        false),
                booleanProperty(
                        REWRITE_CASE_TO_MAP_ENABLED,
                        "Rewrite case with constant WHEN/THEN/ELSE clauses to use map literals",
                        TRUE,
                        false),
                booleanProperty(
                        PULL_EXPRESSION_FROM_LAMBDA_ENABLED,
                        "Rewrite case with constant WHEN/THEN/ELSE clauses to use map literals",
                        featuresConfig.isPullUpExpressionFromLambdaEnabled(),
                        false),
                booleanProperty(
                        REWRITE_CONSTANT_ARRAY_CONTAINS_TO_IN_EXPRESSION,
                        "Rewrite contsant array contains to IN expression",
                        featuresConfig.isRewriteConstantArrayContainsToInEnabled(),
                        false),
                booleanProperty(
                        INFER_INEQUALITY_PREDICATES,
                        "Infer nonequality predicates for joins",
                        featuresConfig.getInferInequalityPredicates(),
                        false),
                booleanProperty(
                        ENABLE_HISTORY_BASED_SCALED_WRITER,
                        "Enable setting the initial number of tasks for scaled writers with HBO",
                        featuresConfig.isUseHBOForScaledWriters(),
                        false),
                booleanProperty(
                        USE_PARTIAL_AGGREGATION_HISTORY,
                        "Use collected partial aggregation statistics from HBO",
                        featuresConfig.isUsePartialAggregationHistory(),
                        false),
                booleanProperty(
                        TRACK_PARTIAL_AGGREGATION_HISTORY,
                        "Track partial aggregation statistics in HBO",
                        featuresConfig.isTrackPartialAggregationHistory(),
                        false),
                booleanProperty(
                        REMOVE_REDUNDANT_CAST_TO_VARCHAR_IN_JOIN,
                        "If both left and right side of join clause are varchar cast from int/bigint, remove the cast here",
                        featuresConfig.isRemoveRedundantCastToVarcharInJoin(),
                        false),
                booleanProperty(
                        REMOVE_MAP_CAST,
                        "Remove map cast when possible",
                        false,
                        false),
                booleanProperty(
                        HANDLE_COMPLEX_EQUI_JOINS,
                        "Handle complex equi-join conditions to open up join space for join reordering",
                        featuresConfig.getHandleComplexEquiJoins(),
                        false),
                booleanProperty(
                        SKIP_HASH_GENERATION_FOR_JOIN_WITH_TABLE_SCAN_INPUT,
                        "Skip hash generation for join, when input is table scan node",
                        featuresConfig.isSkipHashGenerationForJoinWithTableScanInput(),
                        false),
                booleanProperty(
                        GENERATE_DOMAIN_FILTERS,
                        "Infer predicates from column domains during predicate pushdown",
                        featuresConfig.getGenerateDomainFilters(),
                        false),
                booleanProperty(
                        REWRITE_EXPRESSION_WITH_CONSTANT_EXPRESSION,
                        "Rewrite left join with is null check to semi join",
                        featuresConfig.isRewriteExpressionWithConstantVariable(),
                        false),
                booleanProperty(
                        PRINT_ESTIMATED_STATS_FROM_CACHE,
                        "When printing estimated plan stats after optimization is complete, such as in an EXPLAIN query or for logging in a QueryCompletedEvent, " +
                                "get stats from a cache that was populated during query optimization rather than recalculating the stats on the final plan.",
                        featuresConfig.isPrintEstimatedStatsFromCache(),
                        false),
                booleanProperty(
                        REMOVE_CROSS_JOIN_WITH_CONSTANT_SINGLE_ROW_INPUT,
                        "If one input of the cross join is a single row with constant value, remove this cross join and replace with a project node",
                        featuresConfig.isRemoveCrossJoinWithSingleConstantRow(),
                        false),
                booleanProperty(
                        EAGER_PLAN_VALIDATION_ENABLED,
                        "Enable eager building and validation of logical plan before queueing",
                        featuresConfig.isEagerPlanValidationEnabled(),
                        false),
                new PropertyMetadata<>(
                        DEFAULT_VIEW_SECURITY_MODE,
                        format("Set default view security mode. Options are: %s",
                                Stream.of(CreateView.Security.values())
                                        .map(CreateView.Security::name)
                                        .collect(joining(","))),
                        VARCHAR,
                        CreateView.Security.class,
                        featuresConfig.getDefaultViewSecurityMode(),
                        false,
                        value -> CreateView.Security.valueOf(((String) value).toUpperCase()),
                        CreateView.Security::name),
                booleanProperty(
                        JOIN_PREFILTER_BUILD_SIDE,
                        "Prefiltering the build/inner side of a join with keys from the other side",
                        false,
                        false),
                booleanProperty(OPTIMIZER_USE_HISTOGRAMS,
                        "whether or not to use histograms in the CBO",
                        featuresConfig.isUseHistograms(),
                        false),
                booleanProperty(WARN_ON_COMMON_NAN_PATTERNS,
                        "Whether to give a warning for some common issues relating to NaNs",
                        functionsConfig.getWarnOnCommonNanPatterns(),
                        false),
                booleanProperty(INLINE_PROJECTIONS_ON_VALUES,
                        "Whether to evaluate project node on values node",
                        featuresConfig.getInlineProjectionsOnValues(),
                        false),
                booleanProperty(
                        ENABLE_JDBC_JOIN_QUERY_PUSHDOWN,
                        "Enable Join Predicate Pushdown for JDBC connectors",
                        false,
                        false));
    }

    public static boolean isSpoolingOutputBufferEnabled(Session session)
    {
        return session.getSystemProperty(SPOOLING_OUTPUT_BUFFER_ENABLED, Boolean.class);
    }

    public static boolean isSkipRedundantSort(Session session)
    {
        return session.getSystemProperty(SKIP_REDUNDANT_SORT, Boolean.class);
    }

    public static boolean isAllowWindowOrderByLiterals(Session session)
    {
        return session.getSystemProperty(ALLOW_WINDOW_ORDER_BY_LITERALS, Boolean.class);
    }

    public static boolean isKeyBasedSamplingEnabled(Session session)
    {
        return session.getSystemProperty(KEY_BASED_SAMPLING_ENABLED, Boolean.class);
    }

    public static double getKeyBasedSamplingPercentage(Session session)
    {
        return session.getSystemProperty(KEY_BASED_SAMPLING_PERCENTAGE, Double.class);
    }

    public static String getKeyBasedSamplingFunction(Session session)
    {
        return session.getSystemProperty(KEY_BASED_SAMPLING_FUNCTION, String.class);
    }

    public List<PropertyMetadata<?>> getSessionProperties()
    {
        return sessionProperties;
    }

    public static String getExecutionPolicy(Session session)
    {
        return session.getSystemProperty(EXECUTION_POLICY, String.class);
    }

    public static boolean isOptimizeHashGenerationEnabled(Session session)
    {
        return session.getSystemProperty(OPTIMIZE_HASH_GENERATION, Boolean.class);
    }

    public static JoinDistributionType getJoinDistributionType(Session session)
    {
        // distributed_join takes precedence until we remove it
        Boolean distributedJoin = session.getSystemProperty(DISTRIBUTED_JOIN, Boolean.class);
        if (distributedJoin != null) {
            if (!distributedJoin) {
                return BROADCAST;
            }
            return PARTITIONED;
        }

        return session.getSystemProperty(JOIN_DISTRIBUTION_TYPE, JoinDistributionType.class);
    }

    public static DataSize getJoinMaxBroadcastTableSize(Session session)
    {
        return session.getSystemProperty(JOIN_MAX_BROADCAST_TABLE_SIZE, DataSize.class);
    }

    public static boolean isSizeBasedJoinDistributionTypeEnabled(Session session)
    {
        return session.getSystemProperty(SIZE_BASED_JOIN_DISTRIBUTION_TYPE, Boolean.class);
    }

    public static boolean isDistributedIndexJoinEnabled(Session session)
    {
        return session.getSystemProperty(DISTRIBUTED_INDEX_JOIN, Boolean.class);
    }

    public static boolean confidenceBasedBroadcastEnabled(Session session)
    {
        return session.getSystemProperty(CONFIDENCE_BASED_BROADCAST_ENABLED, Boolean.class);
    }

    public static boolean treatLowConfidenceZeroEstimationAsUnknownEnabled(Session session)
    {
        return session.getSystemProperty(TREAT_LOW_CONFIDENCE_ZERO_ESTIMATION_AS_UNKNOWN_ENABLED, Boolean.class);
    }

    public static boolean retryQueryWithHistoryBasedOptimizationEnabled(Session session)
    {
        return session.getSystemProperty(RETRY_QUERY_WITH_HISTORY_BASED_OPTIMIZATION, Boolean.class);
    }

    public static int getHashPartitionCount(Session session)
    {
        return session.getSystemProperty(HASH_PARTITION_COUNT, Integer.class);
    }

    public static int getCteHeuristicReplicationThreshold(Session session)
    {
        return session.getSystemProperty(CTE_HEURISTIC_REPLICATION_THRESHOLD, Integer.class);
    }

    public static String getPartitioningProviderCatalog(Session session)
    {
        return session.getSystemProperty(PARTITIONING_PROVIDER_CATALOG, String.class);
    }

    public static String getCtePartitioningProviderCatalog(Session session)
    {
        return session.getSystemProperty(CTE_PARTITIONING_PROVIDER_CATALOG, String.class);
    }

    public static boolean isCteMaterializationApplicable(Session session)
    {
        boolean isStrategyNone = getCteMaterializationStrategy(session) == CteMaterializationStrategy.NONE;
        boolean hasMaterializedCTE = session.getCteInformationCollector().getCTEInformationList()
                .stream()
                .anyMatch(CTEInformation::isMaterialized);
        return !isStrategyNone && hasMaterializedCTE;
    }

    public static ExchangeMaterializationStrategy getExchangeMaterializationStrategy(Session session)
    {
        return session.getSystemProperty(EXCHANGE_MATERIALIZATION_STRATEGY, ExchangeMaterializationStrategy.class);
    }

    public static boolean isUseStreamingExchangeForMarkDistinctEnabled(Session session)
    {
        return session.getSystemProperty(USE_STREAMING_EXCHANGE_FOR_MARK_DISTINCT, Boolean.class);
    }

    public static boolean isGroupedExecutionEnabled(Session session)
    {
        return session.getSystemProperty(GROUPED_EXECUTION, Boolean.class);
    }

    public static boolean isRecoverableGroupedExecutionEnabled(Session session)
    {
        return session.getSystemProperty(RECOVERABLE_GROUPED_EXECUTION, Boolean.class);
    }

    public static double getMaxFailedTaskPercentage(Session session)
    {
        return session.getSystemProperty(MAX_FAILED_TASK_PERCENTAGE, Double.class);
    }

    public static boolean preferStreamingOperators(Session session)
    {
        return session.getSystemProperty(PREFER_STREAMING_OPERATORS, Boolean.class);
    }

    public static int getTaskWriterCount(Session session)
    {
        return session.getSystemProperty(TASK_WRITER_COUNT, Integer.class);
    }

    public static int getTaskPartitionedWriterCount(Session session)
    {
        Integer partitionedWriterCount = session.getSystemProperty(TASK_PARTITIONED_WRITER_COUNT, Integer.class);
        if (partitionedWriterCount != null) {
            return partitionedWriterCount;
        }
        return getTaskWriterCount(session);
    }

    public static boolean isRedistributeWrites(Session session)
    {
        return session.getSystemProperty(REDISTRIBUTE_WRITES, Boolean.class);
    }

    public static boolean isScaleWriters(Session session)
    {
        return session.getSystemProperty(SCALE_WRITERS, Boolean.class);
    }

    public static DataSize getWriterMinSize(Session session)
    {
        return session.getSystemProperty(WRITER_MIN_SIZE, DataSize.class);
    }

    public static boolean isOptimizedScaleWriterProducerBuffer(Session session)
    {
        return session.getSystemProperty(OPTIMIZED_SCALE_WRITER_PRODUCER_BUFFER, Boolean.class);
    }

    public static boolean isPushTableWriteThroughUnion(Session session)
    {
        return session.getSystemProperty(PUSH_TABLE_WRITE_THROUGH_UNION, Boolean.class);
    }

    public static int getTaskConcurrency(Session session)
    {
        return session.getSystemProperty(TASK_CONCURRENCY, Integer.class);
    }

    public static boolean isShareIndexLoading(Session session)
    {
        return session.getSystemProperty(TASK_SHARE_INDEX_LOADING, Boolean.class);
    }

    public static boolean isDictionaryAggregationEnabled(Session session)
    {
        return session.getSystemProperty(DICTIONARY_AGGREGATION, Boolean.class);
    }

    public static boolean isOptimizeMetadataQueries(Session session)
    {
        return session.getSystemProperty(OPTIMIZE_METADATA_QUERIES, Boolean.class);
    }

    public static boolean isOptimizeMetadataQueriesIgnoreStats(Session session)
    {
        return session.getSystemProperty(OPTIMIZE_METADATA_QUERIES_IGNORE_STATS, Boolean.class);
    }

    public static int getOptimizeMetadataQueriesCallThreshold(Session session)
    {
        return session.getSystemProperty(OPTIMIZE_METADATA_QUERIES_CALL_THRESHOLD, Integer.class);
    }

    public static DataSize getQueryMaxMemory(Session session)
    {
        return session.getSystemProperty(QUERY_MAX_MEMORY, DataSize.class);
    }

    public static DataSize getQueryMaxMemoryPerNode(Session session)
    {
        return session.getSystemProperty(QUERY_MAX_MEMORY_PER_NODE, DataSize.class);
    }

    public static DataSize getQueryMaxBroadcastMemory(Session session)
    {
        return session.getSystemProperty(QUERY_MAX_BROADCAST_MEMORY, DataSize.class);
    }

    public static DataSize getQueryMaxTotalMemory(Session session)
    {
        return session.getSystemProperty(QUERY_MAX_TOTAL_MEMORY, DataSize.class);
    }

    public static DataSize getQueryMaxTotalMemoryPerNode(Session session)
    {
        return session.getSystemProperty(QUERY_MAX_TOTAL_MEMORY_PER_NODE, DataSize.class);
    }

    public static Duration getQueryMaxRunTime(Session session)
    {
        return session.getSystemProperty(QUERY_MAX_RUN_TIME, Duration.class);
    }

    public static Duration getQueryMaxExecutionTime(Session session)
    {
        return session.getSystemProperty(QUERY_MAX_EXECUTION_TIME, Duration.class);
    }

    public static boolean resourceOvercommit(Session session)
    {
        return session.getSystemProperty(RESOURCE_OVERCOMMIT, Boolean.class);
    }

    public static int getQueryMaxStageCount(Session session)
    {
        return session.getSystemProperty(QUERY_MAX_STAGE_COUNT, Integer.class);
    }

    public static boolean planWithTableNodePartitioning(Session session)
    {
        return session.getSystemProperty(PLAN_WITH_TABLE_NODE_PARTITIONING, Boolean.class);
    }

    public static boolean isFastInequalityJoin(Session session)
    {
        return session.getSystemProperty(FAST_INEQUALITY_JOINS, Boolean.class);
    }

    public static JoinReorderingStrategy getJoinReorderingStrategy(Session session)
    {
        Boolean reorderJoins = session.getSystemProperty(REORDER_JOINS, Boolean.class);
        if (reorderJoins != null) {
            if (!reorderJoins) {
                return JoinReorderingStrategy.NONE;
            }
            return ELIMINATE_CROSS_JOINS;
        }
        return session.getSystemProperty(JOIN_REORDERING_STRATEGY, JoinReorderingStrategy.class);
    }

    public static PartialMergePushdownStrategy getPartialMergePushdownStrategy(Session session)
    {
        return session.getSystemProperty(PARTIAL_MERGE_PUSHDOWN_STRATEGY, PartialMergePushdownStrategy.class);
    }

    public static int getMaxReorderedJoins(Session session)
    {
        return session.getSystemProperty(MAX_REORDERED_JOINS, Integer.class);
    }

    public static boolean isColocatedJoinEnabled(Session session)
    {
        return session.getSystemProperty(COLOCATED_JOIN, Boolean.class);
    }

    public static boolean isSpatialJoinEnabled(Session session)
    {
        return session.getSystemProperty(SPATIAL_JOIN, Boolean.class);
    }

    public static Optional<String> getSpatialPartitioningTableName(Session session)
    {
        return Optional.ofNullable(session.getSystemProperty(SPATIAL_PARTITIONING_TABLE_NAME, String.class));
    }

    public static OptionalInt getConcurrentLifespansPerNode(Session session)
    {
        Integer result = session.getSystemProperty(CONCURRENT_LIFESPANS_PER_NODE, Integer.class);
        if (result == 0) {
            return OptionalInt.empty();
        }
        else {
            checkArgument(result > 0, "Concurrent lifespans per node must be positive if set to non-zero");
            return OptionalInt.of(result);
        }
    }

    public static int getInitialSplitsPerNode(Session session)
    {
        return session.getSystemProperty(INITIAL_SPLITS_PER_NODE, Integer.class);
    }

    public static int getQueryPriority(Session session)
    {
        Integer priority = session.getSystemProperty(QUERY_PRIORITY, Integer.class);
        checkArgument(priority > 0, "Query priority must be positive");
        return priority;
    }

    public static Duration getSplitConcurrencyAdjustmentInterval(Session session)
    {
        return session.getSystemProperty(SPLIT_CONCURRENCY_ADJUSTMENT_INTERVAL, Duration.class);
    }

    public static Duration getQueryMaxCpuTime(Session session)
    {
        return session.getSystemProperty(QUERY_MAX_CPU_TIME, Duration.class);
    }

    public static DataSize getQueryMaxWrittenIntermediateBytesLimit(Session session)
    {
        return session.getSystemProperty(QUERY_MAX_WRITTEN_INTERMEDIATE_BYTES, DataSize.class);
    }

    public static DataSize getQueryMaxScanRawInputBytes(Session session)
    {
        return session.getSystemProperty(QUERY_MAX_SCAN_RAW_INPUT_BYTES, DataSize.class);
    }

    public static long getQueryMaxOutputPositions(Session session)
    {
        return session.getSystemProperty(QUERY_MAX_OUTPUT_POSITIONS, Long.class);
    }

    public static DataSize getQueryMaxOutputSize(Session session)
    {
        return session.getSystemProperty(QUERY_MAX_OUTPUT_SIZE, DataSize.class);
    }

    public static boolean isSpillEnabled(Session session)
    {
        return session.getSystemProperty(SPILL_ENABLED, Boolean.class);
    }

    public static boolean isJoinSpillingEnabled(Session session)
    {
        return session.getSystemProperty(JOIN_SPILL_ENABLED, Boolean.class) && isSpillEnabled(session);
    }

    public static DataSize getQueryMaxRevocableMemoryPerNode(Session session)
    {
        return session.getSystemProperty(QUERY_MAX_REVOCABLE_MEMORY_PER_NODE, DataSize.class);
    }

    public static boolean isOptimizeDistinctAggregationEnabled(Session session)
    {
        return session.getSystemProperty(OPTIMIZE_DISTINCT_AGGREGATIONS, Boolean.class);
    }

    public static boolean isLegacyRowFieldOrdinalAccessEnabled(Session session)
    {
        return session.getSystemProperty(LEGACY_ROW_FIELD_ORDINAL_ACCESS, Boolean.class);
    }

    public static boolean isLegacyMapSubscript(Session session)
    {
        return session.getSystemProperty(LEGACY_MAP_SUBSCRIPT, Boolean.class);
    }

    public static boolean isNewOptimizerEnabled(Session session)
    {
        return session.getSystemProperty(ITERATIVE_OPTIMIZER, Boolean.class);
    }

    public static boolean isRuntimeOptimizerEnabled(Session session)
    {
        return session.getSystemProperty(RUNTIME_OPTIMIZER_ENABLED, Boolean.class);
    }

    @Deprecated
    public static boolean isLegacyTimestamp(Session session)
    {
        return session.getSystemProperty(LEGACY_TIMESTAMP, Boolean.class);
    }

    public static Duration getOptimizerTimeout(Session session)
    {
        return session.getSystemProperty(ITERATIVE_OPTIMIZER_TIMEOUT, Duration.class);
    }

    public static Duration getQueryAnalyzerTimeout(Session session)
    {
        return session.getSystemProperty(QUERY_ANALYZER_TIMEOUT, Duration.class);
    }

    public static boolean isExchangeCompressionEnabled(Session session)
    {
        return session.getSystemProperty(EXCHANGE_COMPRESSION, Boolean.class);
    }

    public static boolean isExchangeChecksumEnabled(Session session)
    {
        return session.getSystemProperty(EXCHANGE_CHECKSUM, Boolean.class);
    }

    public static boolean isEnableIntermediateAggregations(Session session)
    {
        return session.getSystemProperty(ENABLE_INTERMEDIATE_AGGREGATIONS, Boolean.class);
    }

    public static boolean shouldPushAggregationThroughJoin(Session session)
    {
        return session.getSystemProperty(PUSH_AGGREGATION_THROUGH_JOIN, Boolean.class);
    }

    public static boolean isNativeExecutionEnabled(Session session)
    {
        return session.getSystemProperty(NATIVE_EXECUTION_ENABLED, Boolean.class);
    }

    public static boolean isPushAggregationThroughJoin(Session session)
    {
        return session.getSystemProperty(PUSH_PARTIAL_AGGREGATION_THROUGH_JOIN, Boolean.class);
    }

    public static boolean isParseDecimalLiteralsAsDouble(Session session)
    {
        return session.getSystemProperty(PARSE_DECIMAL_LITERALS_AS_DOUBLE, Boolean.class);
    }

    public static boolean isFieldNameInJsonCastEnabled(Session session)
    {
        return session.getSystemProperty(FIELD_NAMES_IN_JSON_CAST_ENABLED, Boolean.class);
    }

    public static boolean isForceSingleNodeOutput(Session session)
    {
        return session.getSystemProperty(FORCE_SINGLE_NODE_OUTPUT, Boolean.class);
    }

    public static DataSize getFilterAndProjectMinOutputPageSize(Session session)
    {
        return session.getSystemProperty(FILTER_AND_PROJECT_MIN_OUTPUT_PAGE_SIZE, DataSize.class);
    }

    public static CteMaterializationStrategy getCteMaterializationStrategy(Session session)
    {
        return session.getSystemProperty(CTE_MATERIALIZATION_STRATEGY, CteMaterializationStrategy.class);
    }

    public static boolean getCteFilterAndProjectionPushdownEnabled(Session session)
    {
        return session.getSystemProperty(CTE_FILTER_AND_PROJECTION_PUSHDOWN_ENABLED, Boolean.class);
    }

    public static double getCteProducerReplicationCoefficient(Session session)
    {
        return session.getSystemProperty(DEFAULT_WRITER_REPLICATION_COEFFICIENT, Double.class);
    }

    public static int getFilterAndProjectMinOutputPageRowCount(Session session)
    {
        return session.getSystemProperty(FILTER_AND_PROJECT_MIN_OUTPUT_PAGE_ROW_COUNT, Integer.class);
    }

    public static boolean useMarkDistinct(Session session)
    {
        return session.getSystemProperty(USE_MARK_DISTINCT, Boolean.class);
    }

    public static boolean isExploitConstraints(Session session)
    {
        return session.getSystemProperty(EXPLOIT_CONSTRAINTS, Boolean.class);
    }

    public static PartialAggregationStrategy getPartialAggregationStrategy(Session session)
    {
        Boolean preferPartialAggregation = session.getSystemProperty(PREFER_PARTIAL_AGGREGATION, Boolean.class);
        if (preferPartialAggregation != null) {
            if (preferPartialAggregation) {
                return ALWAYS;
            }
            return NEVER;
        }
        return session.getSystemProperty(PARTIAL_AGGREGATION_STRATEGY, PartialAggregationStrategy.class);
    }

    public static double getPartialAggregationByteReductionThreshold(Session session)
    {
        return session.getSystemProperty(PARTIAL_AGGREGATION_BYTE_REDUCTION_THRESHOLD, Double.class);
    }

    public static boolean isAdaptivePartialAggregationEnabled(Session session)
    {
        return session.getSystemProperty(ADAPTIVE_PARTIAL_AGGREGATION, Boolean.class);
    }

    public static double getAdaptivePartialAggregationRowsReductionRatioThreshold(Session session)
    {
        return session.getSystemProperty(ADAPTIVE_PARTIAL_AGGREGATION_ROWS_REDUCTION_RATIO_THRESHOLD, Double.class);
    }

    public static boolean isOptimizeTopNRowNumber(Session session)
    {
        return session.getSystemProperty(OPTIMIZE_TOP_N_ROW_NUMBER, Boolean.class);
    }

    public static boolean isOptimizeCaseExpressionPredicate(Session session)
    {
        return session.getSystemProperty(OPTIMIZE_CASE_EXPRESSION_PREDICATE, Boolean.class);
    }

    public static boolean isDistributedSortEnabled(Session session)
    {
        return session.getSystemProperty(DISTRIBUTED_SORT, Boolean.class);
    }

    public static int getMaxGroupingSets(Session session)
    {
        return session.getSystemProperty(MAX_GROUPING_SETS, Integer.class);
    }

    public static boolean isLegacyUnnest(Session session)
    {
        return session.getSystemProperty(LEGACY_UNNEST, Boolean.class);
    }

    public static OptionalInt getMaxDriversPerTask(Session session)
    {
        Integer value = session.getSystemProperty(MAX_DRIVERS_PER_TASK, Integer.class);
        if (value == null) {
            return OptionalInt.empty();
        }
        return OptionalInt.of(value);
    }

    public static int getMaxTasksPerStage(Session session)
    {
        return session.getSystemProperty(MAX_TASKS_PER_STAGE, Integer.class);
    }

    private static Integer validateValueIsPowerOfTwo(Object value, String property)
    {
        Number number = (Number) value;
        if (number == null) {
            return null;
        }
        int intValue = number.intValue();
        if (Integer.bitCount(intValue) != 1) {
            throw new PrestoException(
                    INVALID_SESSION_PROPERTY,
                    format("%s must be a power of 2: %s", property, intValue));
        }
        return intValue;
    }

    private static Integer validateNullablePositiveIntegerValue(Object value, String property)
    {
        return validateIntegerValue(value, property, 1, true);
    }

    private static Integer validateIntegerValue(Object value, String property, int lowerBoundIncluded, boolean allowNull)
    {
        if (value == null && !allowNull) {
            throw new PrestoException(INVALID_SESSION_PROPERTY, format("%s must be non-null", property));
        }

        if (value == null) {
            return null;
        }

        int intValue = ((Number) value).intValue();
        if (intValue < lowerBoundIncluded) {
            throw new PrestoException(INVALID_SESSION_PROPERTY, format("%s must be equal or greater than %s", property, lowerBoundIncluded));
        }
        return intValue;
    }

    private static Double validateDoubleValueWithinSelectivityRange(Object value, String property)
    {
        Double number = (Double) value;
        if (number == null) {
            return null;
        }
        double doubleValue = number.doubleValue();
        if (doubleValue < 0 || doubleValue > 1) {
            throw new PrestoException(
                    INVALID_SESSION_PROPERTY,
                    format("%s must be within the range of 0 and 1.0: %s", property, doubleValue));
        }
        return doubleValue;
    }

    public static boolean isStatisticsCpuTimerEnabled(Session session)
    {
        return session.getSystemProperty(STATISTICS_CPU_TIMER_ENABLED, Boolean.class);
    }

    public static boolean isEnableStatsCalculator(Session session)
    {
        return session.getSystemProperty(ENABLE_STATS_CALCULATOR, Boolean.class);
    }

    public static boolean isEnableStatsCollectionForTemporaryTable(Session session)
    {
        return session.getSystemProperty(ENABLE_STATS_COLLECTION_FOR_TEMPORARY_TABLE, Boolean.class);
    }

    public static boolean isIgnoreStatsCalculatorFailures(Session session)
    {
        return session.getSystemProperty(IGNORE_STATS_CALCULATOR_FAILURES, Boolean.class);
    }

    public static boolean isPrintStatsForNonJoinQuery(Session session)
    {
        return session.getSystemProperty(PRINT_STATS_FOR_NON_JOIN_QUERY, Boolean.class);
    }

    public static boolean isDefaultFilterFactorEnabled(Session session)
    {
        return session.getSystemProperty(DEFAULT_FILTER_FACTOR_ENABLED, Boolean.class);
    }

    public static double getDefaultJoinSelectivityCoefficient(Session session)
    {
        return session.getSystemProperty(DEFAULT_JOIN_SELECTIVITY_COEFFICIENT, Double.class);
    }

    public static boolean isPushLimitThroughOuterJoin(Session session)
    {
        return session.getSystemProperty(PUSH_LIMIT_THROUGH_OUTER_JOIN, Boolean.class);
    }

    public static boolean isOptimizeConstantGroupingKeys(Session session)
    {
        return session.getSystemProperty(OPTIMIZE_CONSTANT_GROUPING_KEYS, Boolean.class);
    }

    public static int getMaxConcurrentMaterializations(Session session)
    {
        return session.getSystemProperty(MAX_CONCURRENT_MATERIALIZATIONS, Integer.class);
    }

    public static boolean isPushdownSubfieldsEnabled(Session session)
    {
        return session.getSystemProperty(PUSHDOWN_SUBFIELDS_ENABLED, Boolean.class);
    }

    public static boolean isPushdownSubfieldsFromArrayLambdasEnabled(Session session)
    {
        return session.getSystemProperty(PUSHDOWN_SUBFIELDS_FROM_LAMBDA_ENABLED, Boolean.class);
    }

    public static boolean isPushdownDereferenceEnabled(Session session)
    {
        return session.getSystemProperty(PUSHDOWN_DEREFERENCE_ENABLED, Boolean.class);
    }

    public static boolean isTableWriterMergeOperatorEnabled(Session session)
    {
        return session.getSystemProperty(TABLE_WRITER_MERGE_OPERATOR_ENABLED, Boolean.class);
    }

    public static Duration getIndexLoaderTimeout(Session session)
    {
        return session.getSystemProperty(INDEX_LOADER_TIMEOUT, Duration.class);
    }

    public static boolean isOptimizedRepartitioningEnabled(Session session)
    {
        return session.getSystemProperty(OPTIMIZED_REPARTITIONING_ENABLED, Boolean.class);
    }

    public static AggregationPartitioningMergingStrategy getAggregationPartitioningMergingStrategy(Session session)
    {
        return session.getSystemProperty(AGGREGATION_PARTITIONING_MERGING_STRATEGY, AggregationPartitioningMergingStrategy.class);
    }

    public static boolean isListBuiltInFunctionsOnly(Session session)
    {
        return session.getSystemProperty(LIST_BUILT_IN_FUNCTIONS_ONLY, Boolean.class);
    }

    public static boolean isExactPartitioningPreferred(Session session)
    {
        return session.getSystemProperty(PARTITIONING_PRECISION_STRATEGY, PartitioningPrecisionStrategy.class)
                == PartitioningPrecisionStrategy.PREFER_EXACT_PARTITIONING;
    }

    public static boolean isExperimentalFunctionsEnabled(Session session)
    {
        return session.getSystemProperty(EXPERIMENTAL_FUNCTIONS_ENABLED, Boolean.class);
    }

    public static boolean isOptimizeCommonSubExpressions(Session session)
    {
        return session.getSystemProperty(OPTIMIZE_COMMON_SUB_EXPRESSIONS, Boolean.class);
    }

    public static boolean isPreferDistributedUnion(Session session)
    {
        return session.getSystemProperty(PREFER_DISTRIBUTED_UNION, Boolean.class);
    }

    public static WarningHandlingLevel getWarningHandlingLevel(Session session)
    {
        return session.getSystemProperty(WARNING_HANDLING, WarningHandlingLevel.class);
    }

    public static boolean isOptimizePayloadJoins(Session session)
    {
        return session.getSystemProperty(OPTIMIZE_PAYLOAD_JOINS, Boolean.class);
    }

    public static JoinNotNullInferenceStrategy getNotNullInferenceStrategy(Session session)
    {
        if (session.getSystemProperty(OPTIMIZE_NULLS_IN_JOINS, Boolean.class)) {
            return JoinNotNullInferenceStrategy.INFER_FROM_STANDARD_OPERATORS;
        }
        return session.getSystemProperty(JOINS_NOT_NULL_INFERENCE_STRATEGY, JoinNotNullInferenceStrategy.class);
    }

    public static Optional<DataSize> getTargetResultSize(Session session)
    {
        return Optional.ofNullable(session.getSystemProperty(TARGET_RESULT_SIZE, DataSize.class));
    }

    public static boolean isEnableDynamicFiltering(Session session)
    {
        return session.getSystemProperty(ENABLE_DYNAMIC_FILTERING, Boolean.class);
    }

    public static int getDynamicFilteringMaxPerDriverRowCount(Session session)
    {
        return session.getSystemProperty(DYNAMIC_FILTERING_MAX_PER_DRIVER_ROW_COUNT, Integer.class);
    }

    public static DataSize getDynamicFilteringMaxPerDriverSize(Session session)
    {
        return session.getSystemProperty(DYNAMIC_FILTERING_MAX_PER_DRIVER_SIZE, DataSize.class);
    }

    public static int getDynamicFilteringRangeRowLimitPerDriver(Session session)
    {
        return session.getSystemProperty(DYNAMIC_FILTERING_RANGE_ROW_LIMIT_PER_DRIVER, Integer.class);
    }

    public static boolean isFragmentResultCachingEnabled(Session session)
    {
        return session.getSystemProperty(FRAGMENT_RESULT_CACHING_ENABLED, Boolean.class);
    }

    public static boolean isInlineSqlFunctions(Session session)
    {
        return session.getSystemProperty(INLINE_SQL_FUNCTIONS, Boolean.class);
    }

    public static boolean isRemoteFunctionsEnabled(Session session)
    {
        return session.getSystemProperty(REMOTE_FUNCTIONS_ENABLED, Boolean.class);
    }

    public static boolean isCheckAccessControlOnUtilizedColumnsOnly(Session session)
    {
        return session.getSystemProperty(CHECK_ACCESS_CONTROL_ON_UTILIZED_COLUMNS_ONLY, Boolean.class);
    }

    public static boolean isCheckAccessControlWithSubfields(Session session)
    {
        return session.getSystemProperty(CHECK_ACCESS_CONTROL_WITH_SUBFIELDS, Boolean.class);
    }

    public static boolean isEnforceFixedDistributionForOutputOperator(Session session)
    {
        return session.getSystemProperty(ENFORCE_FIXED_DISTRIBUTION_FOR_OUTPUT_OPERATOR, Boolean.class);
    }

    public static int getMaxUnacknowledgedSplitsPerTask(Session session)
    {
        return session.getSystemProperty(MAX_UNACKNOWLEDGED_SPLITS_PER_TASK, Integer.class);
    }

    public static boolean isPrestoSparkAssignBucketToPartitionForPartitionedTableWriteEnabled(Session session)
    {
        return session.getSystemProperty(SPARK_ASSIGN_BUCKET_TO_PARTITION_FOR_PARTITIONED_TABLE_WRITE_ENABLED, Boolean.class);
    }

    public static boolean isLogFormattedQueryEnabled(Session session)
    {
        return session.getSystemProperty(LOG_FORMATTED_QUERY_ENABLED, Boolean.class);
    }

    public static boolean isLogInvokedFunctionNamesEnabled(Session session)
    {
        return session.getSystemProperty(LOG_INVOKED_FUNCTION_NAMES_ENABLED, Boolean.class);
    }

    public static int getQueryRetryLimit(Session session)
    {
        return session.getSystemProperty(QUERY_RETRY_LIMIT, Integer.class);
    }

    public static Duration getQueryRetryMaxExecutionTime(Session session)
    {
        return session.getSystemProperty(QUERY_RETRY_MAX_EXECUTION_TIME, Duration.class);
    }

    public static boolean isPartialResultsEnabled(Session session)
    {
        return session.getSystemProperty(PARTIAL_RESULTS_ENABLED, Boolean.class);
    }

    public static double getPartialResultsCompletionRatioThreshold(Session session)
    {
        return session.getSystemProperty(PARTIAL_RESULTS_COMPLETION_RATIO_THRESHOLD, Double.class);
    }

    public static double getPartialResultsMaxExecutionTimeMultiplier(Session session)
    {
        return session.getSystemProperty(PARTIAL_RESULTS_MAX_EXECUTION_TIME_MULTIPLIER, Double.class);
    }

    public static boolean isOffsetClauseEnabled(Session session)
    {
        return session.getSystemProperty(OFFSET_CLAUSE_ENABLED, Boolean.class);
    }

    public static boolean isVerboseExceededMemoryLimitErrorsEnabled(Session session)
    {
        return session.getSystemProperty(VERBOSE_EXCEEDED_MEMORY_LIMIT_ERRORS_ENABLED, Boolean.class);
    }

    public static boolean isMaterializedViewDataConsistencyEnabled(Session session)
    {
        return session.getSystemProperty(MATERIALIZED_VIEW_DATA_CONSISTENCY_ENABLED, Boolean.class);
    }

    public static boolean isMaterializedViewPartitionFilteringEnabled(Session session)
    {
        return session.getSystemProperty(CONSIDER_QUERY_FILTERS_FOR_MATERIALIZED_VIEW_PARTITIONS, Boolean.class);
    }

    public static boolean isQueryOptimizationWithMaterializedViewEnabled(Session session)
    {
        return session.getSystemProperty(QUERY_OPTIMIZATION_WITH_MATERIALIZED_VIEW_ENABLED, Boolean.class);
    }

    public static boolean isVerboseRuntimeStatsEnabled(Session session)
    {
        return session.getSystemProperty(VERBOSE_RUNTIME_STATS_ENABLED, Boolean.class);
    }

    public static String getOptimizersToEnableVerboseRuntimeStats(Session session)
    {
        return session.getSystemProperty(OPTIMIZERS_TO_ENABLE_VERBOSE_RUNTIME_STATS, String.class);
    }

    public static boolean isVerboseOptimizerResults(Session session)
    {
        return session.getSystemProperty(VERBOSE_OPTIMIZER_RESULTS, VerboseOptimizerResultsProperty.class).isEnabled();
    }

    public static boolean isVerboseOptimizerResults(Session session, String optimizer)
    {
        return session.getSystemProperty(VERBOSE_OPTIMIZER_RESULTS, VerboseOptimizerResultsProperty.class).containsOptimizer(optimizer);
    }

    public static boolean isVerboseOptimizerInfoEnabled(Session session)
    {
        return session.getSystemProperty(VERBOSE_OPTIMIZER_INFO_ENABLED, Boolean.class);
    }

    public static boolean isLeafNodeLimitEnabled(Session session)
    {
        return session.getSystemProperty(LEAF_NODE_LIMIT_ENABLED, Boolean.class);
    }

    public static int getMaxLeafNodesInPlan(Session session)
    {
        return session.getSystemProperty(MAX_LEAF_NODES_IN_PLAN, Integer.class);
    }

    public static boolean isStreamingForPartialAggregationEnabled(Session session)
    {
        return session.getSystemProperty(STREAMING_FOR_PARTIAL_AGGREGATION_ENABLED, Boolean.class);
    }

    public static boolean preferMergeJoinForSortedInputs(Session session)
    {
        return session.getSystemProperty(PREFER_MERGE_JOIN_FOR_SORTED_INPUTS, Boolean.class);
    }

    public static boolean isSegmentedAggregationEnabled(Session session)
    {
        return session.getSystemProperty(SEGMENTED_AGGREGATION_ENABLED, Boolean.class);
    }

    public static boolean isCombineApproxPercentileEnabled(Session session)
    {
        return session.getSystemProperty(OPTIMIZE_MULTIPLE_APPROX_PERCENTILE_ON_SAME_FIELD, Boolean.class);
    }

    public static AggregationIfToFilterRewriteStrategy getAggregationIfToFilterRewriteStrategy(Session session)
    {
        return session.getSystemProperty(AGGREGATION_IF_TO_FILTER_REWRITE_STRATEGY, AggregationIfToFilterRewriteStrategy.class);
    }

    public static ResourceAwareSchedulingStrategy getResourceAwareSchedulingStrategy(Session session)
    {
        return session.getSystemProperty(RESOURCE_AWARE_SCHEDULING_STRATEGY, ResourceAwareSchedulingStrategy.class);
    }

    public static String getAnalyzerType(Session session)
    {
        return session.getSystemProperty(ANALYZER_TYPE, String.class);
    }

    public static Boolean isPreProcessMetadataCalls(Session session)
    {
        return session.getSystemProperty(PRE_PROCESS_METADATA_CALLS, Boolean.class);
    }

    public static Boolean isHeapDumpOnExceededMemoryLimitEnabled(Session session)
    {
        return session.getSystemProperty(HEAP_DUMP_ON_EXCEEDED_MEMORY_LIMIT_ENABLED, Boolean.class);
    }

    public static String getHeapDumpFileDirectory(Session session)
    {
        return session.getSystemProperty(EXCEEDED_MEMORY_LIMIT_HEAP_DUMP_FILE_DIRECTORY, String.class);
    }

    public static int getMaxStageCountForEagerScheduling(Session session)
    {
        return session.getSystemProperty(MAX_STAGE_COUNT_FOR_EAGER_SCHEDULING, Integer.class);
    }

    public static double getHyperloglogStandardErrorWarningThreshold(Session session)
    {
        return session.getSystemProperty(HYPERLOGLOG_STANDARD_ERROR_WARNING_THRESHOLD, Double.class);
    }

    public static boolean isQuickDistinctLimitEnabled(Session session)
    {
        return session.getSystemProperty(QUICK_DISTINCT_LIMIT_ENABLED, Boolean.class);
    }

    public static boolean useHistoryBasedPlanStatisticsEnabled(Session session)
    {
        return session.getSystemProperty(USE_HISTORY_BASED_PLAN_STATISTICS, Boolean.class);
    }

    public static boolean trackHistoryBasedPlanStatisticsEnabled(Session session)
    {
        return session.getSystemProperty(TRACK_HISTORY_BASED_PLAN_STATISTICS, Boolean.class);
    }

    public static boolean trackHistoryStatsFromFailedQuery(Session session)
    {
        return session.getSystemProperty(TRACK_HISTORY_STATS_FROM_FAILED_QUERIES, Boolean.class);
    }

    public static boolean usePerfectlyConsistentHistories(Session session)
    {
        return session.getSystemProperty(USE_PERFECTLY_CONSISTENT_HISTORIES, Boolean.class);
    }

    public static int getHistoryCanonicalPlanNodeLimit(Session session)
    {
        return session.getSystemProperty(HISTORY_CANONICAL_PLAN_NODE_LIMIT, Integer.class);
    }

    public static Duration getHistoryBasedOptimizerTimeoutLimit(Session session)
    {
        return session.getSystemProperty(HISTORY_BASED_OPTIMIZER_TIMEOUT_LIMIT, Duration.class);
    }

    public static boolean restrictHistoryBasedOptimizationToComplexQuery(Session session)
    {
        return session.getSystemProperty(RESTRICT_HISTORY_BASED_OPTIMIZATION_TO_COMPLEX_QUERY, Boolean.class);
    }

    public static double getHistoryInputTableStatisticsMatchingThreshold(Session session)
    {
        return session.getSystemProperty(HISTORY_INPUT_TABLE_STATISTICS_MATCHING_THRESHOLD, Double.class);
    }

    public static List<PlanCanonicalizationStrategy> getHistoryOptimizationPlanCanonicalizationStrategies(Session session)
    {
        List<PlanCanonicalizationStrategy> strategyList;
        try {
            strategyList = Splitter.on(",").trimResults().splitToList(session.getSystemProperty(HISTORY_BASED_OPTIMIZATION_PLAN_CANONICALIZATION_STRATEGY, String.class)).stream()
                    .map(x -> PlanCanonicalizationStrategy.valueOf(x)).sorted(Comparator.comparingInt(PlanCanonicalizationStrategy::getErrorLevel)).collect(toImmutableList());
        }
        catch (Exception e) {
            strategyList = ImmutableList.of();
        }

        return strategyList;
    }

    public static boolean enableVerboseHistoryBasedOptimizerRuntimeStats(Session session)
    {
        return session.getSystemProperty(ENABLE_VERBOSE_HISTORY_BASED_OPTIMIZER_RUNTIME_STATS, Boolean.class);
    }

    public static boolean logQueryPlansUsedInHistoryBasedOptimizer(Session session)
    {
        return session.getSystemProperty(LOG_QUERY_PLANS_USED_IN_HISTORY_BASED_OPTIMIZER, Boolean.class);
    }

    public static boolean enforceHistoryBasedOptimizerRegistrationTimeout(Session session)
    {
        return session.getSystemProperty(ENFORCE_HISTORY_BASED_OPTIMIZER_REGISTRATION_TIMEOUT, Boolean.class);
    }

    public static boolean shouldPushRemoteExchangeThroughGroupId(Session session)
    {
        return session.getSystemProperty(PUSH_REMOTE_EXCHANGE_THROUGH_GROUP_ID, Boolean.class);
    }

    public static boolean isNativeExecutionProcessReuseEnabled(Session session)
    {
        return session.getSystemProperty(NATIVE_EXECUTION_PROCESS_REUSE_ENABLED, Boolean.class);
    }

    public static RandomizeOuterJoinNullKeyStrategy getRandomizeOuterJoinNullKeyStrategy(Session session)
    {
        // If RANDOMIZE_OUTER_JOIN_NULL_KEY is set to true, return always enabled, otherwise get strategy from RANDOMIZE_OUTER_JOIN_NULL_KEY_STRATEGY
        if (session.getSystemProperty(RANDOMIZE_OUTER_JOIN_NULL_KEY, Boolean.class)) {
            return RandomizeOuterJoinNullKeyStrategy.ALWAYS;
        }
        return session.getSystemProperty(RANDOMIZE_OUTER_JOIN_NULL_KEY_STRATEGY, RandomizeOuterJoinNullKeyStrategy.class);
    }

    public static double getRandomizeOuterJoinNullKeyNullRatioThreshold(Session session)
    {
        return session.getSystemProperty(RANDOMIZE_OUTER_JOIN_NULL_KEY_NULL_RATIO_THRESHOLD, Double.class);
    }

    public static ShardedJoinStrategy getShardedJoinStrategy(Session session)
    {
        return session.getSystemProperty(SHARDED_JOINS_STRATEGY, ShardedJoinStrategy.class);
    }

    public static int getJoinShardCount(Session session)
    {
        return session.getSystemProperty(JOIN_SHARD_COUNT, Integer.class);
    }

    public static boolean isOptimizeConditionalAggregationEnabled(Session session)
    {
        return session.getSystemProperty(OPTIMIZE_CONDITIONAL_AGGREGATION_ENABLED, Boolean.class);
    }

    public static boolean isRemoveRedundantDistinctAggregationEnabled(Session session)
    {
        return session.getSystemProperty(REMOVE_REDUNDANT_DISTINCT_AGGREGATION_ENABLED, Boolean.class);
    }

    public static boolean isPrefilterForGroupbyLimit(Session session)
    {
        return session.getSystemProperty(PREFILTER_FOR_GROUPBY_LIMIT, Boolean.class);
    }

    public static boolean isMergeAggregationsWithAndWithoutFilter(Session session)
    {
        return session.getSystemProperty(MERGE_AGGREGATIONS_WITH_AND_WITHOUT_FILTER, Boolean.class);
    }

    public static boolean isInPredicatesAsInnerJoinsEnabled(Session session)
    {
        return session.getSystemProperty(IN_PREDICATES_AS_INNER_JOINS_ENABLED, Boolean.class);
    }

    public static double getPushAggregationBelowJoinByteReductionThreshold(Session session)
    {
        return session.getSystemProperty(PUSH_AGGREGATION_BELOW_JOIN_BYTE_REDUCTION_THRESHOLD, Double.class);
    }

    public static int getPrefilterForGroupbyLimitTimeoutMS(Session session)
    {
        return session.getSystemProperty(PREFILTER_FOR_GROUPBY_LIMIT_TIMEOUT_MS, Integer.class);
    }

    public static boolean isOptimizeJoinProbeForEmptyBuildRuntimeEnabled(Session session)
    {
        return session.getSystemProperty(OPTIMIZE_JOIN_PROBE_FOR_EMPTY_BUILD_RUNTIME, Boolean.class);
    }

    public static boolean useDefaultsForCorrelatedAggregationPushdownThroughOuterJoins(Session session)
    {
        return session.getSystemProperty(USE_DEFAULTS_FOR_CORRELATED_AGGREGATION_PUSHDOWN_THROUGH_OUTER_JOINS, Boolean.class);
    }

    public static boolean isMergeDuplicateAggregationsEnabled(Session session)
    {
        return session.getSystemProperty(MERGE_DUPLICATE_AGGREGATIONS, Boolean.class);
    }

    public static boolean isSimplifyPlanWithEmptyInputEnabled(Session session)
    {
        return session.getSystemProperty(SIMPLIFY_PLAN_WITH_EMPTY_INPUT, Boolean.class) || session.getSystemProperty(OPTIMIZE_JOINS_WITH_EMPTY_SOURCES, Boolean.class);
    }

    public static PushDownFilterThroughCrossJoinStrategy getPushdownFilterExpressionEvaluationThroughCrossJoinStrategy(Session session)
    {
        return session.getSystemProperty(PUSH_DOWN_FILTER_EXPRESSION_EVALUATION_THROUGH_CROSS_JOIN, PushDownFilterThroughCrossJoinStrategy.class);
    }

    public static boolean isRewriteCrossJoinOrToInnerJoinEnabled(Session session)
    {
        return session.getSystemProperty(REWRITE_CROSS_JOIN_OR_TO_INNER_JOIN, Boolean.class);
    }

    public static boolean isRewriteCrossJoinArrayContainsToInnerJoinEnabled(Session session)
    {
        return session.getSystemProperty(REWRITE_CROSS_JOIN_ARRAY_CONTAINS_TO_INNER_JOIN, Boolean.class);
    }

    public static boolean isRewriteCrossJoinArrayNotContainsToAntiJoinEnabled(Session session)
    {
        return session.getSystemProperty(REWRITE_CROSS_JOIN_ARRAY_NOT_CONTAINS_TO_ANTI_JOIN, Boolean.class);
    }

    public static LeftJoinArrayContainsToInnerJoinStrategy getLeftJoinArrayContainsToInnerJoinStrategy(Session session)
    {
        return session.getSystemProperty(REWRITE_LEFT_JOIN_ARRAY_CONTAINS_TO_EQUI_JOIN, LeftJoinArrayContainsToInnerJoinStrategy.class);
    }

    public static boolean isRewriteLeftJoinNullFilterToSemiJoinEnabled(Session session)
    {
        return session.getSystemProperty(REWRITE_LEFT_JOIN_NULL_FILTER_TO_SEMI_JOIN, Boolean.class);
    }

    public static boolean isUseBroadcastJoinWhenBuildSizeSmallProbeSizeUnknownEnabled(Session session)
    {
        return session.getSystemProperty(USE_BROADCAST_WHEN_BUILDSIZE_SMALL_PROBESIDE_UNKNOWN, Boolean.class);
    }

    public static boolean isAddPartialNodeForRowNumberWithLimit(Session session)
    {
        return session.getSystemProperty(ADD_PARTIAL_NODE_FOR_ROW_NUMBER_WITH_LIMIT, Boolean.class);
    }

    public static boolean isRewriteCaseToMapEnabled(Session session)
    {
        return session.getSystemProperty(REWRITE_CASE_TO_MAP_ENABLED, Boolean.class);
    }

    public static boolean isPullExpressionFromLambdaEnabled(Session session)
    {
        return session.getSystemProperty(PULL_EXPRESSION_FROM_LAMBDA_ENABLED, Boolean.class);
    }

    public static boolean isRwriteConstantArrayContainsToInExpressionEnabled(Session session)
    {
        return session.getSystemProperty(REWRITE_CONSTANT_ARRAY_CONTAINS_TO_IN_EXPRESSION, Boolean.class);
    }

    public static boolean shouldInferInequalityPredicates(Session session)
    {
        return session.getSystemProperty(INFER_INEQUALITY_PREDICATES, Boolean.class);
    }

    public static boolean useHistoryBasedScaledWriters(Session session)
    {
        return session.getSystemProperty(ENABLE_HISTORY_BASED_SCALED_WRITER, Boolean.class);
    }

    public static boolean usePartialAggregationHistory(Session session)
    {
        return session.getSystemProperty(USE_PARTIAL_AGGREGATION_HISTORY, Boolean.class);
    }

    public static boolean trackPartialAggregationHistory(Session session)
    {
        return session.getSystemProperty(TRACK_PARTIAL_AGGREGATION_HISTORY, Boolean.class);
    }

    public static boolean isRemoveRedundantCastToVarcharInJoinEnabled(Session session)
    {
        return session.getSystemProperty(REMOVE_REDUNDANT_CAST_TO_VARCHAR_IN_JOIN, Boolean.class);
    }

    public static boolean isRemoveMapCastEnabled(Session session)
    {
        return session.getSystemProperty(REMOVE_MAP_CAST, Boolean.class);
    }

    public static boolean shouldHandleComplexEquiJoins(Session session)
    {
        return session.getSystemProperty(HANDLE_COMPLEX_EQUI_JOINS, Boolean.class);
    }

    public static boolean skipHashGenerationForJoinWithTableScanInput(Session session)
    {
        return session.getSystemProperty(SKIP_HASH_GENERATION_FOR_JOIN_WITH_TABLE_SCAN_INPUT, Boolean.class);
    }

    public static boolean shouldGenerateDomainFilters(Session session)
    {
        return session.getSystemProperty(GENERATE_DOMAIN_FILTERS, Boolean.class);
    }

    public static boolean isRewriteExpressionWithConstantEnabled(Session session)
    {
        return session.getSystemProperty(REWRITE_EXPRESSION_WITH_CONSTANT_EXPRESSION, Boolean.class);
    }

    public static boolean isEagerPlanValidationEnabled(Session session)
    {
        return session.getSystemProperty(EAGER_PLAN_VALIDATION_ENABLED, Boolean.class);
    }

    public static CreateView.Security getDefaultViewSecurityMode(Session session)
    {
        return session.getSystemProperty(DEFAULT_VIEW_SECURITY_MODE, CreateView.Security.class);
    }

    public static boolean isJoinPrefilterEnabled(Session session)
    {
        return session.getSystemProperty(JOIN_PREFILTER_BUILD_SIDE, Boolean.class);
    }

    public static boolean isPrintEstimatedStatsFromCacheEnabled(Session session)
    {
        return session.getSystemProperty(PRINT_ESTIMATED_STATS_FROM_CACHE, Boolean.class);
    }

    public static boolean isRemoveCrossJoinWithConstantSingleRowInputEnabled(Session session)
    {
        return session.getSystemProperty(REMOVE_CROSS_JOIN_WITH_CONSTANT_SINGLE_ROW_INPUT, Boolean.class);
    }

    public static boolean shouldOptimizerUseHistograms(Session session)
    {
        return session.getSystemProperty(OPTIMIZER_USE_HISTOGRAMS, Boolean.class);
    }

    public static boolean warnOnCommonNanPatterns(Session session)
    {
        return session.getSystemProperty(WARN_ON_COMMON_NAN_PATTERNS, Boolean.class);
    }

    public static boolean isInlineProjectionsOnValues(Session session)
    {
        return session.getSystemProperty(INLINE_PROJECTIONS_ON_VALUES, Boolean.class);
    }
}<|MERGE_RESOLUTION|>--- conflicted
+++ resolved
@@ -325,6 +325,7 @@
     public static final String OPTIMIZER_USE_HISTOGRAMS = "optimizer_use_histograms";
     public static final String WARN_ON_COMMON_NAN_PATTERNS = "warn_on_common_nan_patterns";
     public static final String INLINE_PROJECTIONS_ON_VALUES = "inline_projections_on_values";
+    public static final String ENABLE_JDBC_JOIN_QUERY_PUSHDOWN = "enable-join-query-pushdown";
 
     // TODO: Native execution related session properties that are temporarily put here. They will be relocated in the future.
     public static final String NATIVE_AGGREGATION_SPILL_ALL = "native_aggregation_spill_all";
@@ -332,32 +333,6 @@
     private static final String NATIVE_EXECUTION_EXECUTABLE_PATH = "native_execution_executable_path";
     private static final String NATIVE_EXECUTION_PROGRAM_ARGUMENTS = "native_execution_program_arguments";
     public static final String NATIVE_EXECUTION_PROCESS_REUSE_ENABLED = "native_execution_process_reuse_enabled";
-<<<<<<< HEAD
-    public static final String NATIVE_DEBUG_VALIDATE_OUTPUT_FROM_OPERATORS = "native_debug_validate_output_from_operators";
-    public static final String NATIVE_DEBUG_DISABLE_EXPRESSION_WITH_PEELING = "native_debug_disable_expression_with_peeling";
-    public static final String NATIVE_DEBUG_DISABLE_COMMON_SUB_EXPRESSION = "native_debug_disable_common_sub_expressions";
-    public static final String NATIVE_DEBUG_DISABLE_EXPRESSION_WITH_MEMOIZATION = "native_debug_disable_expression_with_memoization";
-    public static final String NATIVE_DEBUG_DISABLE_EXPRESSION_WITH_LAZY_INPUTS = "native_debug_disable_expression_with_lazy_inputs";
-    public static final String NATIVE_SELECTIVE_NIMBLE_READER_ENABLED = "native_selective_nimble_reader_enabled";
-    public static final String NATIVE_MAX_PARTIAL_AGGREGATION_MEMORY = "native_max_partial_aggregation_memory";
-    public static final String NATIVE_MAX_EXTENDED_PARTIAL_AGGREGATION_MEMORY = "native_max_extended_partial_aggregation_memory";
-    public static final String NATIVE_MAX_SPILL_BYTES = "native_max_spill_bytes";
-    public static final String NATIVE_QUERY_TRACE_ENABLED = "native_query_trace_enabled";
-    public static final String NATIVE_QUERY_TRACE_DIR = "native_query_trace_dir";
-    public static final String NATIVE_QUERY_TRACE_NODE_IDS = "native_query_trace_node_ids";
-    public static final String NATIVE_QUERY_TRACE_MAX_BYTES = "native_query_trace_max_bytes";
-    public static final String NATIVE_QUERY_TRACE_REG_EXP = "native_query_trace_task_reg_exp";
-    public static final String NATIVE_MAX_PAGE_PARTITIONING_BUFFER_SIZE = "native_max_page_partitioning_buffer_size";
-    public static final String NATIVE_MAX_OUTPUT_BUFFER_SIZE = "native_max_output_buffer_size";
-
-    public static final String DEFAULT_VIEW_SECURITY_MODE = "default_view_security_mode";
-    public static final String JOIN_PREFILTER_BUILD_SIDE = "join_prefilter_build_side";
-    public static final String OPTIMIZER_USE_HISTOGRAMS = "optimizer_use_histograms";
-    public static final String WARN_ON_COMMON_NAN_PATTERNS = "warn_on_common_nan_patterns";
-    public static final String INLINE_PROJECTIONS_ON_VALUES = "inline_projections_on_values";
-    public static final String ENABLE_JDBC_JOIN_QUERY_PUSHDOWN = "enable-join-query-pushdown";
-=======
->>>>>>> 1c0fc175
 
     private final List<PropertyMetadata<?>> sessionProperties;
 
