/*
 * Licensed under the Apache License, Version 2.0 (the "License");
 * you may not use this file except in compliance with the License.
 * You may obtain a copy of the License at
 *
 *     http://www.apache.org/licenses/LICENSE-2.0
 *
 * Unless required by applicable law or agreed to in writing, software
 * distributed under the License is distributed on an "AS IS" BASIS,
 * WITHOUT WARRANTIES OR CONDITIONS OF ANY KIND, either express or implied.
 * See the License for the specific language governing permissions and
 * limitations under the License.
 */
package com.facebook.presto.sql.planner.iterative.rule;

import com.facebook.presto.matching.Captures;
import com.facebook.presto.matching.Pattern;
import com.facebook.presto.sql.planner.Symbol;
import com.facebook.presto.sql.planner.iterative.Rule;
import com.facebook.presto.sql.planner.plan.AggregationNode;
import com.facebook.presto.sql.planner.plan.AggregationNode.Aggregation;
import com.facebook.presto.sql.planner.plan.Assignments;
import com.facebook.presto.sql.planner.plan.ProjectNode;
import com.facebook.presto.sql.tree.Expression;
import com.facebook.presto.sql.tree.FunctionCall;
import com.google.common.collect.ImmutableMap;

import java.util.Map;
import java.util.Optional;

import static com.facebook.presto.spi.type.BooleanType.BOOLEAN;
import static com.facebook.presto.sql.planner.plan.Patterns.aggregation;

/**
 * Implements filtered aggregations by transforming plans of the following shape:
 * <pre>
 * - Aggregation
 *        F1(...) FILTER (WHERE C1(...)),
 *        F2(...) FILTER (WHERE C2(...))
 *     - X
 * </pre>
 * into
 * <pre>
 * - Aggregation
 *        F1(...) mask ($0)
 *        F2(...) mask ($1)
 *     - Project
 *            &lt;identity projections for existing fields&gt;
 *            $0 = C1(...)
 *            $1 = C2(...)
 *         - X
 * </pre>
 */
public class ImplementFilteredAggregations
        implements Rule<AggregationNode>
{
    private static final Pattern<AggregationNode> PATTERN = aggregation()
            .matching(aggregation -> hasFilters(aggregation));

    private static boolean hasFilters(AggregationNode aggregation)
    {
        return aggregation.getAggregations()
                .values().stream()
                .anyMatch(e -> e.getCall().getFilter().isPresent() &&
                        !e.getMask().isPresent()); // can't handle filtered aggregations with DISTINCT (conservatively, if they have a mask)
    }

    @Override
    public Pattern<AggregationNode> getPattern()
    {
        return PATTERN;
    }

    @Override
    public Result apply(AggregationNode aggregation, Captures captures, Context context)
    {
        Assignments.Builder newAssignments = Assignments.builder();
        ImmutableMap.Builder<Symbol, Aggregation> aggregations = ImmutableMap.builder();

        for (Map.Entry<Symbol, Aggregation> entry : aggregation.getAggregations().entrySet()) {
            Symbol output = entry.getKey();

            // strip the filters
            FunctionCall call = entry.getValue().getCall();
            Optional<Symbol> mask = entry.getValue().getMask();

            if (call.getFilter().isPresent()) {
                Expression filter = call.getFilter().get();
                Symbol symbol = context.getSymbolAllocator().newSymbol(filter, BOOLEAN);
                newAssignments.put(symbol, filter);
                mask = Optional.of(symbol);
            }
            aggregations.put(output, new Aggregation(
<<<<<<< HEAD
                    new FunctionCall(call.getName(), call.getWindow(), Optional.empty(), call.isDistinct(), call.isIgnoreNulls(), call.getArguments()),
=======
                    new FunctionCall(call.getName(), call.getWindow(), Optional.empty(), call.getOrderBy(), call.isDistinct(), call.getArguments()),
>>>>>>> bacd00b8
                    entry.getValue().getSignature(),
                    mask,
                    entry.getValue().getOrderBy(),
                    entry.getValue().getOrdering()));
        }

        // identity projection for all existing inputs
        newAssignments.putIdentities(aggregation.getSource().getOutputSymbols());

        return Result.ofPlanNode(
                new AggregationNode(
                        context.getIdAllocator().getNextId(),
                        new ProjectNode(
                                context.getIdAllocator().getNextId(),
                                aggregation.getSource(),
                                newAssignments.build()),
                        aggregations.build(),
                        aggregation.getGroupingSets(),
                        aggregation.getStep(),
                        aggregation.getHashSymbol(),
                        aggregation.getGroupIdSymbol()));
    }
}<|MERGE_RESOLUTION|>--- conflicted
+++ resolved
@@ -91,11 +91,7 @@
                 mask = Optional.of(symbol);
             }
             aggregations.put(output, new Aggregation(
-<<<<<<< HEAD
-                    new FunctionCall(call.getName(), call.getWindow(), Optional.empty(), call.isDistinct(), call.isIgnoreNulls(), call.getArguments()),
-=======
-                    new FunctionCall(call.getName(), call.getWindow(), Optional.empty(), call.getOrderBy(), call.isDistinct(), call.getArguments()),
->>>>>>> bacd00b8
+                    new FunctionCall(call.getName(), call.getWindow(), Optional.empty(), call.getOrderBy(), call.isDistinct(), call.isIgnoreNulls(), call.getArguments()),
                     entry.getValue().getSignature(),
                     mask,
                     entry.getValue().getOrderBy(),
