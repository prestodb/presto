/*
 * Licensed under the Apache License, Version 2.0 (the "License");
 * you may not use this file except in compliance with the License.
 * You may obtain a copy of the License at
 *
 *     http://www.apache.org/licenses/LICENSE-2.0
 *
 * Unless required by applicable law or agreed to in writing, software
 * distributed under the License is distributed on an "AS IS" BASIS,
 * WITHOUT WARRANTIES OR CONDITIONS OF ANY KIND, either express or implied.
 * See the License for the specific language governing permissions and
 * limitations under the License.
 */
package com.facebook.presto.sql.analyzer;

import com.facebook.presto.Session;
import com.facebook.presto.SystemSessionProperties;
import com.facebook.presto.common.CatalogSchemaName;
import com.facebook.presto.common.QualifiedObjectName;
import com.facebook.presto.common.function.OperatorType;
import com.facebook.presto.common.predicate.NullableValue;
import com.facebook.presto.common.predicate.TupleDomain;
import com.facebook.presto.common.type.ArrayType;
import com.facebook.presto.common.type.DoubleType;
import com.facebook.presto.common.type.MapType;
import com.facebook.presto.common.type.RealType;
import com.facebook.presto.common.type.RowType;
import com.facebook.presto.common.type.Type;
import com.facebook.presto.metadata.Metadata;
import com.facebook.presto.metadata.OperatorNotFoundException;
import com.facebook.presto.metadata.TableMetadata;
import com.facebook.presto.metadata.ViewDefinition;
import com.facebook.presto.security.AccessControl;
import com.facebook.presto.security.AllowAllAccessControl;
import com.facebook.presto.security.ViewAccessControl;
import com.facebook.presto.spi.ColumnHandle;
import com.facebook.presto.spi.ColumnMetadata;
import com.facebook.presto.spi.ConnectorId;
import com.facebook.presto.spi.ConnectorMaterializedViewDefinition;
import com.facebook.presto.spi.MaterializedViewStatus;
import com.facebook.presto.spi.PrestoException;
import com.facebook.presto.spi.PrestoWarning;
import com.facebook.presto.spi.SchemaTableName;
import com.facebook.presto.spi.TableHandle;
import com.facebook.presto.spi.WarningCollector;
import com.facebook.presto.spi.function.FunctionKind;
import com.facebook.presto.spi.function.Signature;
import com.facebook.presto.spi.function.SqlFunction;
import com.facebook.presto.spi.security.AccessDeniedException;
import com.facebook.presto.spi.security.Identity;
import com.facebook.presto.sql.SqlFormatterUtil;
import com.facebook.presto.sql.parser.ParsingException;
import com.facebook.presto.sql.parser.SqlParser;
import com.facebook.presto.sql.planner.ExpressionInterpreter;
import com.facebook.presto.sql.planner.LiteralEncoder;
import com.facebook.presto.sql.planner.TypeProvider;
import com.facebook.presto.sql.planner.VariablesExtractor;
import com.facebook.presto.sql.tree.AddColumn;
import com.facebook.presto.sql.tree.AliasedRelation;
import com.facebook.presto.sql.tree.AllColumns;
import com.facebook.presto.sql.tree.AlterFunction;
import com.facebook.presto.sql.tree.Analyze;
import com.facebook.presto.sql.tree.Call;
import com.facebook.presto.sql.tree.Commit;
import com.facebook.presto.sql.tree.ComparisonExpression;
import com.facebook.presto.sql.tree.CreateFunction;
import com.facebook.presto.sql.tree.CreateMaterializedView;
import com.facebook.presto.sql.tree.CreateSchema;
import com.facebook.presto.sql.tree.CreateTable;
import com.facebook.presto.sql.tree.CreateTableAsSelect;
import com.facebook.presto.sql.tree.CreateView;
import com.facebook.presto.sql.tree.Cube;
import com.facebook.presto.sql.tree.Deallocate;
import com.facebook.presto.sql.tree.DefaultTraversalVisitor;
import com.facebook.presto.sql.tree.Delete;
import com.facebook.presto.sql.tree.DereferenceExpression;
import com.facebook.presto.sql.tree.DropColumn;
import com.facebook.presto.sql.tree.DropFunction;
import com.facebook.presto.sql.tree.DropMaterializedView;
import com.facebook.presto.sql.tree.DropSchema;
import com.facebook.presto.sql.tree.DropTable;
import com.facebook.presto.sql.tree.DropView;
import com.facebook.presto.sql.tree.Except;
import com.facebook.presto.sql.tree.Execute;
import com.facebook.presto.sql.tree.Explain;
import com.facebook.presto.sql.tree.ExplainType;
import com.facebook.presto.sql.tree.Expression;
import com.facebook.presto.sql.tree.ExpressionRewriter;
import com.facebook.presto.sql.tree.ExpressionTreeRewriter;
import com.facebook.presto.sql.tree.FieldReference;
import com.facebook.presto.sql.tree.FrameBound;
import com.facebook.presto.sql.tree.FunctionCall;
import com.facebook.presto.sql.tree.Grant;
import com.facebook.presto.sql.tree.GroupBy;
import com.facebook.presto.sql.tree.GroupingElement;
import com.facebook.presto.sql.tree.GroupingOperation;
import com.facebook.presto.sql.tree.GroupingSets;
import com.facebook.presto.sql.tree.Identifier;
import com.facebook.presto.sql.tree.Insert;
import com.facebook.presto.sql.tree.Intersect;
import com.facebook.presto.sql.tree.IsNullPredicate;
import com.facebook.presto.sql.tree.Join;
import com.facebook.presto.sql.tree.JoinCriteria;
import com.facebook.presto.sql.tree.JoinOn;
import com.facebook.presto.sql.tree.JoinUsing;
import com.facebook.presto.sql.tree.Lateral;
import com.facebook.presto.sql.tree.Literal;
import com.facebook.presto.sql.tree.LogicalBinaryExpression;
import com.facebook.presto.sql.tree.LongLiteral;
import com.facebook.presto.sql.tree.NaturalJoin;
import com.facebook.presto.sql.tree.Node;
import com.facebook.presto.sql.tree.NodeLocation;
import com.facebook.presto.sql.tree.NodeRef;
import com.facebook.presto.sql.tree.OrderBy;
import com.facebook.presto.sql.tree.Prepare;
import com.facebook.presto.sql.tree.Property;
import com.facebook.presto.sql.tree.QualifiedName;
import com.facebook.presto.sql.tree.Query;
import com.facebook.presto.sql.tree.QueryBody;
import com.facebook.presto.sql.tree.QuerySpecification;
import com.facebook.presto.sql.tree.Relation;
import com.facebook.presto.sql.tree.RenameColumn;
import com.facebook.presto.sql.tree.RenameSchema;
import com.facebook.presto.sql.tree.RenameTable;
import com.facebook.presto.sql.tree.ResetSession;
import com.facebook.presto.sql.tree.Return;
import com.facebook.presto.sql.tree.Revoke;
import com.facebook.presto.sql.tree.Rollback;
import com.facebook.presto.sql.tree.Rollup;
import com.facebook.presto.sql.tree.Row;
import com.facebook.presto.sql.tree.SampledRelation;
import com.facebook.presto.sql.tree.Select;
import com.facebook.presto.sql.tree.SelectItem;
import com.facebook.presto.sql.tree.SetOperation;
import com.facebook.presto.sql.tree.SetSession;
import com.facebook.presto.sql.tree.SimpleGroupBy;
import com.facebook.presto.sql.tree.SingleColumn;
import com.facebook.presto.sql.tree.SortItem;
import com.facebook.presto.sql.tree.SqlParameterDeclaration;
import com.facebook.presto.sql.tree.StartTransaction;
import com.facebook.presto.sql.tree.Statement;
import com.facebook.presto.sql.tree.Table;
import com.facebook.presto.sql.tree.TableSubquery;
import com.facebook.presto.sql.tree.Union;
import com.facebook.presto.sql.tree.Unnest;
import com.facebook.presto.sql.tree.Use;
import com.facebook.presto.sql.tree.Values;
import com.facebook.presto.sql.tree.Window;
import com.facebook.presto.sql.tree.WindowFrame;
import com.facebook.presto.sql.tree.With;
import com.facebook.presto.sql.tree.WithQuery;
import com.facebook.presto.sql.util.AstUtils;
import com.google.common.base.Joiner;
import com.google.common.collect.ImmutableList;
import com.google.common.collect.ImmutableMap;
import com.google.common.collect.ImmutableMultimap;
import com.google.common.collect.ImmutableSet;
import com.google.common.collect.Iterables;
import com.google.common.collect.Multimap;

import java.util.ArrayList;
import java.util.Arrays;
import java.util.Collection;
import java.util.HashMap;
import java.util.HashSet;
import java.util.Iterator;
import java.util.List;
import java.util.Map;
import java.util.Optional;
import java.util.Set;
import java.util.function.Function;
import java.util.stream.Collectors;

import static com.facebook.presto.SystemSessionProperties.getMaxGroupingSets;
import static com.facebook.presto.SystemSessionProperties.isAllowWindowOrderByLiterals;
import static com.facebook.presto.common.predicate.TupleDomain.extractFixedValues;
import static com.facebook.presto.common.type.BigintType.BIGINT;
import static com.facebook.presto.common.type.BooleanType.BOOLEAN;
import static com.facebook.presto.common.type.TypeSignature.parseTypeSignature;
import static com.facebook.presto.common.type.UnknownType.UNKNOWN;
import static com.facebook.presto.common.type.VarcharType.VARCHAR;
import static com.facebook.presto.metadata.MetadataUtil.createQualifiedObjectName;
import static com.facebook.presto.spi.MaterializedViewStatus.MaterializedDataPredicates;
import static com.facebook.presto.spi.StandardErrorCode.INVALID_FUNCTION_ARGUMENT;
import static com.facebook.presto.spi.StandardErrorCode.NOT_FOUND;
import static com.facebook.presto.spi.StandardWarningCode.PERFORMANCE_WARNING;
import static com.facebook.presto.spi.StandardWarningCode.REDUNDANT_ORDER_BY;
import static com.facebook.presto.spi.function.FunctionKind.AGGREGATE;
import static com.facebook.presto.spi.function.FunctionKind.WINDOW;
import static com.facebook.presto.sql.NodeUtils.getSortItemsFromOrderBy;
import static com.facebook.presto.sql.NodeUtils.mapFromProperties;
import static com.facebook.presto.sql.ParsingUtil.createParsingOptions;
import static com.facebook.presto.sql.QueryUtil.selectList;
import static com.facebook.presto.sql.analyzer.AggregationAnalyzer.verifyOrderByAggregations;
import static com.facebook.presto.sql.analyzer.AggregationAnalyzer.verifySourceAggregations;
import static com.facebook.presto.sql.analyzer.Analysis.MaterializedViewAnalysisState;
import static com.facebook.presto.sql.analyzer.Analyzer.verifyNoAggregateWindowOrGroupingFunctions;
import static com.facebook.presto.sql.analyzer.Analyzer.verifyNoExternalFunctions;
import static com.facebook.presto.sql.analyzer.ExpressionAnalyzer.createConstantAnalyzer;
import static com.facebook.presto.sql.analyzer.ExpressionAnalyzer.getExpressionTypes;
import static com.facebook.presto.sql.analyzer.ExpressionTreeUtils.extractAggregateFunctions;
import static com.facebook.presto.sql.analyzer.ExpressionTreeUtils.extractExpressions;
import static com.facebook.presto.sql.analyzer.ExpressionTreeUtils.extractWindowFunctions;
import static com.facebook.presto.sql.analyzer.MaterializedViewPlanValidator.MaterializedViewPlanValidatorContext;
import static com.facebook.presto.sql.analyzer.PredicateStitcher.PredicateStitcherContext;
import static com.facebook.presto.sql.analyzer.RewriteVisitor.RewriteVisitorContext;
import static com.facebook.presto.sql.analyzer.ScopeReferenceExtractor.hasReferencesToScope;
import static com.facebook.presto.sql.analyzer.SemanticErrorCode.AMBIGUOUS_ATTRIBUTE;
import static com.facebook.presto.sql.analyzer.SemanticErrorCode.COLUMN_NAME_NOT_SPECIFIED;
import static com.facebook.presto.sql.analyzer.SemanticErrorCode.COLUMN_TYPE_UNKNOWN;
import static com.facebook.presto.sql.analyzer.SemanticErrorCode.DUPLICATE_COLUMN_NAME;
import static com.facebook.presto.sql.analyzer.SemanticErrorCode.DUPLICATE_PARAMETER_NAME;
import static com.facebook.presto.sql.analyzer.SemanticErrorCode.DUPLICATE_PROPERTY;
import static com.facebook.presto.sql.analyzer.SemanticErrorCode.DUPLICATE_RELATION;
import static com.facebook.presto.sql.analyzer.SemanticErrorCode.INVALID_FUNCTION_NAME;
import static com.facebook.presto.sql.analyzer.SemanticErrorCode.INVALID_ORDINAL;
import static com.facebook.presto.sql.analyzer.SemanticErrorCode.INVALID_PROCEDURE_ARGUMENTS;
import static com.facebook.presto.sql.analyzer.SemanticErrorCode.INVALID_WINDOW_FRAME;
import static com.facebook.presto.sql.analyzer.SemanticErrorCode.MATERIALIZED_VIEW_ALREADY_EXISTS;
import static com.facebook.presto.sql.analyzer.SemanticErrorCode.MATERIALIZED_VIEW_IS_RECURSIVE;
import static com.facebook.presto.sql.analyzer.SemanticErrorCode.MISMATCHED_COLUMN_ALIASES;
import static com.facebook.presto.sql.analyzer.SemanticErrorCode.MISMATCHED_SET_COLUMN_TYPES;
import static com.facebook.presto.sql.analyzer.SemanticErrorCode.MISSING_ATTRIBUTE;
import static com.facebook.presto.sql.analyzer.SemanticErrorCode.MISSING_CATALOG;
import static com.facebook.presto.sql.analyzer.SemanticErrorCode.MISSING_COLUMN;
import static com.facebook.presto.sql.analyzer.SemanticErrorCode.MISSING_SCHEMA;
import static com.facebook.presto.sql.analyzer.SemanticErrorCode.MISSING_TABLE;
import static com.facebook.presto.sql.analyzer.SemanticErrorCode.MUST_BE_WINDOW_FUNCTION;
import static com.facebook.presto.sql.analyzer.SemanticErrorCode.NESTED_WINDOW;
import static com.facebook.presto.sql.analyzer.SemanticErrorCode.NONDETERMINISTIC_ORDER_BY_EXPRESSION_WITH_SELECT_DISTINCT;
import static com.facebook.presto.sql.analyzer.SemanticErrorCode.NON_NUMERIC_SAMPLE_PERCENTAGE;
import static com.facebook.presto.sql.analyzer.SemanticErrorCode.NOT_SUPPORTED;
import static com.facebook.presto.sql.analyzer.SemanticErrorCode.ORDER_BY_MUST_BE_IN_SELECT;
import static com.facebook.presto.sql.analyzer.SemanticErrorCode.TABLE_ALREADY_EXISTS;
import static com.facebook.presto.sql.analyzer.SemanticErrorCode.TOO_MANY_GROUPING_SETS;
import static com.facebook.presto.sql.analyzer.SemanticErrorCode.TYPE_MISMATCH;
import static com.facebook.presto.sql.analyzer.SemanticErrorCode.VIEW_ANALYSIS_ERROR;
import static com.facebook.presto.sql.analyzer.SemanticErrorCode.VIEW_IS_RECURSIVE;
import static com.facebook.presto.sql.analyzer.SemanticErrorCode.VIEW_IS_STALE;
import static com.facebook.presto.sql.analyzer.SemanticErrorCode.VIEW_PARSE_ERROR;
import static com.facebook.presto.sql.analyzer.SemanticErrorCode.WILDCARD_WITHOUT_FROM;
import static com.facebook.presto.sql.analyzer.SemanticErrorCode.WINDOW_FUNCTION_ORDERBY_LITERAL;
import static com.facebook.presto.sql.analyzer.TypeSignatureProvider.fromTypes;
import static com.facebook.presto.sql.planner.ExpressionDeterminismEvaluator.isDeterministic;
import static com.facebook.presto.sql.planner.ExpressionInterpreter.expressionOptimizer;
import static com.facebook.presto.sql.tree.ComparisonExpression.Operator.EQUAL;
import static com.facebook.presto.sql.tree.ExplainType.Type.DISTRIBUTED;
import static com.facebook.presto.sql.tree.FrameBound.Type.CURRENT_ROW;
import static com.facebook.presto.sql.tree.FrameBound.Type.FOLLOWING;
import static com.facebook.presto.sql.tree.FrameBound.Type.PRECEDING;
import static com.facebook.presto.sql.tree.FrameBound.Type.UNBOUNDED_FOLLOWING;
import static com.facebook.presto.sql.tree.FrameBound.Type.UNBOUNDED_PRECEDING;
import static com.facebook.presto.sql.tree.LogicalBinaryExpression.Operator.AND;
import static com.facebook.presto.sql.tree.LogicalBinaryExpression.Operator.OR;
import static com.facebook.presto.sql.tree.WindowFrame.Type.RANGE;
import static com.google.common.base.Preconditions.checkArgument;
import static com.google.common.base.Preconditions.checkState;
import static com.google.common.base.Throwables.throwIfInstanceOf;
import static com.google.common.collect.ImmutableList.toImmutableList;
import static com.google.common.collect.ImmutableSet.toImmutableSet;
import static com.google.common.collect.Iterables.getLast;
import static java.lang.Math.toIntExact;
import static java.lang.String.format;
import static java.util.Collections.emptyList;
import static java.util.Locale.ENGLISH;
import static java.util.Map.Entry;
import static java.util.Objects.requireNonNull;
import static java.util.stream.Collectors.counting;
import static java.util.stream.Collectors.groupingBy;

class StatementAnalyzer
{
    private static final int UNION_DISTINCT_FIELDS_WARNING_THRESHOLD = 3;
    private final Analysis analysis;
    private final Metadata metadata;
    private final Session session;
    private final SqlParser sqlParser;
    private final AccessControl accessControl;
    private final WarningCollector warningCollector;
    private final LiteralEncoder literalEncoder;

    public StatementAnalyzer(
            Analysis analysis,
            Metadata metadata,
            SqlParser sqlParser,
            AccessControl accessControl,
            Session session,
            WarningCollector warningCollector)
    {
        this.analysis = requireNonNull(analysis, "analysis is null");
        this.metadata = requireNonNull(metadata, "metadata is null");
        this.literalEncoder = new LiteralEncoder(metadata.getBlockEncodingSerde());
        this.sqlParser = requireNonNull(sqlParser, "sqlParser is null");
        this.accessControl = requireNonNull(accessControl, "accessControl is null");
        this.session = requireNonNull(session, "session is null");
        this.warningCollector = requireNonNull(warningCollector, "warningCollector is null");
    }

    public Scope analyze(Node node, Scope outerQueryScope)
    {
        return analyze(node, Optional.of(outerQueryScope));
    }

    public Scope analyze(Node node, Optional<Scope> outerQueryScope)
    {
        return new Visitor(outerQueryScope, warningCollector).process(node, Optional.empty());
    }

    /**
     * Visitor context represents local query scope (if exists). The invariant is
     * that the local query scopes hierarchy should always have outer query scope
     * (if provided) as ancestor.
     */
    private class Visitor
            extends DefaultTraversalVisitor<Scope, Optional<Scope>>
    {
        private final Optional<Scope> outerQueryScope;
        private final WarningCollector warningCollector;

        private Visitor(Optional<Scope> outerQueryScope, WarningCollector warningCollector)
        {
            this.outerQueryScope = requireNonNull(outerQueryScope, "outerQueryScope is null");
            this.warningCollector = requireNonNull(warningCollector, "warningCollector is null");
        }

        public Scope process(Node node, Optional<Scope> scope)
        {
            Scope returnScope = super.process(node, scope);
            checkState(returnScope.getOuterQueryParent().equals(outerQueryScope), "result scope should have outer query scope equal with parameter outer query scope");
            if (scope.isPresent()) {
                checkState(hasScopeAsLocalParent(returnScope, scope.get()), "return scope should have context scope as one of ancestors");
            }
            return returnScope;
        }

        private Scope process(Node node, Scope scope)
        {
            return process(node, Optional.of(scope));
        }

        @Override
        protected Scope visitUse(Use node, Optional<Scope> scope)
        {
            throw new SemanticException(NOT_SUPPORTED, node, "USE statement is not supported");
        }

        @Override
        protected Scope visitInsert(Insert insert, Optional<Scope> scope)
        {
            QualifiedObjectName targetTable = createQualifiedObjectName(session, insert, insert.getTarget());

            if (metadata.getView(session, targetTable).isPresent()) {
                throw new SemanticException(NOT_SUPPORTED, insert, "Inserting into views is not supported");
            }

//            if (metadata.getMaterializedView(session, targetTable).isPresent()) {
//                throw new SemanticException(NOT_SUPPORTED, insert, "Inserting into materialized views is not supported");
//            }

            // analyze the query that creates the data
            Scope queryScope = process(insert.getQuery(), scope);

            analysis.setUpdateType("INSERT");

            // verify the insert destination columns match the query
            Optional<TableHandle> targetTableHandle = metadata.getTableHandle(session, targetTable);
            if (!targetTableHandle.isPresent()) {
                throw new SemanticException(MISSING_TABLE, insert, "Table '%s' does not exist", targetTable);
            }
            accessControl.checkCanInsertIntoTable(session.getRequiredTransactionId(), session.getIdentity(), session.getAccessControlContext(), targetTable);

            TableMetadata tableMetadata = metadata.getTableMetadata(session, targetTableHandle.get());
            List<String> tableColumns = tableMetadata.getColumns().stream()
                    .filter(column -> !column.isHidden())
                    .map(ColumnMetadata::getName)
                    .collect(toImmutableList());

            List<String> insertColumns;
            if (insert.getColumns().isPresent()) {
                insertColumns = insert.getColumns().get().stream()
                        .map(Identifier::getValue)
                        .map(column -> column.toLowerCase(ENGLISH))
                        .collect(toImmutableList());

                Set<String> columnNames = new HashSet<>();
                for (String insertColumn : insertColumns) {
                    if (!tableColumns.contains(insertColumn)) {
                        throw new SemanticException(MISSING_COLUMN, insert, "Insert column name does not exist in target table: %s", insertColumn);
                    }
                    if (!columnNames.add(insertColumn)) {
                        throw new SemanticException(DUPLICATE_COLUMN_NAME, insert, "Insert column name is specified more than once: %s", insertColumn);
                    }
                }
            }
            else {
                insertColumns = tableColumns;
            }

            List<ColumnMetadata> expectedColumns = insertColumns.stream()
                    .map(insertColumn -> tableMetadata.getColumn(insertColumn))
                    .collect(toImmutableList());

            checkTypesMatchForInsert(insert, queryScope, expectedColumns);

            Map<String, ColumnHandle> columnHandles = metadata.getColumnHandles(session, targetTableHandle.get());
            analysis.setInsert(new Analysis.Insert(
                    targetTableHandle.get(),
                    insertColumns.stream().map(columnHandles::get).collect(toImmutableList())));

            return createAndAssignScope(insert, scope, Field.newUnqualified("rows", BIGINT));
        }

        private void checkTypesMatchForInsert(Insert insert, Scope queryScope, List<ColumnMetadata> expectedColumns)
        {
            List<Type> queryColumnTypes = queryScope.getRelationType().getVisibleFields().stream()
                    .map(Field::getType)
                    .collect(toImmutableList());

            String errorMessage = "";
            if (expectedColumns.size() != queryColumnTypes.size()) {
                errorMessage = format("Insert query has %d expression(s) but expected %d target column(s). ",
                        queryColumnTypes.size(), expectedColumns.size());
            }

            for (int i = 0; i < Math.max(expectedColumns.size(), queryColumnTypes.size()); i++) {
                Node node = insert;
                QueryBody queryBody = insert.getQuery().getQueryBody();
                if (queryBody instanceof Values) {
                    List<Expression> rows = ((Values) queryBody).getRows();
                    checkState(!rows.isEmpty(), "Missing column values");
                    node = rows.get(0);
                    if (node instanceof Row) {
                        int columnIndex = Math.min(i, queryColumnTypes.size() - 1);
                        node = ((Row) rows.get(0)).getItems().get(columnIndex);
                    }
                }
                if (i == expectedColumns.size()) {
                    throw new SemanticException(MISMATCHED_SET_COLUMN_TYPES,
                            node,
                            errorMessage + "Mismatch at column %d",
                            i + 1);
                }
                if (i == queryColumnTypes.size()) {
                    throw new SemanticException(MISMATCHED_SET_COLUMN_TYPES,
                            node,
                            errorMessage + "Mismatch at column %d: '%s'",
                            i + 1,
                            expectedColumns.get(i).getName());
                }
                if (!metadata.getFunctionAndTypeManager().canCoerce(
                        queryColumnTypes.get(i),
                        expectedColumns.get(i).getType())) {
                    if (queryColumnTypes.get(i) instanceof RowType && expectedColumns.get(i).getType() instanceof RowType) {
                        String fieldName = expectedColumns.get(i).getName();
                        List<Type> columnRowTypes = queryColumnTypes.get(i).getTypeParameters();
                        List<RowType.Field> expectedRowFields = ((RowType) expectedColumns.get(i).getType()).getFields();
                        checkTypesMatchForNestedStructs(
                                node,
                                errorMessage,
                                i + 1,
                                fieldName,
                                expectedRowFields,
                                columnRowTypes);
                    }
                    throw new SemanticException(MISMATCHED_SET_COLUMN_TYPES,
                            node,
                            errorMessage + "Mismatch at column %d: '%s' is of type %s but expression is of type %s",
                            i + 1,
                            expectedColumns.get(i).getName(),
                            expectedColumns.get(i).getType(),
                            queryColumnTypes.get(i));
                }
            }
        }

        private void checkTypesMatchForNestedStructs(
                Node node,
                String errorMessage,
                int columnIndex,
                String fieldName,
                List<RowType.Field> expectedRowFields,
                List<Type> columnRowTypes)
        {
            if (expectedRowFields.size() != columnRowTypes.size()) {
                throw new SemanticException(MISMATCHED_SET_COLUMN_TYPES,
                        node,
                        errorMessage + "Mismatch at column %d: '%s' has %d field(s) but expression has %d field(s)",
                        columnIndex,
                        fieldName,
                        expectedRowFields.size(),
                        columnRowTypes.size());
            }
            for (int rowFieldIndex = 0; rowFieldIndex < expectedRowFields.size(); rowFieldIndex++) {
                if (!metadata.getFunctionAndTypeManager().canCoerce(
                        columnRowTypes.get(rowFieldIndex),
                        expectedRowFields.get(rowFieldIndex).getType())) {
                    fieldName += "." + expectedRowFields.get(rowFieldIndex).getName().get();
                    if (columnRowTypes.get(rowFieldIndex) instanceof RowType && expectedRowFields.get(rowFieldIndex).getType() instanceof RowType) {
                        checkTypesMatchForNestedStructs(
                                node,
                                errorMessage,
                                columnIndex,
                                fieldName,
                                ((RowType) expectedRowFields.get(rowFieldIndex).getType()).getFields(),
                                columnRowTypes.get(rowFieldIndex).getTypeParameters());
                    }
                    else {
                        throw new SemanticException(MISMATCHED_SET_COLUMN_TYPES,
                                node,
                                errorMessage + "Mismatch at column %d: '%s' is of type %s but expression is of type %s",
                                columnIndex,
                                fieldName,
                                expectedRowFields.get(rowFieldIndex).getType(),
                                columnRowTypes.get(rowFieldIndex));
                    }
                }
            }
        }

        @Override
        protected Scope visitDelete(Delete node, Optional<Scope> scope)
        {
            Table table = node.getTable();
            QualifiedObjectName tableName = createQualifiedObjectName(session, table, table.getName());

            if (metadata.getView(session, tableName).isPresent()) {
                throw new SemanticException(NOT_SUPPORTED, node, "Deleting from views is not supported");
            }

            if (metadata.getMaterializedView(session, tableName).isPresent()) {
                throw new SemanticException(NOT_SUPPORTED, node, "Deleting from materialized views is not supported");
            }

            // Analyzer checks for select permissions but DELETE has a separate permission, so disable access checks
            // TODO: we shouldn't need to create a new analyzer. The access control should be carried in the context object
            StatementAnalyzer analyzer = new StatementAnalyzer(
                    analysis,
                    metadata,
                    sqlParser,
                    new AllowAllAccessControl(),
                    session,
                    warningCollector);

            Scope tableScope = analyzer.analyze(table, scope);
            node.getWhere().ifPresent(where -> analyzeWhere(node, tableScope, where));

            analysis.setUpdateType("DELETE");

            accessControl.checkCanDeleteFromTable(session.getRequiredTransactionId(), session.getIdentity(), session.getAccessControlContext(), tableName);

            return createAndAssignScope(node, scope, Field.newUnqualified("rows", BIGINT));
        }

        @Override
        protected Scope visitAnalyze(Analyze node, Optional<Scope> scope)
        {
            analysis.setUpdateType("ANALYZE");
            QualifiedObjectName tableName = createQualifiedObjectName(session, node, node.getTableName());

            // verify the target table exists and it's not a view
            if (metadata.getView(session, tableName).isPresent()) {
                throw new SemanticException(NOT_SUPPORTED, node, "Analyzing views is not supported");
            }

            validateProperties(node.getProperties(), scope);
            ConnectorId connectorId = metadata.getCatalogHandle(session, tableName.getCatalogName())
                    .orElseThrow(() -> new PrestoException(NOT_FOUND, "Catalog not found: " + tableName.getCatalogName()));

            Map<String, Object> analyzeProperties = metadata.getAnalyzePropertyManager().getProperties(
                    connectorId,
                    connectorId.getCatalogName(),
                    mapFromProperties(node.getProperties()),
                    session,
                    metadata,
                    analysis.getParameters());
            TableHandle tableHandle = metadata.getTableHandleForStatisticsCollection(session, tableName, analyzeProperties)
                    .orElseThrow(() -> (new SemanticException(MISSING_TABLE, node, "Table '%s' does not exist", tableName)));

            // user must have read and insert permission in order to analyze stats of a table
            analysis.addTableColumnReferences(
                    accessControl,
                    session.getIdentity(),
                    ImmutableMultimap.<QualifiedObjectName, String>builder()
                            .putAll(tableName, metadata.getColumnHandles(session, tableHandle).keySet())
                            .build());
            try {
                accessControl.checkCanInsertIntoTable(session.getRequiredTransactionId(), session.getIdentity(), session.getAccessControlContext(), tableName);
            }
            catch (AccessDeniedException exception) {
                throw new AccessDeniedException(format("Cannot ANALYZE (missing insert privilege) table %s", tableName));
            }

            analysis.setAnalyzeTarget(tableHandle);
            return createAndAssignScope(node, scope, Field.newUnqualified("rows", BIGINT));
        }

        @Override
        protected Scope visitCreateTableAsSelect(CreateTableAsSelect node, Optional<Scope> scope)
        {
            analysis.setUpdateType("CREATE TABLE");

            // turn this into a query that has a new table writer node on top.
            QualifiedObjectName targetTable = createQualifiedObjectName(session, node, node.getName());
            analysis.setCreateTableDestination(targetTable);

            Optional<TableHandle> targetTableHandle = metadata.getTableHandle(session, targetTable);
            if (targetTableHandle.isPresent()) {
                if (node.isNotExists()) {
                    analysis.setCreateTableAsSelectNoOp(true);
                    return createAndAssignScope(node, scope, Field.newUnqualified("rows", BIGINT));
                }
                throw new SemanticException(TABLE_ALREADY_EXISTS, node, "Destination table '%s' already exists", targetTable);
            }

            validateProperties(node.getProperties(), scope);
            analysis.setCreateTableProperties(mapFromProperties(node.getProperties()));

            node.getColumnAliases().ifPresent(analysis::setCreateTableColumnAliases);
            analysis.setCreateTableComment(node.getComment());

            accessControl.checkCanCreateTable(session.getRequiredTransactionId(), session.getIdentity(), session.getAccessControlContext(), targetTable);

            analysis.setCreateTableAsSelectWithData(node.isWithData());

            // analyze the query that creates the table
            Scope queryScope = process(node.getQuery(), scope);

            if (node.getColumnAliases().isPresent()) {
                validateColumnAliases(node.getColumnAliases().get(), queryScope.getRelationType().getVisibleFieldCount());

                // analzie only column types in subquery if column alias exists
                for (Field field : queryScope.getRelationType().getVisibleFields()) {
                    if (field.getType().equals(UNKNOWN)) {
                        throw new SemanticException(COLUMN_TYPE_UNKNOWN, node, "Column type is unknown at position %s", queryScope.getRelationType().indexOf(field) + 1);
                    }
                }
            }
            else {
                validateColumns(node, queryScope.getRelationType());
            }

            return createAndAssignScope(node, scope, Field.newUnqualified("rows", BIGINT));
        }

        @Override
        protected Scope visitCreateView(CreateView node, Optional<Scope> scope)
        {
            analysis.setUpdateType("CREATE VIEW");

            QualifiedObjectName viewName = createQualifiedObjectName(session, node, node.getName());

            // analyze the query that creates the view
            StatementAnalyzer analyzer = new StatementAnalyzer(analysis, metadata, sqlParser, accessControl, session, warningCollector);

            Scope queryScope = analyzer.analyze(node.getQuery(), scope);

            accessControl.checkCanCreateView(session.getRequiredTransactionId(), session.getIdentity(), session.getAccessControlContext(), viewName);

            validateColumns(node, queryScope.getRelationType());

            return createAndAssignScope(node, scope);
        }

        @Override
        protected Scope visitCreateMaterializedView(CreateMaterializedView node, Optional<Scope> scope)
        {
            analysis.setUpdateType("CREATE MATERIALIZED VIEW");

            QualifiedObjectName viewName = createQualifiedObjectName(session, node, node.getName());
            analysis.setCreateTableDestination(viewName);

            Optional<TableHandle> viewHandle = metadata.getTableHandle(session, viewName);
            if (viewHandle.isPresent()) {
                if (node.isNotExists()) {
                    return createAndAssignScope(node, scope);
                }
                throw new SemanticException(MATERIALIZED_VIEW_ALREADY_EXISTS, node, "Destination materialized view '%s' already exists", viewName);
            }
            validateMaterialziedViewQueryPlan(node.getQuery());
            validateProperties(node.getProperties(), scope);

            analysis.setCreateTableProperties(mapFromProperties(node.getProperties()));
            analysis.setCreateTableComment(node.getComment());

            accessControl.checkCanCreateTable(session.getRequiredTransactionId(), session.getIdentity(), session.getAccessControlContext(), viewName);
            accessControl.checkCanCreateView(session.getRequiredTransactionId(), session.getIdentity(), session.getAccessControlContext(), viewName);

            // analyze the query that creates the table
            Scope queryScope = process(node.getQuery(), scope);

            validateColumns(node, queryScope.getRelationType());

            validateBaseTables(analysis.getTableNodes(), node);

            return createAndAssignScope(node, scope);
        }

        private void validateMaterialziedViewQueryPlan(Statement query)
        {
            MaterializedViewPlanValidator validator = new MaterializedViewPlanValidator(query);
            validator.process(query, new MaterializedViewPlanValidatorContext());
        }

        @Override
        protected Scope visitCreateFunction(CreateFunction node, Optional<Scope> scope)
        {
            analysis.setUpdateType("CREATE FUNCTION");

            // Check function name
            checkFunctionName(node, node.getFunctionName(), node.isTemporary());

            // Check no replace with temporary functions
            if (node.isTemporary() && node.isReplace()) {
                throw new SemanticException(NOT_SUPPORTED, node, "REPLACE is not supported for temporary functions");
            }

            // Check parameter
            List<String> duplicateParameters = node.getParameters().stream()
                    .map(SqlParameterDeclaration::getName)
                    .map(Identifier::getValue)
                    .collect(groupingBy(Function.identity(), counting()))
                    .entrySet()
                    .stream()
                    .filter(entry -> entry.getValue() > 1)
                    .map(Entry::getKey)
                    .collect(toImmutableList());
            if (!duplicateParameters.isEmpty()) {
                throw new SemanticException(DUPLICATE_PARAMETER_NAME, node, "Duplicate function parameter name: %s", Joiner.on(", ").join(duplicateParameters));
            }

            // Check return type
            Type returnType = metadata.getType(parseTypeSignature(node.getReturnType()));
            List<Field> fields = node.getParameters().stream()
                    .map(parameter -> Field.newUnqualified(parameter.getName().getValue(), metadata.getType(parseTypeSignature(parameter.getType()))))
                    .collect(toImmutableList());
            Scope functionScope = Scope.builder()
                    .withRelationType(RelationId.anonymous(), new RelationType(fields))
                    .build();
            if (node.getBody() instanceof Return) {
                Expression returnExpression = ((Return) node.getBody()).getExpression();
                Type bodyType = analyzeExpression(returnExpression, functionScope).getExpressionTypes().get(NodeRef.of(returnExpression));
                if (!metadata.getFunctionAndTypeManager().canCoerce(bodyType, returnType)) {
                    throw new SemanticException(TYPE_MISMATCH, node, "Function implementation type '%s' does not match declared return type '%s'", bodyType, returnType);
                }

                verifyNoAggregateWindowOrGroupingFunctions(analysis.getFunctionHandles(), metadata.getFunctionAndTypeManager(), returnExpression, "CREATE FUNCTION body");
                verifyNoExternalFunctions(analysis.getFunctionHandles(), metadata.getFunctionAndTypeManager(), returnExpression, "CREATE FUNCTION body");

                // TODO: Check body contains no SQL invoked functions
            }

            return createAndAssignScope(node, scope);
        }

        @Override
        protected Scope visitAlterFunction(AlterFunction node, Optional<Scope> scope)
        {
            checkFunctionName(node, node.getFunctionName(), false);
            return createAndAssignScope(node, scope);
        }

        @Override
        protected Scope visitDropFunction(DropFunction node, Optional<Scope> scope)
        {
            checkFunctionName(node, node.getFunctionName(), node.isTemporary());
            return createAndAssignScope(node, scope);
        }

        @Override
        protected Scope visitSetSession(SetSession node, Optional<Scope> scope)
        {
            return createAndAssignScope(node, scope);
        }

        @Override
        protected Scope visitResetSession(ResetSession node, Optional<Scope> scope)
        {
            return createAndAssignScope(node, scope);
        }

        @Override
        protected Scope visitAddColumn(AddColumn node, Optional<Scope> scope)
        {
            return createAndAssignScope(node, scope);
        }

        @Override
        protected Scope visitCreateSchema(CreateSchema node, Optional<Scope> scope)
        {
            validateProperties(node.getProperties(), scope);
            return createAndAssignScope(node, scope);
        }

        @Override
        protected Scope visitDropSchema(DropSchema node, Optional<Scope> scope)
        {
            return createAndAssignScope(node, scope);
        }

        @Override
        protected Scope visitRenameSchema(RenameSchema node, Optional<Scope> scope)
        {
            return createAndAssignScope(node, scope);
        }

        @Override
        protected Scope visitCreateTable(CreateTable node, Optional<Scope> scope)
        {
            validateProperties(node.getProperties(), scope);
            return createAndAssignScope(node, scope);
        }

        @Override
        protected Scope visitProperty(Property node, Optional<Scope> scope)
        {
            // Property value expressions must be constant
            createConstantAnalyzer(metadata, session, analysis.getParameters(), warningCollector, analysis.isDescribe())
                    .analyze(node.getValue(), createScope(scope));
            return createAndAssignScope(node, scope);
        }

        @Override
        protected Scope visitDropTable(DropTable node, Optional<Scope> scope)
        {
            return createAndAssignScope(node, scope);
        }

        @Override
        protected Scope visitRenameTable(RenameTable node, Optional<Scope> scope)
        {
            return createAndAssignScope(node, scope);
        }

        @Override
        protected Scope visitRenameColumn(RenameColumn node, Optional<Scope> scope)
        {
            return createAndAssignScope(node, scope);
        }

        @Override
        protected Scope visitDropColumn(DropColumn node, Optional<Scope> scope)
        {
            return createAndAssignScope(node, scope);
        }

        @Override
        protected Scope visitDropView(DropView node, Optional<Scope> scope)
        {
            return createAndAssignScope(node, scope);
        }

        @Override
        protected Scope visitDropMaterializedView(DropMaterializedView node, Optional<Scope> scope)
        {
            return createAndAssignScope(node, scope);
        }

        @Override
        protected Scope visitStartTransaction(StartTransaction node, Optional<Scope> scope)
        {
            return createAndAssignScope(node, scope);
        }

        @Override
        protected Scope visitCommit(Commit node, Optional<Scope> scope)
        {
            return createAndAssignScope(node, scope);
        }

        @Override
        protected Scope visitRollback(Rollback node, Optional<Scope> scope)
        {
            return createAndAssignScope(node, scope);
        }

        @Override
        protected Scope visitPrepare(Prepare node, Optional<Scope> scope)
        {
            return createAndAssignScope(node, scope);
        }

        @Override
        protected Scope visitDeallocate(Deallocate node, Optional<Scope> scope)
        {
            return createAndAssignScope(node, scope);
        }

        @Override
        protected Scope visitExecute(Execute node, Optional<Scope> scope)
        {
            return createAndAssignScope(node, scope);
        }

        @Override
        protected Scope visitGrant(Grant node, Optional<Scope> scope)
        {
            return createAndAssignScope(node, scope);
        }

        @Override
        protected Scope visitRevoke(Revoke node, Optional<Scope> scope)
        {
            return createAndAssignScope(node, scope);
        }

        @Override
        protected Scope visitCall(Call node, Optional<Scope> scope)
        {
            return createAndAssignScope(node, scope);
        }

        private void validateProperties(List<Property> properties, Optional<Scope> scope)
        {
            Set<String> propertyNames = new HashSet<>();
            for (Property property : properties) {
                if (!propertyNames.add(property.getName().getValue())) {
                    throw new SemanticException(DUPLICATE_PROPERTY, property, "Duplicate property: %s", property.getName().getValue());
                }
            }
            for (Property property : properties) {
                process(property, scope);
            }
        }

        private void validateColumns(Statement node, RelationType descriptor)
        {
            // verify that all column names are specified and unique
            // TODO: collect errors and return them all at once
            Set<String> names = new HashSet<>();
            for (Field field : descriptor.getVisibleFields()) {
                Optional<String> fieldName = field.getName();
                if (!fieldName.isPresent()) {
                    throw new SemanticException(COLUMN_NAME_NOT_SPECIFIED, node, "Column name not specified at position %s", descriptor.indexOf(field) + 1);
                }
                if (!names.add(fieldName.get())) {
                    throw new SemanticException(DUPLICATE_COLUMN_NAME, node, "Column name '%s' specified more than once", fieldName.get());
                }
                if (field.getType().equals(UNKNOWN)) {
                    throw new SemanticException(COLUMN_TYPE_UNKNOWN, node, "Column type is unknown: %s", fieldName.get());
                }
            }
        }

        private void validateColumnAliases(List<Identifier> columnAliases, int sourceColumnSize)
        {
            if (columnAliases.size() != sourceColumnSize) {
                throw new SemanticException(
                        MISMATCHED_COLUMN_ALIASES,
                        columnAliases.get(0),
                        "Column alias list has %s entries but subquery has %s columns",
                        columnAliases.size(),
                        sourceColumnSize);
            }
            Set<String> names = new HashSet<>();
            for (Identifier identifier : columnAliases) {
                if (names.contains(identifier.getValue().toLowerCase(ENGLISH))) {
                    throw new SemanticException(DUPLICATE_COLUMN_NAME, identifier, "Column name '%s' specified more than once", identifier.getValue());
                }
                names.add(identifier.getValue().toLowerCase(ENGLISH));
            }
        }

        private void validateBaseTables(List<Table> baseTables, Node node)
        {
            for (Table baseTable : baseTables) {
                QualifiedObjectName baseName = createQualifiedObjectName(session, baseTable, baseTable.getName());

                Optional<ConnectorMaterializedViewDefinition> optionalMaterializedView = metadata.getMaterializedView(session, baseName);
                if (optionalMaterializedView.isPresent()) {
                    throw new SemanticException(
                            NOT_SUPPORTED,
                            baseTable,
                            "%s on a materialized view %s is not supported.",
                            node.getClass().getSimpleName(), baseName);
                }
            }
        }

        @Override
        protected Scope visitExplain(Explain node, Optional<Scope> scope)
                throws SemanticException
        {
            checkState(node.isAnalyze(), "Non analyze explain should be rewritten to Query");
            if (node.getOptions().stream().anyMatch(option -> !option.equals(new ExplainType(DISTRIBUTED)))) {
                throw new SemanticException(NOT_SUPPORTED, node, "EXPLAIN ANALYZE only supports TYPE DISTRIBUTED option");
            }
            process(node.getStatement(), scope);
            analysis.setUpdateType(null);
            return createAndAssignScope(node, scope, Field.newUnqualified("Query Plan", VARCHAR));
        }

        @Override
        protected Scope visitQuery(Query node, Optional<Scope> scope)
        {
            Scope withScope = analyzeWith(node, scope);
            Scope queryBodyScope = process(node.getQueryBody(), withScope);
            List<Expression> orderByExpressions = emptyList();
            if (node.getOrderBy().isPresent()) {
                orderByExpressions = analyzeOrderBy(node, getSortItemsFromOrderBy(node.getOrderBy()), queryBodyScope);
                if (queryBodyScope.getOuterQueryParent().isPresent() && !node.getLimit().isPresent()) {
                    // not the root scope and ORDER BY is ineffective
                    analysis.markRedundantOrderBy(node.getOrderBy().get());
                    warningCollector.add(new PrestoWarning(REDUNDANT_ORDER_BY, "ORDER BY in subquery may have no effect"));
                }
            }
            analysis.setOrderByExpressions(node, orderByExpressions);

            // Input fields == Output fields
            analysis.setOutputExpressions(node, descriptorToFields(queryBodyScope));

            Scope queryScope = Scope.builder()
                    .withParent(withScope)
                    .withRelationType(RelationId.of(node), queryBodyScope.getRelationType())
                    .build();

            analysis.setScope(node, queryScope);
            return queryScope;
        }

        @Override
        protected Scope visitUnnest(Unnest node, Optional<Scope> scope)
        {
            ImmutableList.Builder<Field> outputFields = ImmutableList.builder();
            for (Expression expression : node.getExpressions()) {
                ExpressionAnalysis expressionAnalysis = analyzeExpression(expression, createScope(scope));
                Type expressionType = expressionAnalysis.getType(expression);
                if (expressionType instanceof ArrayType) {
                    Type elementType = ((ArrayType) expressionType).getElementType();
                    if (!SystemSessionProperties.isLegacyUnnest(session) && elementType instanceof RowType) {
                        ((RowType) elementType).getFields().stream()
                                .map(field -> Field.newUnqualified(field.getName(), field.getType()))
                                .forEach(outputFields::add);
                    }
                    else {
                        outputFields.add(Field.newUnqualified(Optional.empty(), elementType));
                    }
                }
                else if (expressionType instanceof MapType) {
                    outputFields.add(Field.newUnqualified(Optional.empty(), ((MapType) expressionType).getKeyType()));
                    outputFields.add(Field.newUnqualified(Optional.empty(), ((MapType) expressionType).getValueType()));
                }
                else {
                    throw new PrestoException(INVALID_FUNCTION_ARGUMENT, "Cannot unnest type: " + expressionType);
                }
            }
            if (node.isWithOrdinality()) {
                outputFields.add(Field.newUnqualified(Optional.empty(), BIGINT));
            }
            return createAndAssignScope(node, scope, outputFields.build());
        }

        @Override
        protected Scope visitLateral(Lateral node, Optional<Scope> scope)
        {
            StatementAnalyzer analyzer = new StatementAnalyzer(analysis, metadata, sqlParser, accessControl, session, warningCollector);
            Scope queryScope = analyzer.analyze(node.getQuery(), scope);
            return createAndAssignScope(node, scope, queryScope.getRelationType());
        }

        @Override
        protected Scope visitTable(Table table, Optional<Scope> scope)
        {
            if (!table.getName().getPrefix().isPresent()) {
                // is this a reference to a WITH query?
                String name = table.getName().getSuffix();

                Optional<WithQuery> withQuery = createScope(scope).getNamedQuery(name);
                if (withQuery.isPresent()) {
                    Query query = withQuery.get().getQuery();
                    analysis.registerNamedQuery(table, query);

                    // re-alias the fields with the name assigned to the query in the WITH declaration
                    RelationType queryDescriptor = analysis.getOutputDescriptor(query);

                    List<Field> fields;
                    Optional<List<Identifier>> columnNames = withQuery.get().getColumnNames();
                    if (columnNames.isPresent()) {
                        // if columns are explicitly aliased -> WITH cte(alias1, alias2 ...)
                        ImmutableList.Builder<Field> fieldBuilder = ImmutableList.builder();

                        Iterator<Field> visibleFieldsIterator = queryDescriptor.getVisibleFields().iterator();
                        for (Identifier columnName : columnNames.get()) {
                            Field inputField = visibleFieldsIterator.next();
                            fieldBuilder.add(Field.newQualified(
                                    QualifiedName.of(name),
                                    Optional.of(columnName.getValue()),
                                    inputField.getType(),
                                    false,
                                    inputField.getOriginTable(),
                                    inputField.getOriginColumnName(),
                                    inputField.isAliased()));
                        }

                        fields = fieldBuilder.build();
                    }
                    else {
                        fields = queryDescriptor.getAllFields().stream()
                                .map(field -> Field.newQualified(
                                        QualifiedName.of(name),
                                        field.getName(),
                                        field.getType(),
                                        field.isHidden(),
                                        field.getOriginTable(),
                                        field.getOriginColumnName(),
                                        field.isAliased()))
                                .collect(toImmutableList());
                    }

                    return createAndAssignScope(table, scope, fields);
                }
            }

            QualifiedObjectName name = createQualifiedObjectName(session, table, table.getName());
            if (name.getObjectName().isEmpty()) {
                throw new SemanticException(MISSING_TABLE, table, "Table name is empty");
            }
            if (name.getSchemaName().isEmpty()) {
                throw new SemanticException(MISSING_SCHEMA, table, "Schema name is empty");
            }
            analysis.addEmptyColumnReferencesForTable(accessControl, session.getIdentity(), name);

            Optional<ViewDefinition> optionalView = metadata.getView(session, name);
            if (optionalView.isPresent()) {
                return processView(table, scope, name, optionalView);
            }

            Optional<ConnectorMaterializedViewDefinition> optionalMaterializedView = metadata.getMaterializedView(session, name);
            Statement statement = analysis.getStatement();
            if (optionalMaterializedView.isPresent() && statement instanceof Query) {
                // When the materialized view has already been expanded, do not process it. Just use it as a table.
                MaterializedViewAnalysisState materializedViewAnalysisState = analysis.getMaterializedViewAnalysisState(table);
                QualifiedObjectName materializedViewName = createQualifiedObjectName(session, table, table.getName());

                if (materializedViewAnalysisState.isNotVisited()) {
                    MaterializedViewStatus materializedViewStatus = metadata.getMaterializedViewStatus(session, materializedViewName);
                    if (!materializedViewStatus.isFullyMaterialized()) {
                        return processMaterializedView(table, materializedViewName, scope, name, optionalMaterializedView.get(), statement, materializedViewStatus);
                    }
                }
                if (materializedViewAnalysisState.isVisited()) {
                    throw new SemanticException(MATERIALIZED_VIEW_IS_RECURSIVE, table, "Materialized view is recursive");
                }
<<<<<<< HEAD
                System.out.println("Mark");
=======

>>>>>>> 7050c838
            }
            else {
                // Task: Use a better way to test the test cases (check getTableType)
                // Test for conversion between base query and mv query
                String mvName = "lineitem_partitioned_view_derived_fields";

                QualifiedName mvQualifiedMVName = QualifiedName.of(mvName);

                Table mvTable = new Table(mvQualifiedMVName);
                QualifiedObjectName mvQualifiedObjectName = createQualifiedObjectName(session, mvTable, mvTable.getName());
                Optional<ConnectorMaterializedViewDefinition> mvOptView = metadata.getMaterializedView(session, mvQualifiedObjectName);

                if (mvOptView.isPresent() && statement instanceof Query) {
<<<<<<< HEAD
                    SchemaTableName baseSchemaTableName = new SchemaTableName(name.getSchemaName(), name.getObjectName());
                    String convertedBaseToViewSql = convertBaseQueryToMaterializedViewSQL(baseSchemaTableName, (Query) statement, mvTable, mvOptView.get());
                    System.out.println(convertedBaseToViewSql);
=======

                    String convertedBaseToViewSql = convertBaseQueryToMaterializedViewSQL((Query) statement, mvTable, mvOptView.get());
                    Query originalSqlQuery = (Query) sqlParser.createStatement(mvOptView.get().getOriginalSql());
                    Query rewriteBaseToViewQuery = (Query) new RewriteVisitor(session).process(statement, new RewriteVisitorContext(mvTable, originalSqlQuery));
                    String rewriteBaseToViewSql = SqlFormatterUtil.getFormattedSql(rewriteBaseToViewQuery, sqlParser, Optional.empty());
                    //System.out.println(convertedBaseToViewSql);
                    System.out.println(rewriteBaseToViewSql);
>>>>>>> 7050c838
                }
            }

            Optional<TableHandle> tableHandle = metadata.getTableHandle(session, name);
            if (!tableHandle.isPresent()) {
                if (!metadata.getCatalogHandle(session, name.getCatalogName()).isPresent()) {
                    throw new SemanticException(MISSING_CATALOG, table, "Catalog %s does not exist", name.getCatalogName());
                }
                if (!metadata.schemaExists(session, new CatalogSchemaName(name.getCatalogName(), name.getSchemaName()))) {
                    throw new SemanticException(MISSING_SCHEMA, table, "Schema %s does not exist", name.getSchemaName());
                }
                throw new SemanticException(MISSING_TABLE, table, "Table %s does not exist", name);
            }

            TableMetadata tableMetadata = metadata.getTableMetadata(session, tableHandle.get());
            Map<String, ColumnHandle> columnHandles = metadata.getColumnHandles(session, tableHandle.get());

            // TODO: discover columns lazily based on where they are needed (to support connectors that can't enumerate all tables)
            ImmutableList.Builder<Field> fields = ImmutableList.builder();
            for (ColumnMetadata column : tableMetadata.getColumns()) {
                Field field = Field.newQualified(
                        table.getName(),
                        Optional.of(column.getName()),
                        column.getType(),
                        column.isHidden(),
                        Optional.of(name),
                        Optional.of(column.getName()),
                        false);
                fields.add(field);
                ColumnHandle columnHandle = columnHandles.get(column.getName());
                checkArgument(columnHandle != null, "Unknown field %s", field);
                analysis.setColumn(field, columnHandle);
            }

            analysis.registerTable(table, tableHandle.get());
            return createAndAssignScope(table, scope, fields.build());
        }

        private Scope processView(Table table, Optional<Scope> scope, QualifiedObjectName name, Optional<ViewDefinition> optionalView)
        {
            Statement statement = analysis.getStatement();
            if (statement instanceof CreateView) {
                CreateView viewStatement = (CreateView) statement;
                QualifiedObjectName viewNameFromStatement = createQualifiedObjectName(session, viewStatement, viewStatement.getName());
                if (viewStatement.isReplace() && viewNameFromStatement.equals(name)) {
                    throw new SemanticException(VIEW_IS_RECURSIVE, table, "Statement would create a recursive view");
                }
            }
            if (analysis.hasTableInView(table)) {
                throw new SemanticException(VIEW_IS_RECURSIVE, table, "View is recursive");
            }
            ViewDefinition view = optionalView.get();

            Query query = parseView(view.getOriginalSql(), name, table);

            analysis.registerNamedQuery(table, query);
            analysis.registerTableForView(table);
            RelationType descriptor = analyzeView(query, name, view.getCatalog(), view.getSchema(), view.getOwner(), table);
            analysis.unregisterTableForView();

            if (isViewStale(view.getColumns(), descriptor.getVisibleFields())) {
                throw new SemanticException(VIEW_IS_STALE, table, "View '%s' is stale; it must be re-created", name);
            }

            // Derive the type of the view from the stored definition, not from the analysis of the underlying query.
            // This is needed in case the underlying table(s) changed and the query in the view now produces types that
            // are implicitly coercible to the declared view types.
            List<Field> outputFields = view.getColumns().stream()
                    .map(column -> Field.newQualified(
                            table.getName(),
                            Optional.of(column.getName()),
                            column.getType(),
                            false,
                            Optional.of(name),
                            Optional.of(column.getName()),
                            false))
                    .collect(toImmutableList());

            analysis.addRelationCoercion(table, outputFields.stream().map(Field::getType).toArray(Type[]::new));

            return createAndAssignScope(table, scope, outputFields);
        }

        private String convertBaseQueryToMaterializedViewSQL(
<<<<<<< HEAD
                SchemaTableName baseName,
=======
>>>>>>> 7050c838
                Query statement,
                Table materializedViewTable,
                ConnectorMaterializedViewDefinition materializedViewDefinition)
        {
            QuerySpecification baseQuerySpecification = (QuerySpecification) statement.getQueryBody();

            Select columnsNames = baseQuerySpecification.getSelect();

            ImmutableList.Builder<SelectItem> mvSelectColumnsName = ImmutableList.builder();

            Map<String, String> baseToViewColumnMap = new HashMap<>();

            //Map<String, Map<SchemaTableName, String>> viewToBaseColumnMap = materializedViewDefinition.getColumnMappingsAsMap();

            Query originalSqlQuery = (Query) sqlParser.createStatement(materializedViewDefinition.getOriginalSql());
            QuerySpecification originalSql = (QuerySpecification) originalSqlQuery.getQueryBody();
            Select derivedFieldsNames = originalSql.getSelect();

            for (SelectItem viewColumnName : derivedFieldsNames.getSelectItems()) {

                String baseColumnName =  ((SingleColumn) viewColumnName).getExpression().toString();
                Optional<Identifier> viewOptionalDerivedName = ((SingleColumn) viewColumnName).getAlias();
                String viewDerivedColumnName = baseColumnName;

                if (viewOptionalDerivedName.isPresent()) {
                    viewDerivedColumnName = viewOptionalDerivedName.get().getValue();
                }

                baseToViewColumnMap.put(baseColumnName, viewDerivedColumnName);
            }

//            for (String mvColumnName : viewToBaseColumnMap.keySet()) {
//                Map<SchemaTableName, String> mappingColumnName = viewToBaseColumnMap.get(mvColumnName);
//                if (mappingColumnName.containsKey(baseName)) {
//                    String baseColumnName = mappingColumnName.get(baseName);
//                    baseToViewColumnMap.put(baseColumnName, mvColumnName);
//                }
//            }

            for (SelectItem columnName : columnsNames.getSelectItems()) {
                String baseColumnName = ((SingleColumn) columnName).getExpression().toString();
                checkState(baseToViewColumnMap.containsKey(baseColumnName), "Missing column name in the conversion map: " + baseColumnName);
                Expression mvColumnName = new Identifier(baseToViewColumnMap.get(baseColumnName));
                mvSelectColumnsName.add(new SingleColumn(mvColumnName));
            }

            Select mvSelect = new Select(columnsNames.isDistinct(), mvSelectColumnsName.build());
            QuerySpecification mvQuerySpecification = new QuerySpecification(
                    mvSelect,
                    Optional.ofNullable(materializedViewTable),
                    Optional.empty(),
                    Optional.empty(),
                    Optional.empty(),
                    Optional.empty(),
                    Optional.empty());

            Query materializedQuery = new Query(Optional.empty(), mvQuerySpecification, Optional.empty(), Optional.empty());
            return SqlFormatterUtil.getFormattedSql(materializedQuery, new SqlParser(), Optional.empty());
        }

        private Scope processMaterializedView(
                Table materializedView,
                QualifiedObjectName materializedViewObjectName,
                Optional<Scope> scope,
                QualifiedObjectName materializedViewQualifiedObjectName,
                ConnectorMaterializedViewDefinition materializedViewDefinition,
                Statement statement,
                MaterializedViewStatus materializedViewStatus)
        {
            validateMaterialziedViewQueryPlan(statement);
            String newSql = getMaterializedViewSQL((Query) statement, materializedViewDefinition, materializedViewStatus);

            Query query = (Query) sqlParser.createStatement(newSql, createParsingOptions(session, warningCollector));
            analysis.registerNamedQuery(materializedView, query);

            analysis.registerMaterializedViewForAnalysis(materializedView);
            RelationType relationType = analyzeView(
                    query,
                    materializedViewQualifiedObjectName,
                    Optional.of(materializedViewObjectName.getCatalogName()),
                    Optional.of(materializedViewDefinition.getSchema()),
                    materializedViewDefinition.getOwner(),
                    materializedView);
            analysis.unregisterMaterializedViewForAnalysis(materializedView);
            return createAndAssignScope(materializedView, scope, relationType);
        }

        private String getMaterializedViewSQL(
                Query statement,
                ConnectorMaterializedViewDefinition connectorMaterializedViewDefinition,
                MaterializedViewStatus materializedViewStatus)
        {
            String materializedViewCreateSql = connectorMaterializedViewDefinition.getOriginalSql();
            if (materializedViewStatus.isNotMaterialized()) {
                return materializedViewCreateSql;
            }

            checkState(materializedViewStatus.isPartiallyMaterialized(), "materialized view status is " + materializedViewStatus);

            Statement createSqlStatement = sqlParser.createStatement(materializedViewCreateSql, createParsingOptions(session, warningCollector));

            // TODO: consider materialized view predicates https://github.com/prestodb/presto/issues/16034
            Map<SchemaTableName, Expression> partitionPredicates = generatePartitionPredicate(materializedViewStatus.getPartitionsFromBaseTables());

            Query predicateStitchedQuery = (Query) new PredicateStitcher(session, partitionPredicates).process(createSqlStatement, new PredicateStitcherContext());
            QuerySpecification materializedViewQuerySpecification = new QuerySpecification(
                    selectList(new AllColumns()),
                    ((QuerySpecification) statement.getQueryBody()).getFrom(),
                    Optional.empty(),
                    Optional.empty(),
                    Optional.empty(),
                    Optional.empty(),
                    Optional.empty());

            Union union = new Union(ImmutableList.of(predicateStitchedQuery.getQueryBody(), materializedViewQuerySpecification), Optional.of(Boolean.FALSE));
            Query unionQuery = new Query(predicateStitchedQuery.getWith(), union, predicateStitchedQuery.getOrderBy(), predicateStitchedQuery.getLimit());
            // can we return the above query object, instead of building a query string?
            // in case of returning the query object, make sure to clone the original query object.
            return SqlFormatterUtil.getFormattedSql(unionQuery, sqlParser, Optional.empty());
        }

        private Map<SchemaTableName, Expression> generatePartitionPredicate(Map<SchemaTableName, MaterializedDataPredicates> partitionsFromBaseTables)
        {
            Map<SchemaTableName, Expression> partitionPredicates = new HashMap<>();

            for (SchemaTableName baseTable : partitionsFromBaseTables.keySet()) {
                MaterializedDataPredicates predicatesInfo = partitionsFromBaseTables.get(baseTable);
                List<String> partitionKeys = predicatesInfo.getColumnNames();
                ImmutableList<Expression> keyExpressions = partitionKeys.stream().map(Identifier::new).collect(toImmutableList());
                List<TupleDomain<String>> predicateDisjuncts = predicatesInfo.getPredicateDisjuncts();
                Expression disjunct = null;

                for (TupleDomain<String> predicateDisjunct : predicateDisjuncts) {
                    Expression conjunct = null;
                    Iterator<Expression> keyExpressionsIterator = keyExpressions.stream().iterator();
                    Map<String, NullableValue> predicateKeyValue = extractFixedValues(predicateDisjunct)
                            .orElseThrow(() -> new IllegalStateException("predicateKeyValue is not present!"));

                    for (String key : partitionKeys) {
                        NullableValue nullableValue = predicateKeyValue.get(key);
                        Expression expression;

                        if (nullableValue.isNull()) {
                            expression = new IsNullPredicate(keyExpressionsIterator.next());
                        }
                        else {
                            Expression valueExpression = literalEncoder.toExpression(nullableValue.getValue(), nullableValue.getType(), false);
                            expression = new ComparisonExpression(EQUAL, keyExpressionsIterator.next(), valueExpression);
                        }

                        conjunct = conjunct == null ? expression : new LogicalBinaryExpression(AND, conjunct, expression);
                    }

                    disjunct = conjunct == null ? disjunct : disjunct == null ? conjunct : new LogicalBinaryExpression(OR, disjunct, conjunct);
                }

                if (disjunct != null) {
                    partitionPredicates.put(baseTable, disjunct);
                }
            }

            return partitionPredicates;
        }

        @Override
        protected Scope visitAliasedRelation(AliasedRelation relation, Optional<Scope> scope)
        {
            Scope relationScope = process(relation.getRelation(), scope);

            // todo this check should be inside of TupleDescriptor.withAlias, but the exception needs the node object
            RelationType relationType = relationScope.getRelationType();
            if (relation.getColumnNames() != null) {
                int totalColumns = relationType.getVisibleFieldCount();
                if (totalColumns != relation.getColumnNames().size()) {
                    throw new SemanticException(MISMATCHED_COLUMN_ALIASES, relation, "Column alias list has %s entries but '%s' has %s columns available", relation.getColumnNames().size(), relation.getAlias(), totalColumns);
                }
            }

            List<String> aliases = null;
            if (relation.getColumnNames() != null) {
                aliases = relation.getColumnNames().stream()
                        .map(Identifier::getValue)
                        .collect(Collectors.toList());
            }

            RelationType descriptor = relationType.withAlias(relation.getAlias().getValue(), aliases);

            return createAndAssignScope(relation, scope, descriptor);
        }

        @Override
        protected Scope visitSampledRelation(SampledRelation relation, Optional<Scope> scope)
        {
            if (!VariablesExtractor.extractNames(relation.getSamplePercentage(), analysis.getColumnReferences()).isEmpty()) {
                throw new SemanticException(NON_NUMERIC_SAMPLE_PERCENTAGE, relation.getSamplePercentage(), "Sample percentage cannot contain column references");
            }

            Map<NodeRef<Expression>, Type> expressionTypes = getExpressionTypes(
                    session,
                    metadata,
                    sqlParser,
                    TypeProvider.empty(),
                    relation.getSamplePercentage(),
                    analysis.getParameters(),
                    warningCollector,
                    analysis.isDescribe());
            ExpressionInterpreter samplePercentageEval = expressionOptimizer(relation.getSamplePercentage(), metadata, session, expressionTypes);

            Object samplePercentageObject = samplePercentageEval.optimize(symbol -> {
                throw new SemanticException(NON_NUMERIC_SAMPLE_PERCENTAGE, relation.getSamplePercentage(), "Sample percentage cannot contain column references");
            });

            if (!(samplePercentageObject instanceof Number)) {
                throw new SemanticException(NON_NUMERIC_SAMPLE_PERCENTAGE, relation.getSamplePercentage(), "Sample percentage should evaluate to a numeric expression");
            }

            double samplePercentageValue = ((Number) samplePercentageObject).doubleValue();

            if (samplePercentageValue < 0.0) {
                throw new SemanticException(SemanticErrorCode.SAMPLE_PERCENTAGE_OUT_OF_RANGE, relation.getSamplePercentage(), "Sample percentage must be greater than or equal to 0");
            }
            if ((samplePercentageValue > 100.0)) {
                throw new SemanticException(SemanticErrorCode.SAMPLE_PERCENTAGE_OUT_OF_RANGE, relation.getSamplePercentage(), "Sample percentage must be less than or equal to 100");
            }

            analysis.setSampleRatio(relation, samplePercentageValue / 100);
            Scope relationScope = process(relation.getRelation(), scope);
            return createAndAssignScope(relation, scope, relationScope.getRelationType());
        }

        @Override
        protected Scope visitTableSubquery(TableSubquery node, Optional<Scope> scope)
        {
            StatementAnalyzer analyzer = new StatementAnalyzer(analysis, metadata, sqlParser, accessControl, session, warningCollector);
            Scope queryScope = analyzer.analyze(node.getQuery(), scope);
            return createAndAssignScope(node, scope, queryScope.getRelationType());
        }

        @Override
        protected Scope visitQuerySpecification(QuerySpecification node, Optional<Scope> scope)
        {
            // TODO: extract candidate names from SELECT, WHERE, HAVING, GROUP BY and ORDER BY expressions
            // to pass down to analyzeFrom

            Scope sourceScope = analyzeFrom(node, scope);

            node.getWhere().ifPresent(where -> analyzeWhere(node, sourceScope, where));

            List<Expression> outputExpressions = analyzeSelect(node, sourceScope);
            List<Expression> groupByExpressions = analyzeGroupBy(node, sourceScope, outputExpressions);
            analyzeHaving(node, sourceScope);

            Scope outputScope = computeAndAssignOutputScope(node, scope, sourceScope);

            List<Expression> orderByExpressions = emptyList();
            Optional<Scope> orderByScope = Optional.empty();
            if (node.getOrderBy().isPresent()) {
                if (node.getSelect().isDistinct()) {
                    verifySelectDistinct(node, outputExpressions);
                }

                OrderBy orderBy = node.getOrderBy().get();
                orderByScope = Optional.of(computeAndAssignOrderByScope(orderBy, sourceScope, outputScope));

                orderByExpressions = analyzeOrderBy(node, orderBy.getSortItems(), orderByScope.get());

                if (sourceScope.getOuterQueryParent().isPresent() && !node.getLimit().isPresent()) {
                    // not the root scope and ORDER BY is ineffective
                    analysis.markRedundantOrderBy(orderBy);
                    warningCollector.add(new PrestoWarning(REDUNDANT_ORDER_BY, "ORDER BY in subquery may have no effect"));
                }
            }
            analysis.setOrderByExpressions(node, orderByExpressions);

            List<Expression> sourceExpressions = new ArrayList<>(outputExpressions);
            node.getHaving().ifPresent(sourceExpressions::add);

            analyzeGroupingOperations(node, sourceExpressions, orderByExpressions);
            List<FunctionCall> aggregates = analyzeAggregations(node, sourceExpressions, orderByExpressions);

            if (!aggregates.isEmpty() && groupByExpressions.isEmpty()) {
                // Have Aggregation functions but no explicit GROUP BY clause
                analysis.setGroupByExpressions(node, ImmutableList.of());
            }

            verifyAggregations(node, sourceScope, orderByScope, groupByExpressions, sourceExpressions, orderByExpressions);

            analyzeWindowFunctions(node, outputExpressions, orderByExpressions);

            if (analysis.isAggregation(node) && node.getOrderBy().isPresent()) {
                // Create a different scope for ORDER BY expressions when aggregation is present.
                // This is because planner requires scope in order to resolve names against fields.
                // Original ORDER BY scope "sees" FROM query fields. However, during planning
                // and when aggregation is present, ORDER BY expressions should only be resolvable against
                // output scope, group by expressions and aggregation expressions.
                List<GroupingOperation> orderByGroupingOperations = extractExpressions(orderByExpressions, GroupingOperation.class);
                List<FunctionCall> orderByAggregations = extractAggregateFunctions(analysis.getFunctionHandles(), orderByExpressions, metadata.getFunctionAndTypeManager());
                computeAndAssignOrderByScopeWithAggregation(node.getOrderBy().get(), sourceScope, outputScope, orderByAggregations, groupByExpressions, orderByGroupingOperations);
            }

            return outputScope;
        }

        @Override
        protected Scope visitSetOperation(SetOperation node, Optional<Scope> scope)
        {
            checkState(node.getRelations().size() >= 2);
            List<Scope> relationScopes = node.getRelations().stream()
                    .map(relation -> {
                        Scope relationScope = process(relation, scope);
                        return createAndAssignScope(relation, scope, relationScope.getRelationType().withOnlyVisibleFields());
                    })
                    .collect(toImmutableList());

            Type[] outputFieldTypes = relationScopes.get(0).getRelationType().getVisibleFields().stream()
                    .map(Field::getType)
                    .toArray(Type[]::new);
            int outputFieldSize = outputFieldTypes.length;
            if (isExpensiveUnionDistinct(node, outputFieldTypes)) {
                warningCollector.add(new PrestoWarning(
                        PERFORMANCE_WARNING,
                        format("UNION DISTINCT query should consider avoiding double/real/complex types and reducing the number of visible fields (%d) to %d",
                                outputFieldSize,
                                UNION_DISTINCT_FIELDS_WARNING_THRESHOLD)));
            }
            for (Scope relationScope : relationScopes) {
                RelationType relationType = relationScope.getRelationType();
                int descFieldSize = relationType.getVisibleFields().size();
                String setOperationName = node.getClass().getSimpleName().toUpperCase(ENGLISH);
                if (outputFieldSize != descFieldSize) {
                    throw new SemanticException(
                            MISMATCHED_SET_COLUMN_TYPES,
                            node,
                            "%s query has different number of fields: %d, %d",
                            setOperationName,
                            outputFieldSize,
                            descFieldSize);
                }
                for (int i = 0; i < descFieldSize; i++) {
                    Type descFieldType = relationType.getFieldByIndex(i).getType();
                    Optional<Type> commonSuperType = metadata.getFunctionAndTypeManager().getCommonSuperType(outputFieldTypes[i], descFieldType);
                    if (!commonSuperType.isPresent()) {
                        throw new SemanticException(
                                TYPE_MISMATCH,
                                node,
                                "column %d in %s query has incompatible types: %s, %s",
                                i + 1,
                                setOperationName,
                                outputFieldTypes[i].getDisplayName(),
                                descFieldType.getDisplayName());
                    }
                    outputFieldTypes[i] = commonSuperType.get();
                }
            }

            Field[] outputDescriptorFields = new Field[outputFieldTypes.length];
            RelationType firstDescriptor = relationScopes.get(0).getRelationType().withOnlyVisibleFields();
            for (int i = 0; i < outputFieldTypes.length; i++) {
                Field oldField = firstDescriptor.getFieldByIndex(i);
                outputDescriptorFields[i] = new Field(
                        oldField.getRelationAlias(),
                        oldField.getName(),
                        outputFieldTypes[i],
                        oldField.isHidden(),
                        oldField.getOriginTable(),
                        oldField.getOriginColumnName(),
                        oldField.isAliased());
            }

            for (int i = 0; i < node.getRelations().size(); i++) {
                Relation relation = node.getRelations().get(i);
                Scope relationScope = relationScopes.get(i);
                RelationType relationType = relationScope.getRelationType();
                for (int j = 0; j < relationType.getVisibleFields().size(); j++) {
                    Type outputFieldType = outputFieldTypes[j];
                    Type descFieldType = relationType.getFieldByIndex(j).getType();
                    if (!outputFieldType.equals(descFieldType)) {
                        analysis.addRelationCoercion(relation, outputFieldTypes);
                        break;
                    }
                }
            }
            return createAndAssignScope(node, scope, outputDescriptorFields);
        }

        private boolean isExpensiveUnionDistinct(SetOperation setOperation, Type[] outputTypes)
        {
            return setOperation instanceof Union &&
                    setOperation.isDistinct().orElse(false) &&
                    outputTypes.length > UNION_DISTINCT_FIELDS_WARNING_THRESHOLD &&
                    Arrays.stream(outputTypes)
                            .anyMatch(
                                    type -> type instanceof RealType ||
                                            type instanceof DoubleType ||
                                            type instanceof MapType ||
                                            type instanceof ArrayType ||
                                            type instanceof RowType);
        }

        @Override
        protected Scope visitUnion(Union node, Optional<Scope> scope)
        {
            if (!node.isDistinct().isPresent()) {
                warningCollector.add(new PrestoWarning(
                        PERFORMANCE_WARNING,
                        "UNION specified without ALL or DISTINCT keyword is equivalent to UNION DISTINCT, which is computationally expensive. " +
                                "Consider using UNION ALL when possible, or specifically add the keyword DISTINCT if absolutely necessary"));
            }
            return visitSetOperation(node, scope);
        }

        @Override
        protected Scope visitIntersect(Intersect node, Optional<Scope> scope)
        {
            if (!node.isDistinct().orElse(true)) {
                throw new SemanticException(NOT_SUPPORTED, node, "INTERSECT ALL not yet implemented");
            }

            return visitSetOperation(node, scope);
        }

        @Override
        protected Scope visitExcept(Except node, Optional<Scope> scope)
        {
            if (!node.isDistinct().orElse(true)) {
                throw new SemanticException(NOT_SUPPORTED, node, "EXCEPT ALL not yet implemented");
            }

            return visitSetOperation(node, scope);
        }

        @Override
        protected Scope visitJoin(Join node, Optional<Scope> scope)
        {
            JoinCriteria criteria = node.getCriteria().orElse(null);
            if (criteria instanceof NaturalJoin) {
                throw new SemanticException(NOT_SUPPORTED, node, "Natural join not supported");
            }

            Scope left = process(node.getLeft(), scope);
            Scope right = process(node.getRight(), isLateralRelation(node.getRight()) ? Optional.of(left) : scope);

            if (criteria instanceof JoinUsing) {
                return analyzeJoinUsing(node, ((JoinUsing) criteria).getColumns(), scope, left, right);
            }

            Scope output = createAndAssignScope(node, scope, left.getRelationType().joinWith(right.getRelationType()));

            if (node.getType() == Join.Type.CROSS || node.getType() == Join.Type.IMPLICIT) {
                return output;
            }
            else if (criteria instanceof JoinOn) {
                Expression expression = ((JoinOn) criteria).getExpression();

                // need to register coercions in case when join criteria requires coercion (e.g. join on char(1) = char(2))
                ExpressionAnalysis expressionAnalysis = analyzeExpression(expression, output);
                Type clauseType = expressionAnalysis.getType(expression);
                if (!clauseType.equals(BOOLEAN)) {
                    if (!clauseType.equals(UNKNOWN)) {
                        throw new SemanticException(TYPE_MISMATCH, expression, "JOIN ON clause must evaluate to a boolean: actual type %s", clauseType);
                    }
                    // coerce null to boolean
                    analysis.addCoercion(expression, BOOLEAN, false);
                }

                if (expression instanceof LogicalBinaryExpression) {
                    if (((LogicalBinaryExpression) expression).getOperator() == LogicalBinaryExpression.Operator.OR) {
                        String warningMessage = createWarningMessage(expression, "JOIN conditions with an OR can cause performance issues as it may lead to a cross join with filter");
                        warningCollector.add(new PrestoWarning(PERFORMANCE_WARNING, warningMessage));
                    }
                }

                verifyNoAggregateWindowOrGroupingFunctions(analysis.getFunctionHandles(), metadata.getFunctionAndTypeManager(), expression, "JOIN clause");

                analysis.recordSubqueries(node, expressionAnalysis);
                analysis.setJoinCriteria(node, expression);
            }
            else {
                throw new UnsupportedOperationException("unsupported join criteria: " + criteria.getClass().getName());
            }

            return output;
        }

        private String createWarningMessage(Node node, String description)
        {
            NodeLocation nodeLocation = node.getLocation().get();
            return format("line %s:%s: %s", nodeLocation.getLineNumber(), nodeLocation.getColumnNumber(), description);
        }

        private Scope analyzeJoinUsing(Join node, List<Identifier> columns, Optional<Scope> scope, Scope left, Scope right)
        {
            List<Field> joinFields = new ArrayList<>();

            List<Integer> leftJoinFields = new ArrayList<>();
            List<Integer> rightJoinFields = new ArrayList<>();

            Set<Identifier> seen = new HashSet<>();
            for (Identifier column : columns) {
                if (!seen.add(column)) {
                    throw new SemanticException(DUPLICATE_COLUMN_NAME, column, "Column '%s' appears multiple times in USING clause", column.getValue());
                }

                Optional<ResolvedField> leftField = left.tryResolveField(column);
                Optional<ResolvedField> rightField = right.tryResolveField(column);

                if (!leftField.isPresent()) {
                    throw new SemanticException(MISSING_ATTRIBUTE, column, "Column '%s' is missing from left side of join", column.getValue());
                }
                if (!rightField.isPresent()) {
                    throw new SemanticException(MISSING_ATTRIBUTE, column, "Column '%s' is missing from right side of join", column.getValue());
                }

                // ensure a comparison operator exists for the given types (applying coercions if necessary)
                try {
                    metadata.getFunctionAndTypeManager().resolveOperator(OperatorType.EQUAL, fromTypes(
                            leftField.get().getType(), rightField.get().getType()));
                }
                catch (OperatorNotFoundException e) {
                    throw new SemanticException(TYPE_MISMATCH, column, "%s", e.getMessage());
                }

                Optional<Type> type = metadata.getFunctionAndTypeManager().getCommonSuperType(leftField.get().getType(), rightField.get().getType());
                analysis.addTypes(ImmutableMap.of(NodeRef.of(column), type.get()));

                joinFields.add(Field.newUnqualified(column.getValue(), type.get()));

                leftJoinFields.add(leftField.get().getRelationFieldIndex());
                rightJoinFields.add(rightField.get().getRelationFieldIndex());

                analysis.addColumnReference(NodeRef.of(column), FieldId.from(leftField.get()));
                analysis.addColumnReference(NodeRef.of(column), FieldId.from(rightField.get()));
                if (leftField.get().getField().getOriginTable().isPresent() && leftField.get().getField().getOriginColumnName().isPresent()) {
                    analysis.addTableColumnReferences(
                            accessControl,
                            session.getIdentity(),
                            ImmutableMultimap.of(leftField.get().getField().getOriginTable().get(), leftField.get().getField().getOriginColumnName().get()));
                }
                if (rightField.get().getField().getOriginTable().isPresent() && rightField.get().getField().getOriginColumnName().isPresent()) {
                    analysis.addTableColumnReferences(
                            accessControl,
                            session.getIdentity(),
                            ImmutableMultimap.of(rightField.get().getField().getOriginTable().get(), rightField.get().getField().getOriginColumnName().get()));
                }
            }

            ImmutableList.Builder<Field> outputs = ImmutableList.builder();
            outputs.addAll(joinFields);

            ImmutableList.Builder<Integer> leftFields = ImmutableList.builder();
            for (int i = 0; i < left.getRelationType().getAllFieldCount(); i++) {
                if (!leftJoinFields.contains(i)) {
                    outputs.add(left.getRelationType().getFieldByIndex(i));
                    leftFields.add(i);
                }
            }

            ImmutableList.Builder<Integer> rightFields = ImmutableList.builder();
            for (int i = 0; i < right.getRelationType().getAllFieldCount(); i++) {
                if (!rightJoinFields.contains(i)) {
                    outputs.add(right.getRelationType().getFieldByIndex(i));
                    rightFields.add(i);
                }
            }

            analysis.setJoinUsing(node, new Analysis.JoinUsingAnalysis(leftJoinFields, rightJoinFields, leftFields.build(), rightFields.build()));

            return createAndAssignScope(node, scope, new RelationType(outputs.build()));
        }

        private boolean isLateralRelation(Relation node)
        {
            if (node instanceof AliasedRelation) {
                return isLateralRelation(((AliasedRelation) node).getRelation());
            }
            return node instanceof Unnest || node instanceof Lateral;
        }

        @Override
        protected Scope visitValues(Values node, Optional<Scope> scope)
        {
            checkState(node.getRows().size() >= 1);

            List<List<Type>> rowTypes = node.getRows().stream()
                    .map(row -> analyzeExpression(row, createScope(scope)).getType(row))
                    .map(type -> {
                        if (type instanceof RowType) {
                            return type.getTypeParameters();
                        }
                        return ImmutableList.of(type);
                    })
                    .collect(toImmutableList());

            // determine common super type of the rows
            List<Type> fieldTypes = new ArrayList<>(rowTypes.iterator().next());
            for (List<Type> rowType : rowTypes) {
                // check field count consistency for rows
                if (rowType.size() != fieldTypes.size()) {
                    throw new SemanticException(MISMATCHED_SET_COLUMN_TYPES,
                            node,
                            "Values rows have mismatched types: %s vs %s",
                            rowTypes.get(0),
                            rowType);
                }

                for (int i = 0; i < rowType.size(); i++) {
                    Type fieldType = rowType.get(i);
                    Type superType = fieldTypes.get(i);

                    Optional<Type> commonSuperType = metadata.getFunctionAndTypeManager().getCommonSuperType(fieldType, superType);
                    if (!commonSuperType.isPresent()) {
                        throw new SemanticException(MISMATCHED_SET_COLUMN_TYPES,
                                node,
                                "Values rows have mismatched types: %s vs %s",
                                rowTypes.get(0),
                                rowType);
                    }
                    fieldTypes.set(i, commonSuperType.get());
                }
            }

            // add coercions for the rows
            for (Expression row : node.getRows()) {
                if (row instanceof Row) {
                    List<Expression> items = ((Row) row).getItems();
                    for (int i = 0; i < items.size(); i++) {
                        Type expectedType = fieldTypes.get(i);
                        Expression item = items.get(i);
                        Type actualType = analysis.getType(item);
                        if (!actualType.equals(expectedType)) {
                            analysis.addCoercion(item, expectedType, metadata.getFunctionAndTypeManager().isTypeOnlyCoercion(actualType, expectedType));
                        }
                    }
                }
                else {
                    Type actualType = analysis.getType(row);
                    Type expectedType = fieldTypes.get(0);
                    if (!actualType.equals(expectedType)) {
                        analysis.addCoercion(row, expectedType, metadata.getFunctionAndTypeManager().isTypeOnlyCoercion(actualType, expectedType));
                    }
                }
            }

            List<Field> fields = fieldTypes.stream()
                    .map(valueType -> Field.newUnqualified(Optional.empty(), valueType))
                    .collect(toImmutableList());

            return createAndAssignScope(node, scope, fields);
        }

        private void analyzeWindowFunctions(QuerySpecification node, List<Expression> outputExpressions, List<Expression> orderByExpressions)
        {
            analysis.setWindowFunctions(node, analyzeWindowFunctions(node, outputExpressions));
            if (node.getOrderBy().isPresent()) {
                analysis.setOrderByWindowFunctions(node.getOrderBy().get(), analyzeWindowFunctions(node, orderByExpressions));
            }
        }

        private List<FunctionCall> analyzeWindowFunctions(QuerySpecification node, List<Expression> expressions)
        {
            for (Expression expression : expressions) {
                new WindowFunctionValidator(metadata.getFunctionAndTypeManager()).process(expression, analysis);
            }

            List<FunctionCall> windowFunctions = extractWindowFunctions(expressions);

            for (FunctionCall windowFunction : windowFunctions) {
                // filter with window function is not supported yet
                if (windowFunction.getFilter().isPresent()) {
                    throw new SemanticException(NOT_SUPPORTED, node, "FILTER is not yet supported for window functions");
                }

                if (windowFunction.getOrderBy().isPresent()) {
                    throw new SemanticException(NOT_SUPPORTED, windowFunction, "Window function with ORDER BY is not supported");
                }

                Window window = windowFunction.getWindow().get();
                if (window.getOrderBy().filter(
                        orderBy -> orderBy.getSortItems()
                                .stream()
                                .anyMatch(item -> item.getSortKey() instanceof Literal))
                        .isPresent()) {
                    if (isAllowWindowOrderByLiterals(session)) {
                        warningCollector.add(
                                new PrestoWarning(
                                        PERFORMANCE_WARNING,
                                        String.format(
                                                "ORDER BY literals/constants with window function: '%s' is unnecessary and expensive. If you intend to ORDER BY using ordinals, please use the actual expression instead of the ordinal",
                                                windowFunction)));
                    }
                    else {
                        throw new SemanticException(
                                WINDOW_FUNCTION_ORDERBY_LITERAL,
                                node,
                                "ORDER BY literals/constants with window function: '%s' is unnecessary and expensive. If you intend to ORDER BY using ordinals, please use the actual expression instead of the ordinal",
                                windowFunction);
                    }
                }

                ImmutableList.Builder<Node> toExtract = ImmutableList.builder();
                toExtract.addAll(windowFunction.getArguments());
                toExtract.addAll(window.getPartitionBy());
                window.getOrderBy().ifPresent(orderBy -> toExtract.addAll(orderBy.getSortItems()));
                window.getFrame().ifPresent(toExtract::add);

                List<FunctionCall> nestedWindowFunctions = extractWindowFunctions(toExtract.build());

                if (!nestedWindowFunctions.isEmpty()) {
                    throw new SemanticException(NESTED_WINDOW, node, "Cannot nest window functions inside window function '%s': %s",
                            windowFunction,
                            windowFunctions);
                }

                if (windowFunction.isDistinct()) {
                    throw new SemanticException(NOT_SUPPORTED, node, "DISTINCT in window function parameters not yet supported: %s", windowFunction);
                }

                if (window.getFrame().isPresent()) {
                    analyzeWindowFrame(window.getFrame().get());
                }

                FunctionKind kind = metadata.getFunctionAndTypeManager().getFunctionMetadata(analysis.getFunctionHandle(windowFunction)).getFunctionKind();
                if (kind != AGGREGATE && kind != WINDOW) {
                    throw new SemanticException(MUST_BE_WINDOW_FUNCTION, node, "Not a window function: %s", windowFunction.getName());
                }
            }

            return windowFunctions;
        }

        private void analyzeWindowFrame(WindowFrame frame)
        {
            FrameBound.Type startType = frame.getStart().getType();
            FrameBound.Type endType = frame.getEnd().orElse(new FrameBound(CURRENT_ROW)).getType();

            if (startType == UNBOUNDED_FOLLOWING) {
                throw new SemanticException(INVALID_WINDOW_FRAME, frame, "Window frame start cannot be UNBOUNDED FOLLOWING");
            }
            if (endType == UNBOUNDED_PRECEDING) {
                throw new SemanticException(INVALID_WINDOW_FRAME, frame, "Window frame end cannot be UNBOUNDED PRECEDING");
            }
            if ((startType == CURRENT_ROW) && (endType == PRECEDING)) {
                throw new SemanticException(INVALID_WINDOW_FRAME, frame, "Window frame starting from CURRENT ROW cannot end with PRECEDING");
            }
            if ((startType == FOLLOWING) && (endType == PRECEDING)) {
                throw new SemanticException(INVALID_WINDOW_FRAME, frame, "Window frame starting from FOLLOWING cannot end with PRECEDING");
            }
            if ((startType == FOLLOWING) && (endType == CURRENT_ROW)) {
                throw new SemanticException(INVALID_WINDOW_FRAME, frame, "Window frame starting from FOLLOWING cannot end with CURRENT ROW");
            }
            if ((frame.getType() == RANGE) && ((startType == PRECEDING) || (endType == PRECEDING))) {
                throw new SemanticException(INVALID_WINDOW_FRAME, frame, "Window frame RANGE PRECEDING is only supported with UNBOUNDED");
            }
            if ((frame.getType() == RANGE) && ((startType == FOLLOWING) || (endType == FOLLOWING))) {
                throw new SemanticException(INVALID_WINDOW_FRAME, frame, "Window frame RANGE FOLLOWING is only supported with UNBOUNDED");
            }
        }

        private void analyzeHaving(QuerySpecification node, Scope scope)
        {
            if (node.getHaving().isPresent()) {
                Expression predicate = node.getHaving().get();

                ExpressionAnalysis expressionAnalysis = analyzeExpression(predicate, scope);

                expressionAnalysis.getWindowFunctions().stream()
                        .findFirst()
                        .ifPresent(function -> {
                            throw new SemanticException(NESTED_WINDOW, function.getNode(), "HAVING clause cannot contain window functions");
                        });

                analysis.recordSubqueries(node, expressionAnalysis);

                Type predicateType = expressionAnalysis.getType(predicate);
                if (!predicateType.equals(BOOLEAN) && !predicateType.equals(UNKNOWN)) {
                    throw new SemanticException(TYPE_MISMATCH, predicate, "HAVING clause must evaluate to a boolean: actual type %s", predicateType);
                }

                analysis.setHaving(node, predicate);
            }
        }

        private Multimap<QualifiedName, Expression> extractNamedOutputExpressions(Select node)
        {
            // Compute aliased output terms so we can resolve order by expressions against them first
            ImmutableMultimap.Builder<QualifiedName, Expression> assignments = ImmutableMultimap.builder();
            for (SelectItem item : node.getSelectItems()) {
                if (item instanceof SingleColumn) {
                    SingleColumn column = (SingleColumn) item;
                    Optional<Identifier> alias = column.getAlias();
                    if (alias.isPresent()) {
                        assignments.put(QualifiedName.of(alias.get().getValue()), column.getExpression()); // TODO: need to know if alias was quoted
                    }
                    else if (column.getExpression() instanceof Identifier) {
                        assignments.put(QualifiedName.of(((Identifier) column.getExpression()).getValue()), column.getExpression());
                    }
                }
            }

            return assignments.build();
        }

        private void checkFunctionName(Statement node, QualifiedName functionName, boolean isTemporary)
        {
            if (isTemporary) {
                if (functionName.getParts().size() != 1) {
                    throw new SemanticException(INVALID_FUNCTION_NAME, node, "Temporary functions cannot be qualified.");
                }

                List<String> builtInFunctionNames = metadata.getFunctionAndTypeManager().listBuiltInFunctions().stream()
                        .map(SqlFunction::getSignature)
                        .map(Signature::getName)
                        .map(QualifiedObjectName::getObjectName)
                        .collect(Collectors.toList());
                if (builtInFunctionNames.contains(functionName.toString())) {
                    throw new SemanticException(INVALID_FUNCTION_NAME, node, format("Function %s is already registered as a built-in function.", functionName));
                }
            }
            else {
                if (functionName.getParts().size() != 3) {
                    throw new SemanticException(INVALID_FUNCTION_NAME, node, format("Function name should be in the form of catalog.schema.function_name, found: %s", functionName));
                }
            }
        }

        private class OrderByExpressionRewriter
                extends ExpressionRewriter<Void>
        {
            private final Multimap<QualifiedName, Expression> assignments;

            public OrderByExpressionRewriter(Multimap<QualifiedName, Expression> assignments)
            {
                this.assignments = assignments;
            }

            @Override
            public Expression rewriteIdentifier(Identifier reference, Void context, ExpressionTreeRewriter<Void> treeRewriter)
            {
                // if this is a simple name reference, try to resolve against output columns
                QualifiedName name = QualifiedName.of(reference.getValue());
                Set<Expression> expressions = assignments.get(name)
                        .stream()
                        .collect(Collectors.toSet());

                if (expressions.size() > 1) {
                    throw new SemanticException(AMBIGUOUS_ATTRIBUTE, reference, "'%s' in ORDER BY is ambiguous", name);
                }

                if (expressions.size() == 1) {
                    return Iterables.getOnlyElement(expressions);
                }

                // otherwise, couldn't resolve name against output aliases, so fall through...
                return reference;
            }
        }

        private void checkGroupingSetsCount(GroupBy node)
        {
            // If groupBy is distinct then crossProduct will be overestimated if there are duplicate grouping sets.
            int crossProduct = 1;
            for (GroupingElement element : node.getGroupingElements()) {
                try {
                    int product;
                    if (element instanceof SimpleGroupBy) {
                        product = 1;
                    }
                    else if (element instanceof Cube) {
                        int exponent = element.getExpressions().size();
                        if (exponent > 30) {
                            throw new ArithmeticException();
                        }
                        product = 1 << exponent;
                    }
                    else if (element instanceof Rollup) {
                        product = element.getExpressions().size() + 1;
                    }
                    else if (element instanceof GroupingSets) {
                        product = ((GroupingSets) element).getSets().size();
                    }
                    else {
                        throw new UnsupportedOperationException("Unsupported grouping element type: " + element.getClass().getName());
                    }
                    crossProduct = Math.multiplyExact(crossProduct, product);
                }
                catch (ArithmeticException e) {
                    throw new SemanticException(TOO_MANY_GROUPING_SETS, node,
                            "GROUP BY has more than %s grouping sets but can contain at most %s", Integer.MAX_VALUE, getMaxGroupingSets(session));
                }
                if (crossProduct > getMaxGroupingSets(session)) {
                    throw new SemanticException(TOO_MANY_GROUPING_SETS, node,
                            "GROUP BY has %s grouping sets but can contain at most %s", crossProduct, getMaxGroupingSets(session));
                }
            }
        }

        private List<Expression> analyzeGroupBy(QuerySpecification node, Scope scope, List<Expression> outputExpressions)
        {
            if (node.getGroupBy().isPresent()) {
                ImmutableList.Builder<Set<FieldId>> cubes = ImmutableList.builder();
                ImmutableList.Builder<List<FieldId>> rollups = ImmutableList.builder();
                ImmutableList.Builder<List<Set<FieldId>>> sets = ImmutableList.builder();
                ImmutableList.Builder<Expression> complexExpressions = ImmutableList.builder();
                ImmutableList.Builder<Expression> groupingExpressions = ImmutableList.builder();

                checkGroupingSetsCount(node.getGroupBy().get());
                for (GroupingElement groupingElement : node.getGroupBy().get().getGroupingElements()) {
                    if (groupingElement instanceof SimpleGroupBy) {
                        for (Expression column : groupingElement.getExpressions()) {
                            // simple GROUP BY expressions allow ordinals or arbitrary expressions
                            if (column instanceof LongLiteral) {
                                long ordinal = ((LongLiteral) column).getValue();
                                if (ordinal < 1 || ordinal > outputExpressions.size()) {
                                    throw new SemanticException(INVALID_ORDINAL, column, "GROUP BY position %s is not in select list", ordinal);
                                }

                                column = outputExpressions.get(toIntExact(ordinal - 1));
                            }
                            else {
                                analyzeExpression(column, scope);
                            }

                            if (analysis.getColumnReferenceFields().containsKey(NodeRef.of(column))) {
                                sets.add(ImmutableList.of(ImmutableSet.copyOf(analysis.getColumnReferenceFields().get(NodeRef.of(column)))));
                            }
                            else {
                                verifyNoAggregateWindowOrGroupingFunctions(analysis.getFunctionHandles(), metadata.getFunctionAndTypeManager(), column, "GROUP BY clause");
                                analysis.recordSubqueries(node, analyzeExpression(column, scope));
                                complexExpressions.add(column);
                            }

                            groupingExpressions.add(column);
                        }
                    }
                    else {
                        for (Expression column : groupingElement.getExpressions()) {
                            analyzeExpression(column, scope);
                            if (!analysis.getColumnReferences().contains(NodeRef.of(column))) {
                                throw new SemanticException(SemanticErrorCode.MUST_BE_COLUMN_REFERENCE, column, "GROUP BY expression must be a column reference: %s", column);
                            }

                            groupingExpressions.add(column);
                        }

                        if (groupingElement instanceof Cube) {
                            Set<FieldId> cube = groupingElement.getExpressions().stream()
                                    .map(NodeRef::of)
                                    .map(analysis.getColumnReferenceFields()::get)
                                    .flatMap(Collection::stream)
                                    .collect(toImmutableSet());

                            cubes.add(cube);
                        }
                        else if (groupingElement instanceof Rollup) {
                            List<FieldId> rollup = groupingElement.getExpressions().stream()
                                    .map(NodeRef::of)
                                    .map(analysis.getColumnReferenceFields()::get)
                                    .flatMap(Collection::stream)
                                    .collect(toImmutableList());

                            rollups.add(rollup);
                        }
                        else if (groupingElement instanceof GroupingSets) {
                            List<Set<FieldId>> groupingSets = ((GroupingSets) groupingElement).getSets().stream()
                                    .map(set -> set.stream()
                                            .map(NodeRef::of)
                                            .map(analysis.getColumnReferenceFields()::get)
                                            .flatMap(Collection::stream)
                                            .collect(toImmutableSet()))
                                    .collect(toImmutableList());

                            sets.add(groupingSets);
                        }
                    }
                }

                List<Expression> expressions = groupingExpressions.build();
                for (Expression expression : expressions) {
                    Type type = analysis.getType(expression);
                    if (!type.isComparable()) {
                        throw new SemanticException(TYPE_MISMATCH, node, "%s is not comparable, and therefore cannot be used in GROUP BY", type);
                    }
                }

                analysis.setGroupByExpressions(node, expressions);
                analysis.setGroupingSets(node, new Analysis.GroupingSetAnalysis(cubes.build(), rollups.build(), sets.build(), complexExpressions.build()));

                return expressions;
            }

            return ImmutableList.of();
        }

        private Scope computeAndAssignOutputScope(QuerySpecification node, Optional<Scope> scope, Scope sourceScope)
        {
            ImmutableList.Builder<Field> outputFields = ImmutableList.builder();

            for (SelectItem item : node.getSelect().getSelectItems()) {
                if (item instanceof AllColumns) {
                    // expand * and T.*
                    Optional<QualifiedName> starPrefix = ((AllColumns) item).getPrefix();

                    for (Field field : sourceScope.getRelationType().resolveFieldsWithPrefix(starPrefix)) {
                        outputFields.add(Field.newUnqualified(field.getName(), field.getType(), field.getOriginTable(), field.getOriginColumnName(), false));
                    }
                }
                else if (item instanceof SingleColumn) {
                    SingleColumn column = (SingleColumn) item;

                    Expression expression = column.getExpression();
                    Optional<Identifier> field = column.getAlias();

                    Optional<QualifiedObjectName> originTable = Optional.empty();
                    Optional<String> originColumn = Optional.empty();
                    QualifiedName name = null;

                    if (expression instanceof Identifier) {
                        name = QualifiedName.of(((Identifier) expression).getValue());
                    }
                    else if (expression instanceof DereferenceExpression) {
                        name = DereferenceExpression.getQualifiedName((DereferenceExpression) expression);
                    }

                    if (name != null) {
                        List<Field> matchingFields = sourceScope.getRelationType().resolveFields(name);
                        if (!matchingFields.isEmpty()) {
                            originTable = matchingFields.get(0).getOriginTable();
                            originColumn = matchingFields.get(0).getOriginColumnName();
                        }
                    }

                    if (!field.isPresent()) {
                        if (name != null) {
                            field = Optional.of(new Identifier(getLast(name.getOriginalParts())));
                        }
                    }

                    outputFields.add(Field.newUnqualified(field.map(Identifier::getValue), analysis.getType(expression), originTable, originColumn, column.getAlias().isPresent())); // TODO don't use analysis as a side-channel. Use outputExpressions to look up the type
                }
                else {
                    throw new IllegalArgumentException("Unsupported SelectItem type: " + item.getClass().getName());
                }
            }

            return createAndAssignScope(node, scope, outputFields.build());
        }

        private Scope computeAndAssignOrderByScope(OrderBy node, Scope sourceScope, Scope outputScope)
        {
            // ORDER BY should "see" both output and FROM fields during initial analysis and non-aggregation query planning
            Scope orderByScope = Scope.builder()
                    .withParent(sourceScope)
                    .withRelationType(outputScope.getRelationId(), outputScope.getRelationType())
                    .build();
            analysis.setScope(node, orderByScope);
            return orderByScope;
        }

        private Scope computeAndAssignOrderByScopeWithAggregation(OrderBy node, Scope sourceScope, Scope outputScope, List<FunctionCall> aggregations, List<Expression> groupByExpressions, List<GroupingOperation> groupingOperations)
        {
            // This scope is only used for planning. When aggregation is present then
            // only output fields, groups and aggregation expressions should be visible from ORDER BY expression
            ImmutableList.Builder<Expression> orderByAggregationExpressionsBuilder = ImmutableList.<Expression>builder()
                    .addAll(groupByExpressions)
                    .addAll(aggregations)
                    .addAll(groupingOperations);

            // Don't add aggregate complex expressions that contains references to output column because the names would clash in TranslationMap during planning.
            List<Expression> orderByExpressionsReferencingOutputScope = AstUtils.preOrder(node)
                    .filter(Expression.class::isInstance)
                    .map(Expression.class::cast)
                    .filter(expression -> hasReferencesToScope(expression, analysis, outputScope))
                    .collect(toImmutableList());
            List<Expression> orderByAggregationExpressions = orderByAggregationExpressionsBuilder.build().stream()
                    .filter(expression -> !orderByExpressionsReferencingOutputScope.contains(expression) || analysis.isColumnReference(expression))
                    .collect(toImmutableList());

            // generate placeholder fields
            Set<Field> seen = new HashSet<>();
            List<Field> orderByAggregationSourceFields = orderByAggregationExpressions.stream()
                    .map(expression -> {
                        // generate qualified placeholder field for GROUP BY expressions that are column references
                        Optional<Field> sourceField = sourceScope.tryResolveField(expression)
                                .filter(resolvedField -> seen.add(resolvedField.getField()))
                                .map(ResolvedField::getField);
                        return sourceField
                                .orElse(Field.newUnqualified(Optional.empty(), analysis.getType(expression)));
                    })
                    .collect(toImmutableList());

            Scope orderByAggregationScope = Scope.builder()
                    .withRelationType(RelationId.anonymous(), new RelationType(orderByAggregationSourceFields))
                    .build();

            Scope orderByScope = Scope.builder()
                    .withParent(orderByAggregationScope)
                    .withRelationType(outputScope.getRelationId(), outputScope.getRelationType())
                    .build();
            analysis.setScope(node, orderByScope);
            analysis.setOrderByAggregates(node, orderByAggregationExpressions);
            return orderByScope;
        }

        private List<Expression> analyzeSelect(QuerySpecification node, Scope scope)
        {
            ImmutableList.Builder<Expression> outputExpressionBuilder = ImmutableList.builder();

            for (SelectItem item : node.getSelect().getSelectItems()) {
                if (item instanceof AllColumns) {
                    // expand * and T.*
                    Optional<QualifiedName> starPrefix = ((AllColumns) item).getPrefix();

                    RelationType relationType = scope.getRelationType();
                    List<Field> fields = relationType.resolveFieldsWithPrefix(starPrefix);
                    if (fields.isEmpty()) {
                        if (starPrefix.isPresent()) {
                            throw new SemanticException(MISSING_TABLE, item, "Table '%s' not found", starPrefix.get());
                        }
                        if (!node.getFrom().isPresent()) {
                            throw new SemanticException(WILDCARD_WITHOUT_FROM, item, "SELECT * not allowed in queries without FROM clause");
                        }
                        throw new SemanticException(COLUMN_NAME_NOT_SPECIFIED, item, "SELECT * not allowed from relation that has no columns");
                    }

                    for (Field field : fields) {
                        int fieldIndex = relationType.indexOf(field);
                        FieldReference expression = new FieldReference(fieldIndex);
                        outputExpressionBuilder.add(expression);
                        ExpressionAnalysis expressionAnalysis = analyzeExpression(expression, scope);

                        Type type = expressionAnalysis.getType(expression);
                        if (node.getSelect().isDistinct() && !type.isComparable()) {
                            throw new SemanticException(TYPE_MISMATCH, node.getSelect(), "DISTINCT can only be applied to comparable types (actual: %s)", type);
                        }
                    }
                }
                else if (item instanceof SingleColumn) {
                    SingleColumn column = (SingleColumn) item;
                    ExpressionAnalysis expressionAnalysis = analyzeExpression(column.getExpression(), scope);
                    analysis.recordSubqueries(node, expressionAnalysis);
                    outputExpressionBuilder.add(column.getExpression());

                    Type type = expressionAnalysis.getType(column.getExpression());
                    if (node.getSelect().isDistinct() && !type.isComparable()) {
                        throw new SemanticException(TYPE_MISMATCH, node.getSelect(), "DISTINCT can only be applied to comparable types (actual: %s): %s", type, column.getExpression());
                    }
                }
                else {
                    throw new IllegalArgumentException("Unsupported SelectItem type: " + item.getClass().getName());
                }
            }

            ImmutableList<Expression> result = outputExpressionBuilder.build();
            analysis.setOutputExpressions(node, result);

            return result;
        }

        public void analyzeWhere(Node node, Scope scope, Expression predicate)
        {
            ExpressionAnalysis expressionAnalysis = analyzeExpression(predicate, scope);

            verifyNoAggregateWindowOrGroupingFunctions(analysis.getFunctionHandles(), metadata.getFunctionAndTypeManager(), predicate, "WHERE clause");

            analysis.recordSubqueries(node, expressionAnalysis);

            Type predicateType = expressionAnalysis.getType(predicate);
            if (!predicateType.equals(BOOLEAN)) {
                if (!predicateType.equals(UNKNOWN)) {
                    throw new SemanticException(TYPE_MISMATCH, predicate, "WHERE clause must evaluate to a boolean: actual type %s", predicateType);
                }
                // coerce null to boolean
                analysis.addCoercion(predicate, BOOLEAN, false);
            }

            analysis.setWhere(node, predicate);
        }

        private Scope analyzeFrom(QuerySpecification node, Optional<Scope> scope)
        {
            if (node.getFrom().isPresent()) {
                return process(node.getFrom().get(), scope);
            }

            return createScope(scope);
        }

        private void analyzeGroupingOperations(QuerySpecification node, List<Expression> outputExpressions, List<Expression> orderByExpressions)
        {
            List<GroupingOperation> groupingOperations = extractExpressions(Iterables.concat(outputExpressions, orderByExpressions), GroupingOperation.class);
            boolean isGroupingOperationPresent = !groupingOperations.isEmpty();

            if (isGroupingOperationPresent && !node.getGroupBy().isPresent()) {
                throw new SemanticException(
                        INVALID_PROCEDURE_ARGUMENTS,
                        node,
                        "A GROUPING() operation can only be used with a corresponding GROUPING SET/CUBE/ROLLUP/GROUP BY clause");
            }

            analysis.setGroupingOperations(node, groupingOperations);
        }

        private List<FunctionCall> analyzeAggregations(
                QuerySpecification node,
                List<Expression> outputExpressions,
                List<Expression> orderByExpressions)
        {
            List<FunctionCall> aggregates = extractAggregateFunctions(analysis.getFunctionHandles(), Iterables.concat(outputExpressions, orderByExpressions), metadata.getFunctionAndTypeManager());
            analysis.setAggregates(node, aggregates);
            return aggregates;
        }

        private void verifyAggregations(
                QuerySpecification node,
                Scope sourceScope,
                Optional<Scope> orderByScope,
                List<Expression> groupByExpressions,
                List<Expression> outputExpressions,
                List<Expression> orderByExpressions)
        {
            checkState(orderByExpressions.isEmpty() || orderByScope.isPresent(), "non-empty orderByExpressions list without orderByScope provided");

            if (analysis.isAggregation(node)) {
                // ensure SELECT, ORDER BY and HAVING are constant with respect to group
                // e.g, these are all valid expressions:
                //     SELECT f(a) GROUP BY a
                //     SELECT f(a + 1) GROUP BY a + 1
                //     SELECT a + sum(b) GROUP BY a
                List<Expression> distinctGroupingColumns = groupByExpressions.stream()
                        .distinct()
                        .collect(toImmutableList());

                for (Expression expression : outputExpressions) {
                    verifySourceAggregations(distinctGroupingColumns, sourceScope, expression, metadata, analysis, warningCollector);
                }

                for (Expression expression : orderByExpressions) {
                    verifyOrderByAggregations(distinctGroupingColumns, sourceScope, orderByScope.get(), expression, metadata, analysis, warningCollector);
                }
            }
        }

        private RelationType analyzeView(Query query, QualifiedObjectName name, Optional<String> catalog, Optional<String> schema, Optional<String> owner, Table node)
        {
            try {
                // run view as view owner if set; otherwise, run as session user
                Identity identity;
                AccessControl viewAccessControl;
                if (owner.isPresent() && !owner.get().equals(session.getIdentity().getUser())) {
                    identity = new Identity(owner.get(), Optional.empty());
                    viewAccessControl = new ViewAccessControl(accessControl);
                }
                else {
                    identity = session.getIdentity();
                    viewAccessControl = accessControl;
                }

                Session viewSession = Session.builder(metadata.getSessionPropertyManager())
                        .setQueryId(session.getQueryId())
                        .setTransactionId(session.getTransactionId().orElse(null))
                        .setIdentity(identity)
                        .setSource(session.getSource().orElse(null))
                        .setCatalog(catalog.orElse(null))
                        .setSchema(schema.orElse(null))
                        .setTimeZoneKey(session.getTimeZoneKey())
                        .setLocale(session.getLocale())
                        .setRemoteUserAddress(session.getRemoteUserAddress().orElse(null))
                        .setUserAgent(session.getUserAgent().orElse(null))
                        .setClientInfo(session.getClientInfo().orElse(null))
                        .setStartTime(session.getStartTime())
                        .build();

                StatementAnalyzer analyzer = new StatementAnalyzer(analysis, metadata, sqlParser, viewAccessControl, viewSession, warningCollector);
                Scope queryScope = analyzer.analyze(query, Scope.create());
                return queryScope.getRelationType().withAlias(name.getObjectName(), null);
            }
            catch (RuntimeException e) {
                throwIfInstanceOf(e, PrestoException.class);
                throw new SemanticException(VIEW_ANALYSIS_ERROR, node, "Failed analyzing stored view '%s': %s", name, e.getMessage());
            }
        }

        private Query parseView(String view, QualifiedObjectName name, Node node)
        {
            try {
                return (Query) sqlParser.createStatement(view, createParsingOptions(session, warningCollector));
            }
            catch (ParsingException e) {
                throw new SemanticException(VIEW_PARSE_ERROR, node, "Failed parsing stored view '%s': %s", name, e.getMessage());
            }
        }

        private boolean isViewStale(List<ViewDefinition.ViewColumn> columns, Collection<Field> fields)
        {
            if (columns.size() != fields.size()) {
                return true;
            }

            List<Field> fieldList = ImmutableList.copyOf(fields);
            for (int i = 0; i < columns.size(); i++) {
                ViewDefinition.ViewColumn column = columns.get(i);
                Field field = fieldList.get(i);
                if (!column.getName().equalsIgnoreCase(field.getName().orElse(null)) ||
                        !metadata.getFunctionAndTypeManager().canCoerce(field.getType(), column.getType())) {
                    return true;
                }
            }

            return false;
        }

        private ExpressionAnalysis analyzeExpression(Expression expression, Scope scope)
        {
            return ExpressionAnalyzer.analyzeExpression(
                    session,
                    metadata,
                    accessControl,
                    sqlParser,
                    scope,
                    analysis,
                    expression,
                    warningCollector);
        }

        private List<Expression> descriptorToFields(Scope scope)
        {
            ImmutableList.Builder<Expression> builder = ImmutableList.builder();
            for (int fieldIndex = 0; fieldIndex < scope.getRelationType().getAllFieldCount(); fieldIndex++) {
                FieldReference expression = new FieldReference(fieldIndex);
                builder.add(expression);
                analyzeExpression(expression, scope);
            }
            return builder.build();
        }

        private Scope analyzeWith(Query node, Optional<Scope> scope)
        {
            // analyze WITH clause
            if (!node.getWith().isPresent()) {
                return createScope(scope);
            }
            With with = node.getWith().get();
            if (with.isRecursive()) {
                throw new SemanticException(NOT_SUPPORTED, with, "Recursive WITH queries are not supported");
            }

            Scope.Builder withScopeBuilder = scopeBuilder(scope);
            for (WithQuery withQuery : with.getQueries()) {
                Query query = withQuery.getQuery();
                process(query, withScopeBuilder.build());

                String name = withQuery.getName().getValue().toLowerCase(ENGLISH);
                if (withScopeBuilder.containsNamedQuery(name)) {
                    throw new SemanticException(DUPLICATE_RELATION, withQuery, "WITH query name '%s' specified more than once", name);
                }

                // check if all or none of the columns are explicitly alias
                if (withQuery.getColumnNames().isPresent()) {
                    List<Identifier> columnNames = withQuery.getColumnNames().get();
                    RelationType queryDescriptor = analysis.getOutputDescriptor(query);
                    if (columnNames.size() != queryDescriptor.getVisibleFieldCount()) {
                        throw new SemanticException(MISMATCHED_COLUMN_ALIASES, withQuery, "WITH column alias list has %s entries but WITH query(%s) has %s columns", columnNames.size(), name, queryDescriptor.getVisibleFieldCount());
                    }
                }

                withScopeBuilder.withNamedQuery(name, withQuery);
            }

            Scope withScope = withScopeBuilder.build();
            analysis.setScope(with, withScope);
            return withScope;
        }

        private void verifySelectDistinct(QuerySpecification node, List<Expression> outputExpressions)
        {
            for (SortItem item : node.getOrderBy().get().getSortItems()) {
                Expression expression = item.getSortKey();

                if (expression instanceof LongLiteral) {
                    continue;
                }

                Expression rewrittenOrderByExpression = ExpressionTreeRewriter.rewriteWith(new OrderByExpressionRewriter(extractNamedOutputExpressions(node.getSelect())), expression);
                int index = outputExpressions.indexOf(rewrittenOrderByExpression);
                if (index == -1) {
                    throw new SemanticException(ORDER_BY_MUST_BE_IN_SELECT, node.getSelect(), "For SELECT DISTINCT, ORDER BY expressions must appear in select list");
                }

                if (!isDeterministic(expression)) {
                    throw new SemanticException(NONDETERMINISTIC_ORDER_BY_EXPRESSION_WITH_SELECT_DISTINCT, expression, "Non deterministic ORDER BY expression is not supported with SELECT DISTINCT");
                }
            }
        }

        private List<Expression> analyzeOrderBy(Node node, List<SortItem> sortItems, Scope orderByScope)
        {
            ImmutableList.Builder<Expression> orderByFieldsBuilder = ImmutableList.builder();

            for (SortItem item : sortItems) {
                Expression expression = item.getSortKey();

                if (expression instanceof LongLiteral) {
                    // this is an ordinal in the output tuple

                    long ordinal = ((LongLiteral) expression).getValue();
                    if (ordinal < 1 || ordinal > orderByScope.getRelationType().getVisibleFieldCount()) {
                        throw new SemanticException(INVALID_ORDINAL, expression, "ORDER BY position %s is not in select list", ordinal);
                    }

                    expression = new FieldReference(toIntExact(ordinal - 1));
                }

                ExpressionAnalysis expressionAnalysis = analyzeExpression(expression, orderByScope);
                analysis.recordSubqueries(node, expressionAnalysis);

                Type type = analysis.getType(expression);
                if (!type.isOrderable()) {
                    throw new SemanticException(TYPE_MISMATCH, node, "Type %s is not orderable, and therefore cannot be used in ORDER BY: %s", type, expression);
                }

                orderByFieldsBuilder.add(expression);
            }

            List<Expression> orderByFields = orderByFieldsBuilder.build();
            return orderByFields;
        }

        private Scope createAndAssignScope(Node node, Optional<Scope> parentScope)
        {
            return createAndAssignScope(node, parentScope, emptyList());
        }

        private Scope createAndAssignScope(Node node, Optional<Scope> parentScope, Field... fields)
        {
            return createAndAssignScope(node, parentScope, new RelationType(fields));
        }

        private Scope createAndAssignScope(Node node, Optional<Scope> parentScope, List<Field> fields)
        {
            return createAndAssignScope(node, parentScope, new RelationType(fields));
        }

        private Scope createAndAssignScope(Node node, Optional<Scope> parentScope, RelationType relationType)
        {
            Scope scope = scopeBuilder(parentScope)
                    .withRelationType(RelationId.of(node), relationType)
                    .build();

            analysis.setScope(node, scope);
            return scope;
        }

        private Scope createScope(Optional<Scope> parentScope)
        {
            return scopeBuilder(parentScope).build();
        }

        private Scope.Builder scopeBuilder(Optional<Scope> parentScope)
        {
            Scope.Builder scopeBuilder = Scope.builder();

            if (parentScope.isPresent()) {
                // parent scope represents local query scope hierarchy. Local query scope
                // hierarchy should have outer query scope as ancestor already.
                scopeBuilder.withParent(parentScope.get());
            }
            else if (outerQueryScope.isPresent()) {
                scopeBuilder.withOuterQueryParent(outerQueryScope.get());
            }

            return scopeBuilder;
        }
    }

    private static boolean hasScopeAsLocalParent(Scope root, Scope parent)
    {
        Scope scope = root;
        while (scope.getLocalParent().isPresent()) {
            scope = scope.getLocalParent().get();
            if (scope.equals(parent)) {
                return true;
            }
        }

        return false;
    }
}<|MERGE_RESOLUTION|>--- conflicted
+++ resolved
@@ -1140,11 +1140,6 @@
                 if (materializedViewAnalysisState.isVisited()) {
                     throw new SemanticException(MATERIALIZED_VIEW_IS_RECURSIVE, table, "Materialized view is recursive");
                 }
-<<<<<<< HEAD
-                System.out.println("Mark");
-=======
-
->>>>>>> 7050c838
             }
             else {
                 // Task: Use a better way to test the test cases (check getTableType)
@@ -1158,11 +1153,6 @@
                 Optional<ConnectorMaterializedViewDefinition> mvOptView = metadata.getMaterializedView(session, mvQualifiedObjectName);
 
                 if (mvOptView.isPresent() && statement instanceof Query) {
-<<<<<<< HEAD
-                    SchemaTableName baseSchemaTableName = new SchemaTableName(name.getSchemaName(), name.getObjectName());
-                    String convertedBaseToViewSql = convertBaseQueryToMaterializedViewSQL(baseSchemaTableName, (Query) statement, mvTable, mvOptView.get());
-                    System.out.println(convertedBaseToViewSql);
-=======
 
                     String convertedBaseToViewSql = convertBaseQueryToMaterializedViewSQL((Query) statement, mvTable, mvOptView.get());
                     Query originalSqlQuery = (Query) sqlParser.createStatement(mvOptView.get().getOriginalSql());
@@ -1170,7 +1160,7 @@
                     String rewriteBaseToViewSql = SqlFormatterUtil.getFormattedSql(rewriteBaseToViewQuery, sqlParser, Optional.empty());
                     //System.out.println(convertedBaseToViewSql);
                     System.out.println(rewriteBaseToViewSql);
->>>>>>> 7050c838
+
                 }
             }
 
@@ -1255,10 +1245,6 @@
         }
 
         private String convertBaseQueryToMaterializedViewSQL(
-<<<<<<< HEAD
-                SchemaTableName baseName,
-=======
->>>>>>> 7050c838
                 Query statement,
                 Table materializedViewTable,
                 ConnectorMaterializedViewDefinition materializedViewDefinition)
