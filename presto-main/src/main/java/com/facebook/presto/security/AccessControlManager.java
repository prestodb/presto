--- conflicted
+++ resolved
@@ -739,7 +739,6 @@
     }
 
     @Override
-<<<<<<< HEAD
     public List<ViewExpression> getRowFilters(TransactionId transactionId, Identity identity, AccessControlContext context, QualifiedObjectName tableName)
     {
         requireNonNull(transactionId, "transactionId is null");
@@ -758,7 +757,8 @@
                 .ifPresent(filters::add);
 
         return filters.build();
-=======
+    }
+
     public void checkCanDropConstraint(TransactionId transactionId, Identity identity, AccessControlContext context, QualifiedObjectName tableName)
     {
         requireNonNull(identity, "identity is null");
@@ -788,7 +788,6 @@
         if (entry != null) {
             authorizationCheck(() -> entry.getAccessControl().checkCanAddConstraint(entry.getTransactionHandle(transactionId), identity.toConnectorIdentity(tableName.getCatalogName()), context, toSchemaTableName(tableName)));
         }
->>>>>>> 94e53c4b
     }
 
     private CatalogAccessControlEntry getConnectorAccessControl(TransactionId transactionId, String catalogName)
