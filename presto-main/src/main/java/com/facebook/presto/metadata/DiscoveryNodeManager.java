--- conflicted
+++ resolved
@@ -336,9 +336,6 @@
         // nodes by connector id changes anytime a node adds or removes a connector (note: this is not part of the listener system)
         activeNodesByConnectorId = byConnectorIdBuilder.build();
 
-<<<<<<< HEAD
-        AllNodes allNodes = new AllNodes(activeNodesBuilder.build(), inactiveNodesBuilder.build(), shuttingDownNodesBuilder.build(), coordinatorsBuilder.build(), resourceManagersBuilder.build());
-=======
         if (isMemoizeDeadNodesEnabled) {
             SetView<String> deadNodeIds = difference(
                     nodes.keySet(),
@@ -359,8 +356,7 @@
         this.nodesByConnectorId = byConnectorIdBuilder.build();
         this.connectorIdsByNodeId = ImmutableSetMultimap.copyOf(connectorIdsByNodeId);
 
-        AllNodes allNodes = new AllNodes(activeNodesBuilder.build(), inactiveNodesBuilder.build(), shuttingDownNodesBuilder.build(), coordinatorsBuilder.build());
->>>>>>> a2ef578b
+        AllNodes allNodes = new AllNodes(activeNodesBuilder.build(), inactiveNodesBuilder.build(), shuttingDownNodesBuilder.build(), coordinatorsBuilder.build(), resourceManagersBuilder.build());
         // only update if all nodes actually changed (note: this does not include the connectors registered with the nodes)
         if (!allNodes.equals(this.allNodes)) {
             // assign allNodes to a local variable for use in the callback below
