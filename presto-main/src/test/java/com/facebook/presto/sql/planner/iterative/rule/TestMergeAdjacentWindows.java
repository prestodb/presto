/*
 * Licensed under the Apache License, Version 2.0 (the "License");
 * you may not use this file except in compliance with the License.
 * You may obtain a copy of the License at
 *
 *     http://www.apache.org/licenses/LICENSE-2.0
 *
 * Unless required by applicable law or agreed to in writing, software
 * distributed under the License is distributed on an "AS IS" BASIS,
 * WITHOUT WARRANTIES OR CONDITIONS OF ANY KIND, either express or implied.
 * See the License for the specific language governing permissions and
 * limitations under the License.
 */
package com.facebook.presto.sql.planner.iterative.rule;

import com.facebook.presto.metadata.FunctionKind;
import com.facebook.presto.metadata.Signature;
import com.facebook.presto.sql.planner.assertions.ExpectedValueProvider;
import com.facebook.presto.sql.planner.assertions.PlanMatchPattern;
import com.facebook.presto.sql.planner.iterative.rule.test.BaseRuleTest;
import com.facebook.presto.sql.planner.iterative.rule.test.PlanBuilder;
import com.facebook.presto.sql.planner.plan.Assignments;
import com.facebook.presto.sql.planner.plan.WindowNode;
import com.facebook.presto.sql.tree.FunctionCall;
import com.facebook.presto.sql.tree.QualifiedName;
import com.facebook.presto.sql.tree.SymbolReference;
import com.facebook.presto.sql.tree.Window;
import com.facebook.presto.sql.tree.WindowFrame;
import com.google.common.collect.ImmutableList;
import com.google.common.collect.ImmutableMap;
import org.testng.annotations.Test;

import java.util.Arrays;
import java.util.Optional;
import java.util.stream.Collectors;

import static com.facebook.presto.spi.type.BigintType.BIGINT;
import static com.facebook.presto.spi.type.DoubleType.DOUBLE;
import static com.facebook.presto.sql.planner.assertions.PlanMatchPattern.functionCall;
import static com.facebook.presto.sql.planner.assertions.PlanMatchPattern.specification;
import static com.facebook.presto.sql.planner.assertions.PlanMatchPattern.strictProject;
import static com.facebook.presto.sql.planner.assertions.PlanMatchPattern.values;
import static com.facebook.presto.sql.planner.assertions.PlanMatchPattern.window;
import static com.facebook.presto.sql.planner.iterative.rule.test.PlanBuilder.expression;
import static com.facebook.presto.sql.tree.FrameBound.Type.CURRENT_ROW;
import static com.facebook.presto.sql.tree.FrameBound.Type.UNBOUNDED_PRECEDING;

public class TestMergeAdjacentWindows
        extends BaseRuleTest
{
    private static final WindowNode.Frame frame = new WindowNode.Frame(WindowFrame.Type.RANGE, UNBOUNDED_PRECEDING,
            Optional.empty(), CURRENT_ROW, Optional.empty());
    private static final Signature signature = new Signature(
            "avg",
            FunctionKind.WINDOW,
            ImmutableList.of(),
            ImmutableList.of(),
            DOUBLE.getTypeSignature(),
            ImmutableList.of(DOUBLE.getTypeSignature()),
            false);
    private static final String columnAAlias = "ALIAS_A";
    private static final ExpectedValueProvider<WindowNode.Specification> specificationA =
            specification(ImmutableList.of(columnAAlias), ImmutableList.of(), ImmutableMap.of());
    private static final Optional<Window> windowA =
            Optional.of(new Window(ImmutableList.of(new SymbolReference("a")), Optional.empty(), Optional.empty()));

    @Test
    public void testPlanWithoutWindowNode()
            throws Exception
    {
        tester().assertThat(new GatherAndMergeWindows.MergeAdjacentWindowsOverProjects(0))
                .on(p -> p.values(p.symbol("a")))
                .doesNotFire();
    }

    @Test
    public void testPlanWithSingleWindowNode()
            throws Exception
    {
        tester().assertThat(new GatherAndMergeWindows.MergeAdjacentWindowsOverProjects(0))
                .on(p ->
                        p.window(
                                newWindowNodeSpecification(p, "a"),
                                ImmutableMap.of(p.symbol("avg_1"), newWindowNodeFunction("avg", "a")),
                                p.values(p.symbol("a"))))
                .doesNotFire();
    }

    @Test
    public void testDistinctAdjacentWindowSpecifications()
    {
        tester().assertThat(new GatherAndMergeWindows.MergeAdjacentWindowsOverProjects(0))
                .on(p ->
                        p.window(
                                newWindowNodeSpecification(p, "a"),
                                ImmutableMap.of(p.symbol("avg_1"), newWindowNodeFunction("avg", "a")),
                                p.window(
                                        newWindowNodeSpecification(p, "b"),
                                        ImmutableMap.of(p.symbol("sum_1"), newWindowNodeFunction("sum", "b")),
                                        p.values(p.symbol("b")))))
                .doesNotFire();
    }

    @Test
    public void testIntermediateNonProjectNode()
    {
        tester().assertThat(new GatherAndMergeWindows.MergeAdjacentWindowsOverProjects(1))
                .on(p ->
                        p.window(
                                newWindowNodeSpecification(p, "a"),
                                ImmutableMap.of(p.symbol("avg_2"), newWindowNodeFunction("avg", "a")),
                                p.filter(
                                        expression("a > 5"),
                                        p.window(
                                                newWindowNodeSpecification(p, "a"),
                                                ImmutableMap.of(p.symbol("avg_1"), newWindowNodeFunction("avg", "a")),
                                                p.values(p.symbol("a"))))))
                .doesNotFire();
    }

    @Test
    public void testDependentAdjacentWindowsIdenticalSpecifications()
            throws Exception
    {
        tester().assertThat(new GatherAndMergeWindows.MergeAdjacentWindowsOverProjects(0))
                .on(p ->
                        p.window(
                                newWindowNodeSpecification(p, "a"),
                                ImmutableMap.of(p.symbol("avg_1"), newWindowNodeFunction("avg", windowA, "avg_2")),
                                p.window(
                                        newWindowNodeSpecification(p, "a"),
                                        ImmutableMap.of(p.symbol("avg_2"), newWindowNodeFunction("avg", windowA, "a")),
                                        p.values(p.symbol("a")))))
                .doesNotFire();
    }

    @Test
    public void testDependentAdjacentWindowsDistinctSpecifications()
            throws Exception
    {
        tester().assertThat(new GatherAndMergeWindows.MergeAdjacentWindowsOverProjects(0))
                .on(p ->
                        p.window(
                                newWindowNodeSpecification(p, "a"),
                                ImmutableMap.of(p.symbol("avg_1"), newWindowNodeFunction("avg", windowA, "avg_2")),
                                p.window(
                                        newWindowNodeSpecification(p, "b"),
                                        ImmutableMap.of(p.symbol("avg_2"), newWindowNodeFunction("avg", windowA, "a")),
                                        p.values(p.symbol("a"), p.symbol("b")))))
                .doesNotFire();
    }

    @Test
    public void testIdenticalAdjacentWindowSpecifications()
            throws Exception
    {
        tester().assertThat(new GatherAndMergeWindows.MergeAdjacentWindowsOverProjects(0))
                .on(p ->
                        p.window(
                                newWindowNodeSpecification(p, "a"),
                                ImmutableMap.of(p.symbol("avg_1"), newWindowNodeFunction("avg", windowA, "a")),
                                p.window(
                                        newWindowNodeSpecification(p, "a"),
                                        ImmutableMap.of(p.symbol("sum_1"), newWindowNodeFunction("sum", windowA, "a")),
                                        p.values(p.symbol("a")))))
                .matches(
                        window(windowMatcherBuilder -> windowMatcherBuilder
                                        .specification(specificationA)
                                        .addFunction(functionCall("avg", Optional.empty(), ImmutableList.of(columnAAlias)))
                                        .addFunction(functionCall("sum", Optional.empty(), ImmutableList.of(columnAAlias))),
                                values(ImmutableMap.of(columnAAlias, 0))));
    }

    @Test
    public void testIntermediateProjectNodes()
    {
        String oneAlias = "ALIAS_one";
        String unusedAlias = "ALIAS_unused";
        String lagOutputAlias = "ALIAS_lagOutput";
        String avgOutputAlias = "ALIAS_avgOutput";

        tester().assertThat(new GatherAndMergeWindows.MergeAdjacentWindowsOverProjects(2))
                .on(p ->
                        p.window(
                                newWindowNodeSpecification(p, "a"),
                                ImmutableMap.of(p.symbol("lagOutput"), newWindowNodeFunction("lag", windowA, "a", "one")),
                                p.project(
                                        Assignments.builder()
                                                .put(p.symbol("one"), expression("CAST(1 AS bigint)"))
                                                .putIdentities(ImmutableList.of(p.symbol("a"), p.symbol("avgOutput")))
                                                .build(),
                                        p.project(
                                                Assignments.identity(p.symbol("a"), p.symbol("avgOutput"), p.symbol("unused")),
                                                p.window(
                                                        newWindowNodeSpecification(p, "a"),
                                                        ImmutableMap.of(p.symbol("avgOutput"), newWindowNodeFunction("avg", windowA, "a")),
                                                        p.values(p.symbol("a"), p.symbol("unused")))))))
                .matches(
                        strictProject(
                                ImmutableMap.of(
                                        columnAAlias, PlanMatchPattern.expression(columnAAlias),
                                        oneAlias, PlanMatchPattern.expression(oneAlias),
                                        lagOutputAlias, PlanMatchPattern.expression(lagOutputAlias),
                                        avgOutputAlias, PlanMatchPattern.expression(avgOutputAlias)),
                                window(windowMatcherBuilder -> windowMatcherBuilder
                                                .specification(specificationA)
                                                .addFunction(lagOutputAlias, functionCall("lag", Optional.empty(), ImmutableList.of(columnAAlias, oneAlias)))
                                                .addFunction(avgOutputAlias, functionCall("avg", Optional.empty(), ImmutableList.of(columnAAlias))),
                                        strictProject(
                                                ImmutableMap.of(
                                                        oneAlias, PlanMatchPattern.expression("CAST(1 AS bigint)"),
                                                        columnAAlias, PlanMatchPattern.expression(columnAAlias),
                                                        unusedAlias, PlanMatchPattern.expression(unusedAlias)),
                                                strictProject(
                                                        ImmutableMap.of(
                                                                columnAAlias, PlanMatchPattern.expression(columnAAlias),
                                                                unusedAlias, PlanMatchPattern.expression(unusedAlias)),
                                                        values(columnAAlias, unusedAlias))))));
    }

    private static WindowNode.Specification newWindowNodeSpecification(PlanBuilder planBuilder, String symbolName)
    {
        return new WindowNode.Specification(ImmutableList.of(planBuilder.symbol(symbolName, BIGINT)), ImmutableList.of(), ImmutableMap.of());
    }

    private WindowNode.Function newWindowNodeFunction(String functionName, String... symbols)
    {
        return new WindowNode.Function(
                new FunctionCall(
                        QualifiedName.of(functionName),
                        Arrays.stream(symbols).map(SymbolReference::new).collect(Collectors.toList())),
                signature,
                frame);
    }

    private WindowNode.Function newWindowNodeFunction(String functionName, Optional<Window> window, String... symbols)
    {
        return new WindowNode.Function(
<<<<<<< HEAD
                new FunctionCall(QualifiedName.of(functionName), window, false, false, ImmutableList.of(new SymbolReference(symbolName))),
=======
                new FunctionCall(
                        QualifiedName.of(functionName),
                        window,
                        false,
                        Arrays.stream(symbols).map(SymbolReference::new).collect(Collectors.toList())),
>>>>>>> 82821985
                signature,
                frame);
    }
}<|MERGE_RESOLUTION|>--- conflicted
+++ resolved
@@ -236,15 +236,12 @@
     private WindowNode.Function newWindowNodeFunction(String functionName, Optional<Window> window, String... symbols)
     {
         return new WindowNode.Function(
-<<<<<<< HEAD
-                new FunctionCall(QualifiedName.of(functionName), window, false, false, ImmutableList.of(new SymbolReference(symbolName))),
-=======
                 new FunctionCall(
                         QualifiedName.of(functionName),
                         window,
                         false,
+                        false,
                         Arrays.stream(symbols).map(SymbolReference::new).collect(Collectors.toList())),
->>>>>>> 82821985
                 signature,
                 frame);
     }
