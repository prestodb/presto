/*
 * Licensed under the Apache License, Version 2.0 (the "License");
 * you may not use this file except in compliance with the License.
 * You may obtain a copy of the License at
 *
 *     http://www.apache.org/licenses/LICENSE-2.0
 *
 * Unless required by applicable law or agreed to in writing, software
 * distributed under the License is distributed on an "AS IS" BASIS,
 * WITHOUT WARRANTIES OR CONDITIONS OF ANY KIND, either express or implied.
 * See the License for the specific language governing permissions and
 * limitations under the License.
 */
package com.facebook.presto.operator.scalar;

import com.facebook.presto.common.type.DecimalType;
import com.facebook.presto.common.type.SqlDecimal;
import com.facebook.presto.common.type.VarcharType;
import com.facebook.presto.spi.PrestoException;
import com.google.common.base.Joiner;
import org.testng.annotations.Test;

import static com.facebook.presto.SessionTestUtils.TEST_SESSION;
import static com.facebook.presto.common.type.BigintType.BIGINT;
import static com.facebook.presto.common.type.BooleanType.BOOLEAN;
import static com.facebook.presto.common.type.DecimalType.createDecimalType;
import static com.facebook.presto.common.type.DoubleType.DOUBLE;
import static com.facebook.presto.common.type.IntegerType.INTEGER;
import static com.facebook.presto.common.type.RealType.REAL;
import static com.facebook.presto.common.type.SmallintType.SMALLINT;
import static com.facebook.presto.common.type.TinyintType.TINYINT;
import static com.facebook.presto.spi.StandardErrorCode.DIVISION_BY_ZERO;
import static com.facebook.presto.spi.StandardErrorCode.NUMERIC_VALUE_OUT_OF_RANGE;
import static java.util.Collections.nCopies;

public class TestMathFunctions
        extends AbstractTestFunctions
{
    private static final double[] DOUBLE_VALUES = {123, -123, 123.45, -123.45, 0};
    private static final int[] intLefts = {9, 10, 11, -9, -10, -11, 0};
    private static final int[] intRights = {3, -3};
    private static final double[] doubleLefts = {9, 10, 11, -9, -10, -11, 9.1, 10.1, 11.1, -9.1, -10.1, -11.1};
    private static final double[] doubleRights = {3, -3, 3.1, -3.1};
    private static final double GREATEST_DOUBLE_LESS_THAN_HALF = 0x1.fffffffffffffp-2;

    @Test
    public void testAbs()
    {
        assertFunction("abs(TINYINT'123')", TINYINT, (byte) 123);
        assertFunction("abs(TINYINT'-123')", TINYINT, (byte) 123);
        assertFunction("abs(CAST(NULL AS TINYINT))", TINYINT, null);
        assertFunction("abs(SMALLINT'123')", SMALLINT, (short) 123);
        assertFunction("abs(SMALLINT'-123')", SMALLINT, (short) 123);
        assertFunction("abs(CAST(NULL AS SMALLINT))", SMALLINT, null);
        assertFunction("abs(123)", INTEGER, 123);
        assertFunction("abs(-123)", INTEGER, 123);
        assertFunction("abs(CAST(NULL AS INTEGER))", INTEGER, null);
        assertFunction("abs(BIGINT '123')", BIGINT, 123L);
        assertFunction("abs(BIGINT '-123')", BIGINT, 123L);
        assertFunction("abs(12300000000)", BIGINT, 12300000000L);
        assertFunction("abs(-12300000000)", BIGINT, 12300000000L);
        assertFunction("abs(CAST(NULL AS BIGINT))", BIGINT, null);
        assertFunction("abs(123.0E0)", DOUBLE, 123.0);
        assertFunction("abs(-123.0E0)", DOUBLE, 123.0);
        assertFunction("abs(123.45E0)", DOUBLE, 123.45);
        assertFunction("abs(-123.45E0)", DOUBLE, 123.45);
        assertFunction("abs(CAST(NULL AS DOUBLE))", DOUBLE, null);
        assertFunction("abs(REAL '-754.1985')", REAL, 754.1985f);
        assertInvalidFunction("abs(TINYINT'" + Byte.MIN_VALUE + "')", NUMERIC_VALUE_OUT_OF_RANGE);
        assertInvalidFunction("abs(SMALLINT'" + Short.MIN_VALUE + "')", NUMERIC_VALUE_OUT_OF_RANGE);
        assertInvalidFunction("abs(INTEGER'" + Integer.MIN_VALUE + "')", NUMERIC_VALUE_OUT_OF_RANGE);
        assertInvalidFunction("abs(-9223372036854775807 - if(rand() < 10, 1, 1))", NUMERIC_VALUE_OUT_OF_RANGE);
        assertFunction("abs(DECIMAL '123.45')", createDecimalType(5, 2), SqlDecimal.of("12345", 5, 2));
        assertFunction("abs(DECIMAL '-123.45')", createDecimalType(5, 2), SqlDecimal.of("12345", 5, 2));
        assertFunction("abs(DECIMAL '1234567890123456.78')", createDecimalType(18, 2), SqlDecimal.of("123456789012345678", 18, 2));
        assertFunction("abs(DECIMAL '-1234567890123456.78')", createDecimalType(18, 2), SqlDecimal.of("123456789012345678", 18, 2));
        assertFunction("abs(DECIMAL '12345678901234560.78')", createDecimalType(19, 2), SqlDecimal.of("1234567890123456078", 18, 2));
        assertFunction("abs(DECIMAL '-12345678901234560.78')", createDecimalType(19, 2), SqlDecimal.of("1234567890123456078", 18, 2));
        assertFunction("abs(CAST(NULL AS DECIMAL(1,0)))", createDecimalType(1, 0), null);
    }

    @Test
    public void testAcos()
    {
        for (double doubleValue : DOUBLE_VALUES) {
            assertFunction("acos(" + doubleValue + ")", DOUBLE, Math.acos(doubleValue));
            assertFunction("acos(REAL '" + (float) doubleValue + "')", DOUBLE, Math.acos((float) doubleValue));
        }
        assertFunction("acos(NULL)", DOUBLE, null);
    }

    @Test
    public void testAsin()
    {
        for (double doubleValue : DOUBLE_VALUES) {
            assertFunction("asin(" + doubleValue + ")", DOUBLE, Math.asin(doubleValue));
            assertFunction("asin(REAL '" + (float) doubleValue + "')", DOUBLE, Math.asin((float) doubleValue));
        }
        assertFunction("asin(NULL)", DOUBLE, null);
    }

    @Test
    public void testAtan()
    {
        for (double doubleValue : DOUBLE_VALUES) {
            assertFunction("atan(" + doubleValue + ")", DOUBLE, Math.atan(doubleValue));
            assertFunction("atan(REAL '" + (float) doubleValue + "')", DOUBLE, Math.atan((float) doubleValue));
        }
        assertFunction("atan(NULL)", DOUBLE, null);
    }

    @Test
    public void testAtan2()
    {
        for (double doubleValue : DOUBLE_VALUES) {
            assertFunction("atan2(" + doubleValue + ", " + doubleValue + ")", DOUBLE, Math.atan2(doubleValue, doubleValue));
            assertFunction("atan2(REAL '" + (float) doubleValue + "', REAL '" + (float) doubleValue + "')", DOUBLE, Math.atan2((float) doubleValue, (float) doubleValue));
        }
        assertFunction("atan2(NULL, NULL)", DOUBLE, null);
        assertFunction("atan2(1.0E0, NULL)", DOUBLE, null);
        assertFunction("atan2(NULL, 1.0E0)", DOUBLE, null);
    }

    @Test
    public void testCbrt()
    {
        for (double doubleValue : DOUBLE_VALUES) {
            assertFunction("cbrt(" + doubleValue + ")", DOUBLE, Math.cbrt(doubleValue));
            assertFunction("cbrt(REAL '" + (float) doubleValue + "')", DOUBLE, Math.cbrt((float) doubleValue));
        }
        assertFunction("cbrt(NULL)", DOUBLE, null);
    }

    @Test
    public void testCeil()
    {
        assertFunction("ceil(TINYINT'123')", TINYINT, (byte) 123);
        assertFunction("ceil(TINYINT'-123')", TINYINT, (byte) -123);
        assertFunction("ceil(CAST(NULL AS TINYINT))", TINYINT, null);
        assertFunction("ceil(SMALLINT'123')", SMALLINT, (short) 123);
        assertFunction("ceil(SMALLINT'-123')", SMALLINT, (short) -123);
        assertFunction("ceil(CAST(NULL AS SMALLINT))", SMALLINT, null);
        assertFunction("ceil(123)", INTEGER, 123);
        assertFunction("ceil(-123)", INTEGER, -123);
        assertFunction("ceil(CAST(NULL AS INTEGER))", INTEGER, null);
        assertFunction("ceil(BIGINT '123')", BIGINT, 123L);
        assertFunction("ceil(BIGINT '-123')", BIGINT, -123L);
        assertFunction("ceil(12300000000)", BIGINT, 12300000000L);
        assertFunction("ceil(-12300000000)", BIGINT, -12300000000L);
        assertFunction("ceil(CAST(NULL as BIGINT))", BIGINT, null);
        assertFunction("ceil(123.0E0)", DOUBLE, 123.0);
        assertFunction("ceil(-123.0E0)", DOUBLE, -123.0);
        assertFunction("ceil(123.45E0)", DOUBLE, 124.0);
        assertFunction("ceil(-123.45E0)", DOUBLE, -123.0);
        assertFunction("ceil(CAST(NULL as DOUBLE))", DOUBLE, null);
        assertFunction("ceil(REAL '123.0')", REAL, 123.0f);
        assertFunction("ceil(REAL '-123.0')", REAL, -123.0f);
        assertFunction("ceil(REAL '123.45')", REAL, 124.0f);
        assertFunction("ceil(REAL '-123.45')", REAL, -123.0f);

        assertFunction("ceiling(12300000000)", BIGINT, 12300000000L);
        assertFunction("ceiling(-12300000000)", BIGINT, -12300000000L);
        assertFunction("ceiling(CAST(NULL AS BIGINT))", BIGINT, null);
        assertFunction("ceiling(123.0E0)", DOUBLE, 123.0);
        assertFunction("ceiling(-123.0E0)", DOUBLE, -123.0);
        assertFunction("ceiling(123.45E0)", DOUBLE, 124.0);
        assertFunction("ceiling(-123.45E0)", DOUBLE, -123.0);
        assertFunction("ceiling(REAL '123.0')", REAL, 123.0f);
        assertFunction("ceiling(REAL '-123.0')", REAL, -123.0f);
        assertFunction("ceiling(REAL '123.45')", REAL, 124.0f);
        assertFunction("ceiling(REAL '-123.45')", REAL, -123.0f);

        // short DECIMAL -> short DECIMAL
        assertFunction("ceiling(DECIMAL '0')", createDecimalType(1), SqlDecimal.of("0"));
        assertFunction("ceiling(CAST(DECIMAL '0.00' AS DECIMAL(3,2)))", createDecimalType(2), SqlDecimal.of("0"));
        assertFunction("ceiling(CAST(DECIMAL '0.00' AS DECIMAL(3,2)))", createDecimalType(2), SqlDecimal.of("0"));
        assertFunction("ceiling(CAST(DECIMAL '0.01' AS DECIMAL(3,2)))", createDecimalType(2), SqlDecimal.of("1"));
        assertFunction("ceiling(CAST(DECIMAL '-0.01' AS DECIMAL(3,2)))", createDecimalType(2), SqlDecimal.of("0"));
        assertFunction("ceiling(CAST(DECIMAL '0.49' AS DECIMAL(3,2)))", createDecimalType(2), SqlDecimal.of("1"));
        assertFunction("ceiling(CAST(DECIMAL '-0.49' AS DECIMAL(3,2)))", createDecimalType(2), SqlDecimal.of("0"));
        assertFunction("ceiling(CAST(DECIMAL '0.50' AS DECIMAL(3,2)))", createDecimalType(2), SqlDecimal.of("1"));
        assertFunction("ceiling(CAST(DECIMAL '-0.50' AS DECIMAL(3,2)))", createDecimalType(2), SqlDecimal.of("0"));
        assertFunction("ceiling(CAST(DECIMAL '0.99' AS DECIMAL(3,2)))", createDecimalType(2), SqlDecimal.of("1"));
        assertFunction("ceiling(CAST(DECIMAL '-0.99' AS DECIMAL(3,2)))", createDecimalType(2), SqlDecimal.of("0"));
        assertFunction("ceiling(DECIMAL '123')", createDecimalType(3), SqlDecimal.of("123"));
        assertFunction("ceiling(DECIMAL '-123')", createDecimalType(3), SqlDecimal.of("-123"));
        assertFunction("ceiling(DECIMAL '123.00')", createDecimalType(4), SqlDecimal.of("123"));
        assertFunction("ceiling(DECIMAL '-123.00')", createDecimalType(4), SqlDecimal.of("-123"));
        assertFunction("ceiling(DECIMAL '123.01')", createDecimalType(4), SqlDecimal.of("124"));
        assertFunction("ceiling(DECIMAL '-123.01')", createDecimalType(4), SqlDecimal.of("-123"));
        assertFunction("ceiling(DECIMAL '123.45')", createDecimalType(4), SqlDecimal.of("124"));
        assertFunction("ceiling(DECIMAL '-123.45')", createDecimalType(4), SqlDecimal.of("-123"));
        assertFunction("ceiling(DECIMAL '123.49')", createDecimalType(4), SqlDecimal.of("124"));
        assertFunction("ceiling(DECIMAL '-123.49')", createDecimalType(4), SqlDecimal.of("-123"));
        assertFunction("ceiling(DECIMAL '123.50')", createDecimalType(4), SqlDecimal.of("124"));
        assertFunction("ceiling(DECIMAL '-123.50')", createDecimalType(4), SqlDecimal.of("-123"));
        assertFunction("ceiling(DECIMAL '123.99')", createDecimalType(4), SqlDecimal.of("124"));
        assertFunction("ceiling(DECIMAL '-123.99')", createDecimalType(4), SqlDecimal.of("-123"));
        assertFunction("ceiling(DECIMAL '999.9')", createDecimalType(4), SqlDecimal.of("1000"));

        // long DECIMAL -> long DECIMAL
        assertFunction("ceiling(CAST(DECIMAL '0000000000000000000' AS DECIMAL(19,0)))", createDecimalType(19), SqlDecimal.of("0"));
        assertFunction("ceiling(CAST(DECIMAL '000000000000000000.00' AS DECIMAL(20,2)))", createDecimalType(19), SqlDecimal.of("0"));
        assertFunction("ceiling(CAST(DECIMAL '000000000000000000.01' AS DECIMAL(20,2)))", createDecimalType(19), SqlDecimal.of("1"));
        assertFunction("ceiling(CAST(DECIMAL '-000000000000000000.01' AS DECIMAL(20,2)))", createDecimalType(19), SqlDecimal.of("0"));
        assertFunction("ceiling(CAST(DECIMAL '000000000000000000.49' AS DECIMAL(20,2)))", createDecimalType(19), SqlDecimal.of("1"));
        assertFunction("ceiling(CAST(DECIMAL '-000000000000000000.49' AS DECIMAL(20,2)))", createDecimalType(19), SqlDecimal.of("0"));
        assertFunction("ceiling(CAST(DECIMAL '000000000000000000.50' AS DECIMAL(20,2)))", createDecimalType(19), SqlDecimal.of("1"));
        assertFunction("ceiling(CAST(DECIMAL '-000000000000000000.50' AS DECIMAL(20,2)))", createDecimalType(19), SqlDecimal.of("0"));
        assertFunction("ceiling(CAST(DECIMAL '000000000000000000.99' AS DECIMAL(20,2)))", createDecimalType(19), SqlDecimal.of("1"));
        assertFunction("ceiling(CAST(DECIMAL '-000000000000000000.99' AS DECIMAL(20,2)))", createDecimalType(19), SqlDecimal.of("0"));
        assertFunction("ceiling(DECIMAL '123456789012345678')", createDecimalType(18), SqlDecimal.of("123456789012345678"));
        assertFunction("ceiling(DECIMAL '-123456789012345678')", createDecimalType(18), SqlDecimal.of("-123456789012345678"));
        assertFunction("ceiling(DECIMAL '123456789012345678.00')", createDecimalType(19), SqlDecimal.of("123456789012345678"));
        assertFunction("ceiling(DECIMAL '-123456789012345678.00')", createDecimalType(19), SqlDecimal.of("-123456789012345678"));
        assertFunction("ceiling(DECIMAL '123456789012345678.01')", createDecimalType(19), SqlDecimal.of("123456789012345679"));
        assertFunction("ceiling(DECIMAL '-123456789012345678.01')", createDecimalType(19), SqlDecimal.of("-123456789012345678"));
        assertFunction("ceiling(DECIMAL '123456789012345678.99')", createDecimalType(19), SqlDecimal.of("123456789012345679"));
        assertFunction("ceiling(DECIMAL '-123456789012345678.99')", createDecimalType(19), SqlDecimal.of("-123456789012345678"));
        assertFunction("ceiling(DECIMAL '123456789012345678.49')", createDecimalType(19), SqlDecimal.of("123456789012345679"));
        assertFunction("ceiling(DECIMAL '-123456789012345678.49')", createDecimalType(19), SqlDecimal.of("-123456789012345678"));
        assertFunction("ceiling(DECIMAL '123456789012345678.50')", createDecimalType(19), SqlDecimal.of("123456789012345679"));
        assertFunction("ceiling(DECIMAL '-123456789012345678.50')", createDecimalType(19), SqlDecimal.of("-123456789012345678"));
        assertFunction("ceiling(DECIMAL '999999999999999999.9')", createDecimalType(19), SqlDecimal.of("1000000000000000000"));

        // long DECIMAL -> short DECIMAL
        assertFunction("ceiling(DECIMAL '1234567890123456.78')", createDecimalType(17), SqlDecimal.of("1234567890123457"));
        assertFunction("ceiling(DECIMAL '-1234567890123456.78')", createDecimalType(17), SqlDecimal.of("-1234567890123456"));

        assertFunction("ceiling(CAST(NULL AS DOUBLE))", DOUBLE, null);
        assertFunction("ceiling(CAST(NULL AS REAL))", REAL, null);
        assertFunction("ceiling(CAST(NULL AS DECIMAL(1,0)))", createDecimalType(1), null);
        assertFunction("ceiling(CAST(NULL AS DECIMAL(25,5)))", createDecimalType(21), null);
    }

    @Test
    public void testTruncate()
    {
        // DOUBLE
        final String maxDouble = Double.toString(Double.MAX_VALUE);
        final String minDouble = Double.toString(-Double.MAX_VALUE);
        assertFunction("truncate(17.18E0)", DOUBLE, 17.0);
        assertFunction("truncate(-17.18E0)", DOUBLE, -17.0);
        assertFunction("truncate(17.88E0)", DOUBLE, 17.0);
        assertFunction("truncate(-17.88E0)", DOUBLE, -17.0);
        assertFunction("truncate(REAL '17.18')", REAL, 17.0f);
        assertFunction("truncate(REAL '-17.18')", REAL, -17.0f);
        assertFunction("truncate(REAL '17.88')", REAL, 17.0f);
        assertFunction("truncate(REAL '-17.88')", REAL, -17.0f);
        assertFunction("truncate(DOUBLE '" + maxDouble + "')", DOUBLE, Double.MAX_VALUE);
        assertFunction("truncate(DOUBLE '" + minDouble + "')", DOUBLE, -Double.MAX_VALUE);

        // TRUNCATE short DECIMAL -> short DECIMAL
        assertFunction("truncate(DECIMAL '1234')", createDecimalType(4, 0), SqlDecimal.of("1234"));
        assertFunction("truncate(DECIMAL '-1234')", createDecimalType(4, 0), SqlDecimal.of("-1234"));
        assertFunction("truncate(DECIMAL '1234.56')", createDecimalType(4, 0), SqlDecimal.of("1234"));
        assertFunction("truncate(DECIMAL '-1234.56')", createDecimalType(4, 0), SqlDecimal.of("-1234"));
        assertFunction("truncate(DECIMAL '123456789123456.999')", createDecimalType(15, 0), SqlDecimal.of("123456789123456"));
        assertFunction("truncate(DECIMAL '-123456789123456.999')", createDecimalType(15, 0), SqlDecimal.of("-123456789123456"));

        // TRUNCATE long DECIMAL -> short DECIMAL
        assertFunction("truncate(DECIMAL '1.99999999999999999999999999')", createDecimalType(1, 0), SqlDecimal.of("1"));
        assertFunction("truncate(DECIMAL '-1.99999999999999999999999999')", createDecimalType(1, 0), SqlDecimal.of("-1"));

        // TRUNCATE long DECIMAL -> long DECIMAL
        assertFunction("truncate(DECIMAL '1234567890123456789012')", createDecimalType(22, 0), SqlDecimal.of("1234567890123456789012"));
        assertFunction("truncate(DECIMAL '-1234567890123456789012')", createDecimalType(22, 0), SqlDecimal.of("-1234567890123456789012"));
        assertFunction("truncate(DECIMAL '1234567890123456789012.999')", createDecimalType(22, 0), SqlDecimal.of("1234567890123456789012"));
        assertFunction("truncate(DECIMAL '-1234567890123456789012.999')", createDecimalType(22, 0), SqlDecimal.of("-1234567890123456789012"));

        // TRUNCATE_N short DECIMAL -> short DECIMAL
        assertFunction("truncate(DECIMAL '1234', 1)", createDecimalType(4, 0), SqlDecimal.of("1234"));
        assertFunction("truncate(DECIMAL '1234', -1)", createDecimalType(4, 0), SqlDecimal.of("1230"));
        assertFunction("truncate(DECIMAL '1234.56', 1)", createDecimalType(6, 2), SqlDecimal.of("1234.50"));
        assertFunction("truncate(DECIMAL '1234.56', -1)", createDecimalType(6, 2), SqlDecimal.of("1230.00"));
        assertFunction("truncate(DECIMAL '-1234.56', 1)", createDecimalType(6, 2), SqlDecimal.of("-1234.50"));
        assertFunction("truncate(DECIMAL '1239.99', 1)", createDecimalType(6, 2), SqlDecimal.of("1239.90"));
        assertFunction("truncate(DECIMAL '-1239.99', 1)", createDecimalType(6, 2), SqlDecimal.of("-1239.90"));
        assertFunction("truncate(DECIMAL '1239.999', 2)", createDecimalType(7, 3), SqlDecimal.of("1239.990"));
        assertFunction("truncate(DECIMAL '1239.999', -2)", createDecimalType(7, 3), SqlDecimal.of("1200.000"));
        assertFunction("truncate(DECIMAL '123456789123456.999', 2)", createDecimalType(18, 3), SqlDecimal.of("123456789123456.990"));
        assertFunction("truncate(DECIMAL '123456789123456.999', -2)", createDecimalType(18, 3), SqlDecimal.of("123456789123400.000"));

        assertFunction("truncate(DECIMAL '1234', -4)", createDecimalType(4, 0), SqlDecimal.of("0000"));
        assertFunction("truncate(DECIMAL '1234.56', -4)", createDecimalType(6, 2), SqlDecimal.of("0000.00"));
        assertFunction("truncate(DECIMAL '-1234.56', -4)", createDecimalType(6, 2), SqlDecimal.of("0000.00"));
        assertFunction("truncate(DECIMAL '1234.56', 3)", createDecimalType(6, 2), SqlDecimal.of("1234.56"));
        assertFunction("truncate(DECIMAL '-1234.56', 3)", createDecimalType(6, 2), SqlDecimal.of("-1234.56"));

        // TRUNCATE_N long DECIMAL -> long DECIMAL
        assertFunction("truncate(DECIMAL '1234567890123456789012', 1)", createDecimalType(22, 0), SqlDecimal.of("1234567890123456789012"));
        assertFunction("truncate(DECIMAL '1234567890123456789012', -1)", createDecimalType(22, 0), SqlDecimal.of("1234567890123456789010"));
        assertFunction("truncate(DECIMAL '1234567890123456789012.23', 1)", createDecimalType(24, 2), SqlDecimal.of("1234567890123456789012.20"));
        assertFunction("truncate(DECIMAL '1234567890123456789012.23', -1)", createDecimalType(24, 2), SqlDecimal.of("1234567890123456789010.00"));
        assertFunction("truncate(DECIMAL '123456789012345678999.99', -1)", createDecimalType(23, 2), SqlDecimal.of("123456789012345678990.00"));
        assertFunction("truncate(DECIMAL '-123456789012345678999.99', -1)", createDecimalType(23, 2), SqlDecimal.of("-123456789012345678990.00"));
        assertFunction("truncate(DECIMAL '123456789012345678999.999', 2)", createDecimalType(24, 3), SqlDecimal.of("123456789012345678999.990"));
        assertFunction("truncate(DECIMAL '123456789012345678999.999', -2)", createDecimalType(24, 3), SqlDecimal.of("123456789012345678900.000"));
        assertFunction("truncate(DECIMAL '123456789012345678901', -21)", createDecimalType(21, 0), SqlDecimal.of("000000000000000000000"));
        assertFunction("truncate(DECIMAL '123456789012345678901.23', -21)", createDecimalType(23, 2), SqlDecimal.of("000000000000000000000.00"));
        assertFunction("truncate(DECIMAL '123456789012345678901.23', 3)", createDecimalType(23, 2), SqlDecimal.of("123456789012345678901.23"));
        assertFunction("truncate(DECIMAL '-123456789012345678901.23', 3)", createDecimalType(23, 2), SqlDecimal.of("-123456789012345678901.23"));

        // NULL
        assertFunction("truncate(CAST(NULL AS DOUBLE))", DOUBLE, null);
        assertFunction("truncate(CAST(NULL AS DECIMAL(1,0)), -1)", createDecimalType(1, 0), null);
        assertFunction("truncate(CAST(NULL AS DECIMAL(1,0)))", createDecimalType(1, 0), null);
        assertFunction("truncate(CAST(NULL AS DECIMAL(18,5)))", createDecimalType(13, 0), null);
        assertFunction("truncate(CAST(NULL AS DECIMAL(25,2)))", createDecimalType(23, 0), null);
        assertFunction("truncate(NULL, NULL)", createDecimalType(1, 0), null);
    }

    @Test
    public void testCos()
    {
        for (double doubleValue : DOUBLE_VALUES) {
            assertFunction("cos(" + doubleValue + ")", DOUBLE, Math.cos(doubleValue));
            assertFunction("cos(REAL '" + (float) doubleValue + "')", DOUBLE, Math.cos((float) doubleValue));
        }
        assertFunction("cos(NULL)", DOUBLE, null);
    }

    @Test
    public void testCosh()
    {
        for (double doubleValue : DOUBLE_VALUES) {
            assertFunction("cosh(" + doubleValue + ")", DOUBLE, Math.cosh(doubleValue));
            assertFunction("cosh(REAL '" + (float) doubleValue + "')", DOUBLE, Math.cosh((float) doubleValue));
        }
        assertFunction("cosh(NULL)", DOUBLE, null);
    }

    @Test
    public void testDegrees()
    {
        for (double doubleValue : DOUBLE_VALUES) {
            assertFunction(String.format("degrees(%s)", doubleValue), DOUBLE, Math.toDegrees(doubleValue));
            assertFunction(String.format("degrees(REAL '%s')", (float) doubleValue), DOUBLE, Math.toDegrees((float) doubleValue));
        }
        assertFunction("degrees(NULL)", DOUBLE, null);
    }

    @Test
    public void testE()
    {
        assertFunction("e()", DOUBLE, Math.E);
    }

    @Test
    public void testExp()
    {
        for (double doubleValue : DOUBLE_VALUES) {
            assertFunction("exp(" + doubleValue + ")", DOUBLE, Math.exp(doubleValue));
            assertFunction("exp(REAL '" + (float) doubleValue + "')", DOUBLE, Math.exp((float) doubleValue));
        }
        assertFunction("exp(NULL)", DOUBLE, null);
    }

    @Test
    public void testFloor()
    {
        assertFunction("floor(TINYINT'123')", TINYINT, (byte) 123);
        assertFunction("floor(TINYINT'-123')", TINYINT, (byte) -123);
        assertFunction("floor(CAST(NULL AS TINYINT))", TINYINT, null);
        assertFunction("floor(SMALLINT'123')", SMALLINT, (short) 123);
        assertFunction("floor(SMALLINT'-123')", SMALLINT, (short) -123);
        assertFunction("floor(CAST(NULL AS SMALLINT))", SMALLINT, null);
        assertFunction("floor(123)", INTEGER, 123);
        assertFunction("floor(-123)", INTEGER, -123);
        assertFunction("floor(CAST(NULL AS INTEGER))", INTEGER, null);
        assertFunction("floor(BIGINT '123')", BIGINT, 123L);
        assertFunction("floor(BIGINT '-123')", BIGINT, -123L);
        assertFunction("floor(12300000000)", BIGINT, 12300000000L);
        assertFunction("floor(-12300000000)", BIGINT, -12300000000L);
        assertFunction("floor(CAST(NULL as BIGINT))", BIGINT, null);
        assertFunction("floor(123.0E0)", DOUBLE, 123.0);
        assertFunction("floor(-123.0E0)", DOUBLE, -123.0);
        assertFunction("floor(123.45E0)", DOUBLE, 123.0);
        assertFunction("floor(-123.45E0)", DOUBLE, -124.0);

        assertFunction("floor(REAL '123.0')", REAL, 123.0f);
        assertFunction("floor(REAL '-123.0')", REAL, -123.0f);
        assertFunction("floor(REAL '123.45')", REAL, 123.0f);
        assertFunction("floor(REAL '-123.45')", REAL, -124.0f);

        // short DECIMAL -> short DECIMAL
        assertFunction("floor(DECIMAL '0')", createDecimalType(1), SqlDecimal.of("0"));
        assertFunction("floor(CAST(DECIMAL '0.00' AS DECIMAL(3,2)))", createDecimalType(2), SqlDecimal.of("0"));
        assertFunction("floor(CAST(DECIMAL '0.00' AS DECIMAL(3,2)))", createDecimalType(2), SqlDecimal.of("0"));
        assertFunction("floor(CAST(DECIMAL '0.01' AS DECIMAL(3,2)))", createDecimalType(2), SqlDecimal.of("0"));
        assertFunction("floor(CAST(DECIMAL '-0.01' AS DECIMAL(3,2)))", createDecimalType(2), SqlDecimal.of("-1"));
        assertFunction("floor(CAST(DECIMAL '0.49' AS DECIMAL(3,2)))", createDecimalType(2), SqlDecimal.of("0"));
        assertFunction("floor(CAST(DECIMAL '-0.49' AS DECIMAL(3,2)))", createDecimalType(2), SqlDecimal.of("-1"));
        assertFunction("floor(CAST(DECIMAL '0.50' AS DECIMAL(3,2)))", createDecimalType(2), SqlDecimal.of("0"));
        assertFunction("floor(CAST(DECIMAL '-0.50' AS DECIMAL(3,2)))", createDecimalType(2), SqlDecimal.of("-1"));
        assertFunction("floor(CAST(DECIMAL '0.99' AS DECIMAL(3,2)))", createDecimalType(2), SqlDecimal.of("0"));
        assertFunction("floor(CAST(DECIMAL '-0.99' AS DECIMAL(3,2)))", createDecimalType(2), SqlDecimal.of("-1"));
        assertFunction("floor(DECIMAL '123')", createDecimalType(3), SqlDecimal.of("123"));
        assertFunction("floor(DECIMAL '-123')", createDecimalType(3), SqlDecimal.of("-123"));
        assertFunction("floor(DECIMAL '123.00')", createDecimalType(4), SqlDecimal.of("123"));
        assertFunction("floor(DECIMAL '-123.00')", createDecimalType(4), SqlDecimal.of("-123"));
        assertFunction("floor(DECIMAL '123.01')", createDecimalType(4), SqlDecimal.of("123"));
        assertFunction("floor(DECIMAL '-123.01')", createDecimalType(4), SqlDecimal.of("-124"));
        assertFunction("floor(DECIMAL '123.45')", createDecimalType(4), SqlDecimal.of("123"));
        assertFunction("floor(DECIMAL '-123.45')", createDecimalType(4), SqlDecimal.of("-124"));
        assertFunction("floor(DECIMAL '123.49')", createDecimalType(4), SqlDecimal.of("123"));
        assertFunction("floor(DECIMAL '-123.49')", createDecimalType(4), SqlDecimal.of("-124"));
        assertFunction("floor(DECIMAL '123.50')", createDecimalType(4), SqlDecimal.of("123"));
        assertFunction("floor(DECIMAL '-123.50')", createDecimalType(4), SqlDecimal.of("-124"));
        assertFunction("floor(DECIMAL '123.99')", createDecimalType(4), SqlDecimal.of("123"));
        assertFunction("floor(DECIMAL '-123.99')", createDecimalType(4), SqlDecimal.of("-124"));
        assertFunction("floor(DECIMAL '-999.9')", createDecimalType(4), SqlDecimal.of("-1000"));

        // long DECIMAL -> long DECIMAL
        assertFunction("floor(CAST(DECIMAL '0000000000000000000' AS DECIMAL(19,0)))", createDecimalType(19), SqlDecimal.of("0"));
        assertFunction("floor(CAST(DECIMAL '000000000000000000.00' AS DECIMAL(20,2)))", createDecimalType(19), SqlDecimal.of("0"));
        assertFunction("floor(CAST(DECIMAL '000000000000000000.01' AS DECIMAL(20,2)))", createDecimalType(19), SqlDecimal.of("0"));
        assertFunction("floor(CAST(DECIMAL '-000000000000000000.01' AS DECIMAL(20,2)))", createDecimalType(19), SqlDecimal.of("-1"));
        assertFunction("floor(CAST(DECIMAL '000000000000000000.49' AS DECIMAL(20,2)))", createDecimalType(19), SqlDecimal.of("0"));
        assertFunction("floor(CAST(DECIMAL '-000000000000000000.49' AS DECIMAL(20,2)))", createDecimalType(19), SqlDecimal.of("-1"));
        assertFunction("floor(CAST(DECIMAL '000000000000000000.50' AS DECIMAL(20,2)))", createDecimalType(19), SqlDecimal.of("0"));
        assertFunction("floor(CAST(DECIMAL '-000000000000000000.50' AS DECIMAL(20,2)))", createDecimalType(19), SqlDecimal.of("-1"));
        assertFunction("floor(CAST(DECIMAL '000000000000000000.99' AS DECIMAL(20,2)))", createDecimalType(19), SqlDecimal.of("0"));
        assertFunction("floor(CAST(DECIMAL '-000000000000000000.99' AS DECIMAL(20,2)))", createDecimalType(19), SqlDecimal.of("-1"));
        assertFunction("floor(DECIMAL '123456789012345678')", createDecimalType(18), SqlDecimal.of("123456789012345678"));
        assertFunction("floor(DECIMAL '-123456789012345678')", createDecimalType(18), SqlDecimal.of("-123456789012345678"));
        assertFunction("floor(DECIMAL '123456789012345678.00')", createDecimalType(19), SqlDecimal.of("123456789012345678"));
        assertFunction("floor(DECIMAL '-123456789012345678.00')", createDecimalType(19), SqlDecimal.of("-123456789012345678"));
        assertFunction("floor(DECIMAL '123456789012345678.01')", createDecimalType(19), SqlDecimal.of("123456789012345678"));
        assertFunction("floor(DECIMAL '-123456789012345678.01')", createDecimalType(19), SqlDecimal.of("-123456789012345679"));
        assertFunction("floor(DECIMAL '123456789012345678.99')", createDecimalType(19), SqlDecimal.of("123456789012345678"));
        assertFunction("floor(DECIMAL '-123456789012345678.49')", createDecimalType(19), SqlDecimal.of("-123456789012345679"));
        assertFunction("floor(DECIMAL '123456789012345678.49')", createDecimalType(19), SqlDecimal.of("123456789012345678"));
        assertFunction("floor(DECIMAL '-123456789012345678.50')", createDecimalType(19), SqlDecimal.of("-123456789012345679"));
        assertFunction("floor(DECIMAL '123456789012345678.50')", createDecimalType(19), SqlDecimal.of("123456789012345678"));
        assertFunction("floor(DECIMAL '-123456789012345678.99')", createDecimalType(19), SqlDecimal.of("-123456789012345679"));
        assertFunction("floor(DECIMAL '-999999999999999999.9')", createDecimalType(19), SqlDecimal.of("-1000000000000000000"));

        // long DECIMAL -> short DECIMAL
        assertFunction("floor(DECIMAL '1234567890123456.78')", createDecimalType(17), SqlDecimal.of("1234567890123456"));
        assertFunction("floor(DECIMAL '-1234567890123456.78')", createDecimalType(17), SqlDecimal.of("-1234567890123457"));

        assertFunction("floor(CAST(NULL as REAL))", REAL, null);
        assertFunction("floor(CAST(NULL as DOUBLE))", DOUBLE, null);
        assertFunction("floor(CAST(NULL as DECIMAL(1,0)))", createDecimalType(1), null);
        assertFunction("floor(CAST(NULL as DECIMAL(25,5)))", createDecimalType(21), null);
    }

    @Test
    public void testLn()
    {
        for (double doubleValue : DOUBLE_VALUES) {
            assertFunction("ln(" + doubleValue + ")", DOUBLE, Math.log(doubleValue));
        }
        assertFunction("ln(NULL)", DOUBLE, null);
    }

    @Test
    public void testLog2()
    {
        for (double doubleValue : DOUBLE_VALUES) {
            assertFunction("log2(" + doubleValue + ")", DOUBLE, Math.log(doubleValue) / Math.log(2));
        }
        assertFunction("log2(NULL)", DOUBLE, null);
    }

    @Test
    public void testLog10()
    {
        for (double doubleValue : DOUBLE_VALUES) {
            assertFunction("log10(" + doubleValue + ")", DOUBLE, Math.log10(doubleValue));
        }
        assertFunction("log10(NULL)", DOUBLE, null);
    }

    @Test
    public void testLog()
    {
        for (double doubleValue : DOUBLE_VALUES) {
            for (double base : DOUBLE_VALUES) {
                assertFunction("log(" + doubleValue + ", " + base + ")", DOUBLE, Math.log(doubleValue) / Math.log(base));
                assertFunction("log(REAL '" + (float) doubleValue + "', REAL'" + (float) base + "')", DOUBLE, Math.log((float) doubleValue) / Math.log((float) base));
            }
        }
        assertFunction("log(NULL, NULL)", DOUBLE, null);
        assertFunction("log(5.0E0, NULL)", DOUBLE, null);
        assertFunction("log(NULL, 5.0E0)", DOUBLE, null);
    }

    @Test
    public void testMod()
    {
        for (int left : intLefts) {
            for (int right : intRights) {
                assertFunction("mod(" + left + ", " + right + ")", INTEGER, (left % right));
            }
        }

        for (int left : intLefts) {
            for (int right : intRights) {
                assertFunction("mod( BIGINT '" + left + "' , BIGINT '" + right + "')", BIGINT, (long) (left % right));
            }
        }

        for (long left : intLefts) {
            for (long right : intRights) {
                assertFunction("mod(" + left * 10000000000L + ", " + right * 10000000000L + ")", BIGINT, (left * 10000000000L) % (right * 10000000000L));
            }
        }

        for (int left : intLefts) {
            for (double right : doubleRights) {
                assertFunction("mod(" + left + ", DOUBLE '" + right + "')", DOUBLE, left % right);
            }
        }

        for (int left : intLefts) {
            for (double right : doubleRights) {
                assertFunction("mod(" + left + ", REAL '" + (float) right + "')", REAL, left % (float) right);
            }
        }

        for (double left : doubleLefts) {
            for (long right : intRights) {
                assertFunction("mod(DOUBLE '" + left + "', " + right + ")", DOUBLE, left % right);
            }
        }

        for (double left : doubleLefts) {
            for (long right : intRights) {
                assertFunction("mod(REAL '" + (float) left + "', " + right + ")", REAL, (float) left % right);
            }
        }

        for (double left : doubleLefts) {
            for (double right : doubleRights) {
                assertFunction("mod(DOUBLE '" + left + "', DOUBLE '" + right + "')", DOUBLE, left % right);
            }
        }

        for (double left : doubleLefts) {
            for (double right : doubleRights) {
                assertFunction("mod(REAL '" + (float) left + "', REAL '" + (float) right + "')", REAL, (float) left % (float) right);
            }
        }

        assertFunction("mod(5.0E0, NULL)", DOUBLE, null);
        assertFunction("mod(NULL, 5.0E0)", DOUBLE, null);

        assertFunction("mod(DECIMAL '0.0', DECIMAL '2.0')", createDecimalType(1, 1), SqlDecimal.of("0.0"));
        assertFunction("mod(DECIMAL '13.0', DECIMAL '5.0')", createDecimalType(2, 1), SqlDecimal.of("3.0"));
        assertFunction("mod(DECIMAL '-13.0', DECIMAL '5.0')", createDecimalType(2, 1), SqlDecimal.of("-3.0"));
        assertFunction("mod(DECIMAL '13.0', DECIMAL '-5.0')", createDecimalType(2, 1), SqlDecimal.of("3.0"));
        assertFunction("mod(DECIMAL '-13.0', DECIMAL '-5.0')", createDecimalType(2, 1), SqlDecimal.of("-3.0"));
        assertFunction("mod(DECIMAL '5.0', DECIMAL '2.5')", createDecimalType(2, 1), SqlDecimal.of("0.0"));
        assertFunction("mod(DECIMAL '5.0', DECIMAL '2.05')", createDecimalType(3, 2), SqlDecimal.of("0.90"));
        assertFunction("mod(DECIMAL '5.0', DECIMAL '2.55')", createDecimalType(3, 2), SqlDecimal.of("2.45"));
        assertFunction("mod(DECIMAL '5.0001', DECIMAL '2.55')", createDecimalType(5, 4), SqlDecimal.of("2.4501"));
        assertFunction("mod(DECIMAL '123456789012345670', DECIMAL '123456789012345669')", createDecimalType(18, 0), SqlDecimal.of("0.01"));
        assertFunction("mod(DECIMAL '12345678901234567.90', DECIMAL '12345678901234567.89')", createDecimalType(19, 2), SqlDecimal.of("0.01"));
        assertFunction("mod(DECIMAL '5.0', CAST(NULL as DECIMAL(1,0)))", createDecimalType(2, 1), null);
        assertFunction("mod(CAST(NULL as DECIMAL(1,0)), DECIMAL '5.0')", createDecimalType(2, 1), null);
        assertInvalidFunction("mod(DECIMAL '5.0', DECIMAL '0')", DIVISION_BY_ZERO);
    }

    @Test
    public void testPi()
    {
        assertFunction("pi()", DOUBLE, Math.PI);
    }

    @Test
    public void testNaN()
    {
        assertFunction("nan()", DOUBLE, Double.NaN);
        assertFunction("0.0E0 / 0.0E0", DOUBLE, Double.NaN);
    }

    @Test
    public void testInfinity()
    {
        assertFunction("infinity()", DOUBLE, Double.POSITIVE_INFINITY);
        assertFunction("-rand() / 0.0", DOUBLE, Double.NEGATIVE_INFINITY);
    }

    @Test
    public void testIsInfinite()
    {
        assertFunction("is_infinite(1.0E0 / 0.0E0)", BOOLEAN, true);
        assertFunction("is_infinite(0.0E0 / 0.0E0)", BOOLEAN, false);
        assertFunction("is_infinite(1.0E0 / 1.0E0)", BOOLEAN, false);
        assertFunction("is_infinite(REAL '1.0' / REAL '0.0')", BOOLEAN, true);
        assertFunction("is_infinite(REAL '0.0' / REAL '0.0')", BOOLEAN, false);
        assertFunction("is_infinite(REAL '1.0' / REAL '1.0')", BOOLEAN, false);
        assertFunction("is_infinite(NULL)", BOOLEAN, null);
    }

    @Test
    public void testIsFinite()
    {
        assertFunction("is_finite(100000)", BOOLEAN, true);
        assertFunction("is_finite(rand() / 0.0E0)", BOOLEAN, false);
        assertFunction("is_finite(REAL '754.2008E0')", BOOLEAN, true);
        assertFunction("is_finite(rand() / REAL '0.0E0')", BOOLEAN, false);
        assertFunction("is_finite(NULL)", BOOLEAN, null);
    }

    @Test
    public void testIsNaN()
    {
        assertFunction("is_nan(0.0E0 / 0.0E0)", BOOLEAN, true);
        assertFunction("is_nan(0.0E0 / 1.0E0)", BOOLEAN, false);
        assertFunction("is_nan(infinity() / infinity())", BOOLEAN, true);
        assertFunction("is_nan(nan())", BOOLEAN, true);
        assertFunction("is_nan(REAL '0.0' / REAL '0.0')", BOOLEAN, true);
        assertFunction("is_nan(REAL '0.0' / 1.0E0)", BOOLEAN, false);
        assertFunction("is_nan(infinity() / infinity())", BOOLEAN, true);
        assertFunction("is_nan(nan())", BOOLEAN, true);
        assertFunction("is_nan(NULL)", BOOLEAN, null);
    }

    @Test
    public void testPower()
    {
        for (long left : intLefts) {
            for (long right : intRights) {
                assertFunction("power(" + left + ", " + right + ")", DOUBLE, Math.pow(left, right));
            }
        }

        for (int left : intLefts) {
            for (int right : intRights) {
                assertFunction("power( BIGINT '" + left + "' , BIGINT '" + right + "')", DOUBLE, Math.pow(left, right));
            }
        }

        for (long left : intLefts) {
            for (long right : intRights) {
                assertFunction("power(" + left * 10000000000L + ", " + right + ")", DOUBLE, Math.pow(left * 10000000000L, right));
            }
        }

        for (long left : intLefts) {
            for (double right : doubleRights) {
                assertFunction("power(" + left + ", " + right + ")", DOUBLE, Math.pow(left, right));
                assertFunction("power(" + left + ", REAL '" + (float) right + "')", DOUBLE, Math.pow(left, (float) right));
            }
        }

        for (double left : doubleLefts) {
            for (long right : intRights) {
                assertFunction("power(" + left + ", " + right + ")", DOUBLE, Math.pow(left, right));
                assertFunction("power(REAL '" + (float) left + "', " + right + ")", DOUBLE, Math.pow((float) left, right));
            }
        }

        for (double left : doubleLefts) {
            for (double right : doubleRights) {
                assertFunction("power(" + left + ", " + right + ")", DOUBLE, Math.pow(left, right));
                assertFunction("power(REAL '" + left + "', REAL '" + right + "')", DOUBLE, Math.pow((float) left, (float) right));
            }
        }

        assertFunction("power(NULL, NULL)", DOUBLE, null);
        assertFunction("power(5.0E0, NULL)", DOUBLE, null);
        assertFunction("power(NULL, 5.0E0)", DOUBLE, null);

        // test alias
        assertFunction("pow(5.0E0, 2.0E0)", DOUBLE, 25.0);
    }

    @Test
    public void testRadians()
    {
        for (double doubleValue : DOUBLE_VALUES) {
            assertFunction(String.format("radians(%s)", doubleValue), DOUBLE, Math.toRadians(doubleValue));
            assertFunction(String.format("radians(REAL '%s')", (float) doubleValue), DOUBLE, Math.toRadians((float) doubleValue));
        }
        assertFunction("radians(NULL)", DOUBLE, null);
    }

    @Test
    public void testRandom()
    {
        // random is non-deterministic
        functionAssertions.tryEvaluateWithAll("rand()", DOUBLE, TEST_SESSION);
        functionAssertions.tryEvaluateWithAll("random()", DOUBLE, TEST_SESSION);
        functionAssertions.tryEvaluateWithAll("rand(1000)", INTEGER, TEST_SESSION);
        functionAssertions.tryEvaluateWithAll("random(2000)", INTEGER, TEST_SESSION);
        functionAssertions.tryEvaluateWithAll("random(3000000000)", BIGINT, TEST_SESSION);

        assertInvalidFunction("rand(-1)", "bound must be positive");
        assertInvalidFunction("rand(-3000000000)", "bound must be positive");
    }

    @Test
    public void testRound()
    {
        assertFunction("round(TINYINT '3')", TINYINT, (byte) 3);
        assertFunction("round(TINYINT '-3')", TINYINT, (byte) -3);
        assertFunction("round(CAST(NULL as TINYINT))", TINYINT, null);
        assertFunction("round(SMALLINT '3')", SMALLINT, (short) 3);
        assertFunction("round(SMALLINT '-3')", SMALLINT, (short) -3);
        assertFunction("round(CAST(NULL as SMALLINT))", SMALLINT, null);
        assertFunction("round(3)", INTEGER, 3);
        assertFunction("round(-3)", INTEGER, -3);
        assertFunction("round(CAST(NULL as INTEGER))", INTEGER, null);
        assertFunction("round(BIGINT '3')", BIGINT, 3L);
        assertFunction("round(BIGINT '-3')", BIGINT, -3L);
        assertFunction("round(CAST(NULL as BIGINT))", BIGINT, null);
        assertFunction("round( 3000000000)", BIGINT, 3000000000L);
        assertFunction("round(-3000000000)", BIGINT, -3000000000L);
        assertFunction("round(3.0E0)", DOUBLE, 3.0);
        assertFunction("round(-3.0E0)", DOUBLE, -3.0);
        assertFunction("round(3.499E0)", DOUBLE, 3.0);
        assertFunction("round(-3.499E0)", DOUBLE, -3.0);
        assertFunction("round(3.5E0)", DOUBLE, 4.0);
        assertFunction("round(-3.5E0)", DOUBLE, -4.0);
        assertFunction("round(-3.5001E0)", DOUBLE, -4.0);
        assertFunction("round(-3.99E0)", DOUBLE, -4.0);
        assertFunction("round(REAL '3.0')", REAL, 3.0f);
        assertFunction("round(REAL '-3.0')", REAL, -3.0f);
        assertFunction("round(REAL '3.499')", REAL, 3.0f);
        assertFunction("round(REAL '-3.499')", REAL, -3.0f);
        assertFunction("round(REAL '3.5')", REAL, 4.0f);
        assertFunction("round(REAL '-3.5')", REAL, -4.0f);
        assertFunction("round(REAL '-3.5001')", REAL, -4.0f);
        assertFunction("round(REAL '-3.99')", REAL, -4.0f);
        assertFunction("round(CAST(NULL as DOUBLE))", DOUBLE, null);
        assertFunction("round(DOUBLE '" + GREATEST_DOUBLE_LESS_THAN_HALF + "')", DOUBLE, 0.0);
        assertFunction("round(DOUBLE '-" + 0x1p-1 + "')", DOUBLE, -1.0); // -0.5
        assertFunction("round(DOUBLE '-" + GREATEST_DOUBLE_LESS_THAN_HALF + "')", DOUBLE, -0.0);

        assertFunction("round(TINYINT '3', TINYINT '0')", TINYINT, (byte) 3);
        assertFunction("round(TINYINT '3', 0)", TINYINT, (byte) 3);
        assertFunction("round(SMALLINT '3', SMALLINT '0')", SMALLINT, (short) 3);
        assertFunction("round(SMALLINT '3', 0)", SMALLINT, (short) 3);
        assertFunction("round(3, 0)", INTEGER, 3);
        assertFunction("round(-3, 0)", INTEGER, -3);
        assertFunction("round(-3, INTEGER '0')", INTEGER, -3);
        assertFunction("round(BIGINT '3', 0)", BIGINT, 3L);
        assertFunction("round( 3000000000, 0)", BIGINT, 3000000000L);
        assertFunction("round(-3000000000, 0)", BIGINT, -3000000000L);
        assertFunction("round(3.0E0, 0)", DOUBLE, 3.0);
        assertFunction("round(-3.0E0, 0)", DOUBLE, -3.0);
        assertFunction("round(3.499E0, 0)", DOUBLE, 3.0);
        assertFunction("round(-3.499E0, 0)", DOUBLE, -3.0);
        assertFunction("round(3.5E0, 0)", DOUBLE, 4.0);
        assertFunction("round(-3.5E0, 0)", DOUBLE, -4.0);
        assertFunction("round(-3.5001E0, 0)", DOUBLE, -4.0);
        assertFunction("round(-3.99E0, 0)", DOUBLE, -4.0);
        assertFunction("round(DOUBLE '" + GREATEST_DOUBLE_LESS_THAN_HALF + "', 0)", DOUBLE, 0.0);
        assertFunction("round(DOUBLE '-" + 0x1p-1 + "')", DOUBLE, -1.0); // -0.5
        assertFunction("round(DOUBLE '-" + GREATEST_DOUBLE_LESS_THAN_HALF + "', 0)", DOUBLE, -0.0);
        assertFunction("round(0.3E0)", DOUBLE, 0.0);
        assertFunction("round(-0.3E0)", DOUBLE, -0.0);

        assertFunction("round(TINYINT '3', TINYINT '1')", TINYINT, (byte) 3);
        assertFunction("round(TINYINT '3', 1)", TINYINT, (byte) 3);
        assertFunction("round(SMALLINT '3', SMALLINT '1')", SMALLINT, (short) 3);
        assertFunction("round(SMALLINT '3', 1)", SMALLINT, (short) 3);
        assertFunction("round(REAL '3.0', 0)", REAL, 3.0f);
        assertFunction("round(REAL '-3.0', 0)", REAL, -3.0f);
        assertFunction("round(REAL '3.499', 0)", REAL, 3.0f);
        assertFunction("round(REAL '-3.499', 0)", REAL, -3.0f);
        assertFunction("round(REAL '3.5', 0)", REAL, 4.0f);
        assertFunction("round(REAL '-3.5', 0)", REAL, -4.0f);
        assertFunction("round(REAL '-3.5001', 0)", REAL, -4.0f);
        assertFunction("round(REAL '-3.99', 0)", REAL, -4.0f);
        assertFunction("round(3, 1)", INTEGER, 3);
        assertFunction("round(-3, 1)", INTEGER, -3);
        assertFunction("round(-3, INTEGER '1')", INTEGER, -3);
        assertFunction("round(-3, CAST(NULL as INTEGER))", INTEGER, null);
        assertFunction("round(BIGINT '3', 1)", BIGINT, 3L);
        assertFunction("round( 3000000000, 1)", BIGINT, 3000000000L);
        assertFunction("round(-3000000000, 1)", BIGINT, -3000000000L);
        assertFunction("round(CAST(NULL as BIGINT), CAST(NULL as INTEGER))", BIGINT, null);
        assertFunction("round(CAST(NULL as BIGINT), 1)", BIGINT, null);
        assertFunction("round(3.0E0, 1)", DOUBLE, 3.0);
        assertFunction("round(-3.0E0, 1)", DOUBLE, -3.0);
        assertFunction("round(3.499E0, 1)", DOUBLE, 3.5);
        assertFunction("round(-3.499E0, 1)", DOUBLE, -3.5);
        assertFunction("round(3.5E0, 1)", DOUBLE, 3.5);
        assertFunction("round(-3.5E0, 1)", DOUBLE, -3.5);
        assertFunction("round(-3.5001E0, 1)", DOUBLE, -3.5);
        assertFunction("round(-3.99E0, 1)", DOUBLE, -4.0);
        assertFunction("round(REAL '3.0', 1)", REAL, 3.0f);
        assertFunction("round(REAL '-3.0', 1)", REAL, -3.0f);
        assertFunction("round(REAL '3.499', 1)", REAL, 3.5f);
        assertFunction("round(REAL '-3.499', 1)", REAL, -3.5f);
        assertFunction("round(REAL '3.5', 1)", REAL, 3.5f);
        assertFunction("round(REAL '-3.5', 1)", REAL, -3.5f);
        assertFunction("round(REAL '-3.5001', 1)", REAL, -3.5f);
        assertFunction("round(REAL '-3.99', 1)", REAL, -4.0f);

        // ROUND short DECIMAL -> short DECIMAL
        assertFunction("round(DECIMAL '0')", createDecimalType(1, 0), SqlDecimal.of("0"));
        assertFunction("round(DECIMAL '0.1')", createDecimalType(1, 0), SqlDecimal.of("0"));
        assertFunction("round(DECIMAL '-0.1')", createDecimalType(1, 0), SqlDecimal.of("0"));
        assertFunction("round(DECIMAL '3')", createDecimalType(1, 0), SqlDecimal.of("3"));
        assertFunction("round(DECIMAL '-3')", createDecimalType(1, 0), SqlDecimal.of("-3"));
        assertFunction("round(DECIMAL '3.0')", createDecimalType(2, 0), SqlDecimal.of("3"));
        assertFunction("round(DECIMAL '-3.0')", createDecimalType(2, 0), SqlDecimal.of("-3"));
        assertFunction("round(DECIMAL '3.49')", createDecimalType(2, 0), SqlDecimal.of("3"));
        assertFunction("round(DECIMAL '-3.49')", createDecimalType(2, 0), SqlDecimal.of("-3"));
        assertFunction("round(DECIMAL '3.50')", createDecimalType(2, 0), SqlDecimal.of("4"));
        assertFunction("round(DECIMAL '-3.50')", createDecimalType(2, 0), SqlDecimal.of("-4"));
        assertFunction("round(DECIMAL '3.99')", createDecimalType(2, 0), SqlDecimal.of("4"));
        assertFunction("round(DECIMAL '-3.99')", createDecimalType(2, 0), SqlDecimal.of("-4"));
        assertFunction("round(DECIMAL '9.99')", createDecimalType(2, 0), SqlDecimal.of("10"));
        assertFunction("round(DECIMAL '-9.99')", createDecimalType(2, 0), SqlDecimal.of("-10"));
        assertFunction("round(DECIMAL '9999.9')", createDecimalType(5, 0), SqlDecimal.of("10000"));

        assertFunction("round(DECIMAL '-9999.9')", createDecimalType(5, 0), SqlDecimal.of("-10000"));
        assertFunction("round(DECIMAL '1000000000000.9999')", createDecimalType(14, 0), SqlDecimal.of("1000000000001"));
        assertFunction("round(DECIMAL '-1000000000000.9999')", createDecimalType(14, 0), SqlDecimal.of("-1000000000001"));
        assertFunction("round(DECIMAL '10000000000000000')", createDecimalType(17, 0), SqlDecimal.of("10000000000000000"));
        assertFunction("round(DECIMAL '-10000000000000000')", createDecimalType(17, 0), SqlDecimal.of("-10000000000000000"));
        assertFunction("round(DECIMAL '9999999999999999.99')", createDecimalType(17, 0), SqlDecimal.of("10000000000000000"));
        assertFunction("round(DECIMAL '99999999999999999.9')", createDecimalType(18, 0), SqlDecimal.of("100000000000000000"));

        // ROUND long DECIMAL -> long DECIMAL
        assertFunction("round(CAST(0 AS DECIMAL(18,0)))", createDecimalType(18, 0), SqlDecimal.of("0"));
        assertFunction("round(CAST(0 AS DECIMAL(18,1)))", createDecimalType(18, 0), SqlDecimal.of("0"));
        assertFunction("round(CAST(0 AS DECIMAL(18,2)))", createDecimalType(17, 0), SqlDecimal.of("0"));
        assertFunction("round(CAST(DECIMAL '0.1' AS DECIMAL(18,1)))", createDecimalType(18, 0), SqlDecimal.of("0"));
        assertFunction("round(CAST(DECIMAL '-0.1' AS DECIMAL(18,1)))", createDecimalType(18, 0), SqlDecimal.of("0"));
        assertFunction("round(DECIMAL '3000000000000000000000')", createDecimalType(22, 0), SqlDecimal.of("3000000000000000000000"));
        assertFunction("round(DECIMAL '-3000000000000000000000')", createDecimalType(22, 0), SqlDecimal.of("-3000000000000000000000"));
        assertFunction("round(DECIMAL '3000000000000000000000.0')", createDecimalType(23, 0), SqlDecimal.of("3000000000000000000000"));
        assertFunction("round(DECIMAL '-3000000000000000000000.0')", createDecimalType(23, 0), SqlDecimal.of("-3000000000000000000000"));
        assertFunction("round(DECIMAL '3000000000000000000000.49')", createDecimalType(23, 0), SqlDecimal.of("3000000000000000000000"));
        assertFunction("round(DECIMAL '-3000000000000000000000.49')", createDecimalType(23, 0), SqlDecimal.of("-3000000000000000000000"));
        assertFunction("round(DECIMAL '3000000000000000000000.50')", createDecimalType(23, 0), SqlDecimal.of("3000000000000000000001"));
        assertFunction("round(DECIMAL '-3000000000000000000000.50')", createDecimalType(23, 0), SqlDecimal.of("-3000000000000000000001"));
        assertFunction("round(DECIMAL '3000000000000000000000.99')", createDecimalType(23, 0), SqlDecimal.of("3000000000000000000001"));
        assertFunction("round(DECIMAL '-3000000000000000000000.99')", createDecimalType(23, 0), SqlDecimal.of("-3000000000000000000001"));
        assertFunction("round(DECIMAL '9999999999999999999999.99')", createDecimalType(23, 0), SqlDecimal.of("10000000000000000000000"));
        assertFunction("round(DECIMAL '-9999999999999999999999.99')", createDecimalType(23, 0), SqlDecimal.of("-10000000000000000000000"));
        assertFunction("round(DECIMAL '1000000000000000000000000000000000.9999')", createDecimalType(35, 0), SqlDecimal.of("1000000000000000000000000000000001"));
        assertFunction("round(DECIMAL '-1000000000000000000000000000000000.9999')", createDecimalType(35, 0), SqlDecimal.of("-1000000000000000000000000000000001"));
        assertFunction("round(DECIMAL '10000000000000000000000000000000000000')", createDecimalType(38, 0), SqlDecimal.of("10000000000000000000000000000000000000"));
        assertFunction("round(DECIMAL '-10000000000000000000000000000000000000')", createDecimalType(38, 0), SqlDecimal.of("-10000000000000000000000000000000000000"));

        // ROUND long DECIMAL -> short DECIMAL
        assertFunction("round(DECIMAL '3000000000000000.000000')", createDecimalType(17, 0), SqlDecimal.of("3000000000000000"));
        assertFunction("round(DECIMAL '-3000000000000000.000000')", createDecimalType(17, 0), SqlDecimal.of("-3000000000000000"));
        assertFunction("round(DECIMAL '3000000000000000.499999')", createDecimalType(17, 0), SqlDecimal.of("3000000000000000"));
        assertFunction("round(DECIMAL '-3000000000000000.499999')", createDecimalType(17, 0), SqlDecimal.of("-3000000000000000"));
        assertFunction("round(DECIMAL '3000000000000000.500000')", createDecimalType(17, 0), SqlDecimal.of("3000000000000001"));
        assertFunction("round(DECIMAL '-3000000000000000.500000')", createDecimalType(17, 0), SqlDecimal.of("-3000000000000001"));
        assertFunction("round(DECIMAL '3000000000000000.999999')", createDecimalType(17, 0), SqlDecimal.of("3000000000000001"));
        assertFunction("round(DECIMAL '-3000000000000000.999999')", createDecimalType(17, 0), SqlDecimal.of("-3000000000000001"));
        assertFunction("round(DECIMAL '9999999999999999.999999')", createDecimalType(17, 0), SqlDecimal.of("10000000000000000"));
        assertFunction("round(DECIMAL '-9999999999999999.999999')", createDecimalType(17, 0), SqlDecimal.of("-10000000000000000"));

        // ROUND_N short DECIMAL -> short DECIMAL
        assertFunction("round(DECIMAL '3', 1)", createDecimalType(2, 0), SqlDecimal.of("3"));
        assertFunction("round(DECIMAL '-3', 1)", createDecimalType(2, 0), SqlDecimal.of("-3"));
        assertFunction("round(DECIMAL '3.0', 1)", createDecimalType(3, 1), SqlDecimal.of("3.0"));
        assertFunction("round(DECIMAL '-3.0', 1)", createDecimalType(3, 1), SqlDecimal.of("-3.0"));
        assertFunction("round(DECIMAL '3.449', 1)", createDecimalType(5, 3), SqlDecimal.of("3.400"));
        assertFunction("round(DECIMAL '-3.449', 1)", createDecimalType(5, 3), SqlDecimal.of("-3.400"));
        assertFunction("round(DECIMAL '3.450', 1)", createDecimalType(5, 3), SqlDecimal.of("3.500"));
        assertFunction("round(DECIMAL '-3.450', 1)", createDecimalType(5, 3), SqlDecimal.of("-3.500"));
        assertFunction("round(DECIMAL '3.99', 1)", createDecimalType(4, 2), SqlDecimal.of("4.00"));
        assertFunction("round(DECIMAL '-3.99', 1)", createDecimalType(4, 2), SqlDecimal.of("-4.00"));
        assertFunction("round(DECIMAL '9.99', 1)", createDecimalType(4, 2), SqlDecimal.of("10.00"));
        assertFunction("round(DECIMAL '-9.99', 1)", createDecimalType(4, 2), SqlDecimal.of("-10.00"));

        assertFunction("round(DECIMAL '0.00', 1)", createDecimalType(3, 2), SqlDecimal.of("0.00"));
        assertFunction("round(DECIMAL '1234', 7)", createDecimalType(5, 0), SqlDecimal.of("1234"));
        assertFunction("round(DECIMAL '-1234', 7)", createDecimalType(5, 0), SqlDecimal.of("-1234"));
        assertFunction("round(DECIMAL '1234', -7)", createDecimalType(5, 0), SqlDecimal.of("0"));
        assertFunction("round(DECIMAL '-1234', -7)", createDecimalType(5, 0), SqlDecimal.of("0"));
        assertFunction("round(DECIMAL '1234.5678', 7)", createDecimalType(9, 4), SqlDecimal.of("1234.5678"));
        assertFunction("round(DECIMAL '-1234.5678', 7)", createDecimalType(9, 4), SqlDecimal.of("-1234.5678"));
        assertFunction("round(DECIMAL '1234.5678', -2)", createDecimalType(9, 4), SqlDecimal.of("1200.0000"));
        assertFunction("round(DECIMAL '-1234.5678', -2)", createDecimalType(9, 4), SqlDecimal.of("-1200.0000"));
        assertFunction("round(DECIMAL '1254.5678', -2)", createDecimalType(9, 4), SqlDecimal.of("1300.0000"));
        assertFunction("round(DECIMAL '-1254.5678', -2)", createDecimalType(9, 4), SqlDecimal.of("-1300.0000"));
        assertFunction("round(DECIMAL '1234.5678', -7)", createDecimalType(9, 4), SqlDecimal.of("0.0000"));
        assertFunction("round(DECIMAL '-1234.5678', -7)", createDecimalType(9, 4), SqlDecimal.of("0.0000"));
        assertFunction("round(DECIMAL '99', -1)", createDecimalType(3, 0), SqlDecimal.of("100"));

        // ROUND_N long DECIMAL -> long DECIMAL
        assertFunction("round(DECIMAL '1234567890123456789', 1)", createDecimalType(20, 0), SqlDecimal.of("1234567890123456789"));
        assertFunction("round(DECIMAL '-1234567890123456789', 1)", createDecimalType(20, 0), SqlDecimal.of("-1234567890123456789"));
        assertFunction("round(DECIMAL '123456789012345678.0', 1)", createDecimalType(20, 1), SqlDecimal.of("123456789012345678.0"));
        assertFunction("round(DECIMAL '-123456789012345678.0', 1)", createDecimalType(20, 1), SqlDecimal.of("-123456789012345678.0"));
        assertFunction("round(DECIMAL '123456789012345678.449', 1)", createDecimalType(22, 3), SqlDecimal.of("123456789012345678.400"));
        assertFunction("round(DECIMAL '-123456789012345678.449', 1)", createDecimalType(22, 3), SqlDecimal.of("-123456789012345678.400"));
        assertFunction("round(DECIMAL '123456789012345678.45', 1)", createDecimalType(21, 2), SqlDecimal.of("123456789012345678.50"));
        assertFunction("round(DECIMAL '-123456789012345678.45', 1)", createDecimalType(21, 2), SqlDecimal.of("-123456789012345678.50"));
        assertFunction("round(DECIMAL '123456789012345678.501', 1)", createDecimalType(22, 3), SqlDecimal.of("123456789012345678.500"));
        assertFunction("round(DECIMAL '-123456789012345678.501', 1)", createDecimalType(22, 3), SqlDecimal.of("-123456789012345678.500"));
        assertFunction("round(DECIMAL '999999999999999999.99', 1)", createDecimalType(21, 2), SqlDecimal.of("1000000000000000000.00"));
        assertFunction("round(DECIMAL '-999999999999999999.99', 1)", createDecimalType(21, 2), SqlDecimal.of("-1000000000000000000.00"));
        assertFunction("round(DECIMAL '1234567890123456789', 7)", createDecimalType(20, 0), SqlDecimal.of("1234567890123456789"));
        assertFunction("round(DECIMAL '-1234567890123456789', 7)", createDecimalType(20, 0), SqlDecimal.of("-1234567890123456789"));
        assertFunction("round(DECIMAL '123456789012345678.99', 7)", createDecimalType(21, 2), SqlDecimal.of("123456789012345678.99"));
        assertFunction("round(DECIMAL '-123456789012345678.99', 7)", createDecimalType(21, 2), SqlDecimal.of("-123456789012345678.99"));
        assertFunction("round(DECIMAL '123456789012345611.99', -2)", createDecimalType(21, 2), SqlDecimal.of("123456789012345600.00"));
        assertFunction("round(DECIMAL '-123456789012345611.99', -2)", createDecimalType(21, 2), SqlDecimal.of("-123456789012345600.00"));
        assertFunction("round(DECIMAL '123456789012345678.99', -2)", createDecimalType(21, 2), SqlDecimal.of("123456789012345700.00"));
        assertFunction("round(DECIMAL '-123456789012345678.99', -2)", createDecimalType(21, 2), SqlDecimal.of("-123456789012345700.00"));
        assertFunction("round(DECIMAL '123456789012345678.99', -30)", createDecimalType(21, 2), SqlDecimal.of("0.00"));
        assertFunction("round(DECIMAL '-123456789012345678.99', -30)", createDecimalType(21, 2), SqlDecimal.of("0.00"));
        assertFunction("round(DECIMAL '9999999999999999999999999999999999999.9', 1)", createDecimalType(38, 1), SqlDecimal.of("9999999999999999999999999999999999999.9"));
        assertInvalidFunction("round(DECIMAL '9999999999999999999999999999999999999.9', 0)", NUMERIC_VALUE_OUT_OF_RANGE);
        assertInvalidFunction("round(DECIMAL '9999999999999999999999999999999999999.9', -1)", NUMERIC_VALUE_OUT_OF_RANGE);
        assertFunction("round(DECIMAL  '1329123201320737513', -3)", createDecimalType(20, 0), SqlDecimal.of("1329123201320738000"));
        assertFunction("round(DECIMAL '-1329123201320737513', -3)", createDecimalType(20, 0), SqlDecimal.of("-1329123201320738000"));
        assertFunction("round(DECIMAL  '1329123201320739513', -3)", createDecimalType(20, 0), SqlDecimal.of("1329123201320740000"));
        assertFunction("round(DECIMAL '-1329123201320739513', -3)", createDecimalType(20, 0), SqlDecimal.of("-1329123201320740000"));
        assertFunction("round(DECIMAL  '9999999999999999999', -3)", createDecimalType(20, 0), SqlDecimal.of("10000000000000000000"));
        assertFunction("round(DECIMAL '-9999999999999999999', -3)", createDecimalType(20, 0), SqlDecimal.of("-10000000000000000000"));

        // ROUND_N short DECIMAL -> long DECIMAL
        assertFunction("round(DECIMAL '9999999999999999.99', 1)", createDecimalType(19, 2), SqlDecimal.of("10000000000000000.00"));
        assertFunction("round(DECIMAL '-9999999999999999.99', 1)", createDecimalType(19, 2), SqlDecimal.of("-10000000000000000.00"));
        assertFunction("round(DECIMAL '9999999999999999.99', -1)", createDecimalType(19, 2), SqlDecimal.of("10000000000000000.00"));
        assertFunction("round(DECIMAL '-9999999999999999.99', -1)", createDecimalType(19, 2), SqlDecimal.of("-10000000000000000.00"));
        assertFunction("round(DECIMAL '9999999999999999.99', 2)", createDecimalType(19, 2), SqlDecimal.of("9999999999999999.99"));
        assertFunction("round(DECIMAL '-9999999999999999.99', 2)", createDecimalType(19, 2), SqlDecimal.of("-9999999999999999.99"));
        assertFunction("round(DECIMAL '329123201320737513', -3)", createDecimalType(19, 0), SqlDecimal.of("329123201320738000"));
        assertFunction("round(DECIMAL '-329123201320737513', -3)", createDecimalType(19, 0), SqlDecimal.of("-329123201320738000"));
        assertFunction("round(DECIMAL '329123201320739513', -3)", createDecimalType(19, 0), SqlDecimal.of("329123201320740000"));
        assertFunction("round(DECIMAL '-329123201320739513', -3)", createDecimalType(19, 0), SqlDecimal.of("-329123201320740000"));
        assertFunction("round(DECIMAL '999999999999999999', -3)", createDecimalType(19, 0), SqlDecimal.of("1000000000000000000"));
        assertFunction("round(DECIMAL '-999999999999999999', -3)", createDecimalType(19, 0), SqlDecimal.of("-1000000000000000000"));

        // NULL
        assertFunction("round(CAST(NULL as DOUBLE), CAST(NULL as INTEGER))", DOUBLE, null);
        assertFunction("round(-3.0E0, CAST(NULL as INTEGER))", DOUBLE, null);
        assertFunction("round(CAST(NULL as DOUBLE), 1)", DOUBLE, null);
        assertFunction("round(CAST(NULL as DECIMAL(1,0)), CAST(NULL as INTEGER))", createDecimalType(2, 0), null);
        assertFunction("round(DECIMAL '-3.0', CAST(NULL as INTEGER))", createDecimalType(3, 1), null);
        assertFunction("round(CAST(NULL as DECIMAL(1,0)), 1)", createDecimalType(2, 0), null);
        assertFunction("round(CAST(NULL as DECIMAL(17,2)), 1)", createDecimalType(18, 2), null);
        assertFunction("round(CAST(NULL as DECIMAL(20,2)), 1)", createDecimalType(21, 2), null);

        // NaN
        assertFunction("round(nan(), 2)", DOUBLE, Double.NaN);
        assertFunction("round(1.0E0 / 0, 2)", DOUBLE, Double.POSITIVE_INFINITY);
        assertFunction("round(-1.0E0 / 0, 2)", DOUBLE, Double.NEGATIVE_INFINITY);
    }

    @Test
    public void testSign()
    {
        DecimalType expectedDecimalReturnType = createDecimalType(1, 0);

        //retains type for NULL values
        assertFunction("sign(CAST(NULL as TINYINT))", TINYINT, null);
        assertFunction("sign(CAST(NULL as SMALLINT))", SMALLINT, null);
        assertFunction("sign(CAST(NULL as INTEGER))", INTEGER, null);
        assertFunction("sign(CAST(NULL as BIGINT))", BIGINT, null);
        assertFunction("sign(CAST(NULL as DOUBLE))", DOUBLE, null);
        assertFunction("sign(CAST(NULL as DECIMAL(2,1)))", expectedDecimalReturnType, null);
        assertFunction("sign(CAST(NULL as DECIMAL(38,0)))", expectedDecimalReturnType, null);

        //tinyint
        for (int intValue : intLefts) {
            Float signum = Math.signum(intValue);
            assertFunction("sign(TINYINT '" + intValue + "')", TINYINT, signum.byteValue());
        }

        //smallint
        for (int intValue : intLefts) {
            Float signum = Math.signum(intValue);
            assertFunction("sign(SMALLINT '" + intValue + "')", SMALLINT, signum.shortValue());
        }

        //integer
        for (int intValue : intLefts) {
            Float signum = Math.signum(intValue);
            assertFunction("sign(INTEGER '" + intValue + "')", INTEGER, signum.intValue());
        }

        //bigint
        for (int intValue : intLefts) {
            Float signum = Math.signum(intValue);
            assertFunction("sign(BIGINT '" + intValue + "')", BIGINT, signum.longValue());
        }

        //double and float
        for (double doubleValue : DOUBLE_VALUES) {
            assertFunction("sign(DOUBLE '" + doubleValue + "')", DOUBLE, Math.signum(doubleValue));
            assertFunction("sign(REAL '" + (float) doubleValue + "')", REAL, Math.signum(((float) doubleValue)));
        }

        //returns NaN for NaN input
        assertFunction("sign(DOUBLE 'NaN')", DOUBLE, Double.NaN);

        //returns proper sign for +/-Infinity input
        assertFunction("sign(DOUBLE '+Infinity')", DOUBLE, 1.0);
        assertFunction("sign(DOUBLE '-Infinity')", DOUBLE, -1.0);

        //short decimal
        assertFunction("sign(DECIMAL '0')", expectedDecimalReturnType, SqlDecimal.of("0"));
        assertFunction("sign(DECIMAL '123')", expectedDecimalReturnType, SqlDecimal.of("1"));
        assertFunction("sign(DECIMAL '-123')", expectedDecimalReturnType, SqlDecimal.of("-1"));
        assertFunction("sign(DECIMAL '123.000000000000000')", expectedDecimalReturnType, SqlDecimal.of("1"));
        assertFunction("sign(DECIMAL '-123.000000000000000')", expectedDecimalReturnType, SqlDecimal.of("-1"));

        //long decimal
        assertFunction("sign(DECIMAL '0.000000000000000000')", expectedDecimalReturnType, SqlDecimal.of("0"));
        assertFunction("sign(DECIMAL '1230.000000000000000')", expectedDecimalReturnType, SqlDecimal.of("1"));
        assertFunction("sign(DECIMAL '-1230.000000000000000')", expectedDecimalReturnType, SqlDecimal.of("-1"));
    }

    @Test
    public void testSin()
    {
        for (double doubleValue : DOUBLE_VALUES) {
            assertFunction("sin(" + doubleValue + ")", DOUBLE, Math.sin(doubleValue));
            assertFunction("sin(REAL '" + (float) doubleValue + "')", DOUBLE, Math.sin((float) doubleValue));
        }
        assertFunction("sin(NULL)", DOUBLE, null);
    }

    @Test
    public void testSqrt()
    {
        for (double doubleValue : DOUBLE_VALUES) {
            assertFunction("sqrt(" + doubleValue + ")", DOUBLE, Math.sqrt(doubleValue));
            assertFunction("sqrt(REAL '" + doubleValue + "')", DOUBLE, Math.sqrt((float) doubleValue));
        }
        assertFunction("sqrt(NULL)", DOUBLE, null);
    }

    @Test
    public void testTan()
    {
        for (double doubleValue : DOUBLE_VALUES) {
            assertFunction("tan(" + doubleValue + ")", DOUBLE, Math.tan(doubleValue));
            assertFunction("tan(REAL '" + (float) doubleValue + "')", DOUBLE, Math.tan((float) doubleValue));
        }
        assertFunction("tan(NULL)", DOUBLE, null);
    }

    @Test
    public void testTanh()
    {
        for (double doubleValue : DOUBLE_VALUES) {
            assertFunction("tanh(" + doubleValue + ")", DOUBLE, Math.tanh(doubleValue));
            assertFunction("tanh(REAL '" + doubleValue + "')", DOUBLE, Math.tanh((float) doubleValue));
        }
        assertFunction("tanh(NULL)", DOUBLE, null);
    }

    @Test
    public void testGreatest()
    {
        // tinyint
        assertFunction("greatest(TINYINT'1', TINYINT'2')", TINYINT, (byte) 2);
        assertFunction("greatest(TINYINT'-1', TINYINT'-2')", TINYINT, (byte) -1);
        assertFunction("greatest(TINYINT'5', TINYINT'4', TINYINT'3', TINYINT'2', TINYINT'1', TINYINT'2', TINYINT'3', TINYINT'4', TINYINT'1', TINYINT'5')", TINYINT, (byte) 5);
        assertFunction("greatest(TINYINT'-1')", TINYINT, (byte) -1);
        assertFunction("greatest(TINYINT'5', TINYINT'4', CAST(NULL AS TINYINT), TINYINT'3')", TINYINT, null);

        // smallint
        assertFunction("greatest(SMALLINT'1', SMALLINT'2')", SMALLINT, (short) 2);
        assertFunction("greatest(SMALLINT'-1', SMALLINT'-2')", SMALLINT, (short) -1);
        assertFunction("greatest(SMALLINT'5', SMALLINT'4', SMALLINT'3', SMALLINT'2', SMALLINT'1', SMALLINT'2', SMALLINT'3', SMALLINT'4', SMALLINT'1', SMALLINT'5')", SMALLINT, (short) 5);
        assertFunction("greatest(SMALLINT'-1')", SMALLINT, (short) -1);
        assertFunction("greatest(SMALLINT'5', SMALLINT'4', CAST(NULL AS SMALLINT), SMALLINT'3')", SMALLINT, null);

        // integer
        assertFunction("greatest(1, 2)", INTEGER, 2);
        assertFunction("greatest(-1, -2)", INTEGER, -1);
        assertFunction("greatest(5, 4, 3, 2, 1, 2, 3, 4, 1, 5)", INTEGER, 5);
        assertFunction("greatest(-1)", INTEGER, -1);
        assertFunction("greatest(5, 4, CAST(NULL AS INTEGER), 3)", INTEGER, null);

        // bigint
        assertFunction("greatest(10000000000, 20000000000)", BIGINT, 20000000000L);
        assertFunction("greatest(-10000000000, -20000000000)", BIGINT, -10000000000L);
        assertFunction("greatest(5000000000, 4, 3, 2, 1000000000, 2, 3, 4, 1, 5000000000)", BIGINT, 5000000000L);
        assertFunction("greatest(-10000000000)", BIGINT, -10000000000L);
        assertFunction("greatest(5000000000, 4000000000, CAST(NULL as BIGINT), 3000000000)", BIGINT, null);

        // double
        assertFunction("greatest(1.5E0, 2.3E0)", DOUBLE, 2.3);
        assertFunction("greatest(-1.5E0, -2.3E0)", DOUBLE, -1.5);
        assertFunction("greatest(-1.5E0, -2.3E0, -5/3)", DOUBLE, -1.0);
        assertFunction("greatest(1.5E0, -1.0E0 / 0.0E0, 1.0E0 / 0.0E0)", DOUBLE, Double.POSITIVE_INFINITY);
        assertFunction("greatest(5, 4, CAST(NULL as DOUBLE), 3)", DOUBLE, null);

        // float
        assertFunction("greatest(REAL '1.5', 2.3E0)", DOUBLE, 2.3);
        assertFunction("greatest(REAL '-1.5', -2.3E0)", DOUBLE, (double) -1.5f);
        assertFunction("greatest(-1.5E0, REAL '-2.3', -5/3)", DOUBLE, -1.0);
        assertFunction("greatest(REAL '1.5', REAL '-1.0' / 0.0E0, 1.0E0 / REAL '0.0')", DOUBLE, (double) (1.0f / 0.0f));
        assertFunction("greatest(5, REAL '4', CAST(NULL as DOUBLE), 3)", DOUBLE, null);

        // decimal
        assertDecimalFunction("greatest(1.0, 2.0)", decimal("2.0"));
        assertDecimalFunction("greatest(1.0, -2.0)", decimal("1.0"));
        assertDecimalFunction("greatest(1.0, 1.1, 1.2, 1.3)", decimal("1.3"));

        // mixed
        assertFunction("greatest(1, 20000000000)", BIGINT, 20000000000L);
        assertFunction("greatest(1, BIGINT '2')", BIGINT, 2L);
        assertFunction("greatest(1.0E0, 2)", DOUBLE, 2.0);
        assertFunction("greatest(1, 2.0E0)", DOUBLE, 2.0);
        assertFunction("greatest(1.0E0, 2)", DOUBLE, 2.0);
        assertFunction("greatest(5.0E0, 4, CAST(NULL as DOUBLE), 3)", DOUBLE, null);
        assertFunction("greatest(5.0E0, 4, CAST(NULL as BIGINT), 3)", DOUBLE, null);
        assertFunction("greatest(1.0, 2.0E0)", DOUBLE, 2.0);
        assertDecimalFunction("greatest(5, 4, 3.0, 2)", decimal("0000000005.0"));

        // invalid
        assertInvalidFunction("greatest(1.5E0, 0.0E0 / 0.0E0)", "Invalid argument to greatest(): NaN");

        // argument count limit
        tryEvaluateWithAll("greatest(" + Joiner.on(", ").join(nCopies(127, "rand()")) + ")", DOUBLE);
        assertNotSupported(
                "greatest(" + Joiner.on(", ").join(nCopies(128, "rand()")) + ")",
                "Too many arguments for function call greatest()");
    }

    @Test
    public void testLeast()
    {
        // integer
        assertFunction("least(TINYINT'1', TINYINT'2')", TINYINT, (byte) 1);
        assertFunction("least(TINYINT'-1', TINYINT'-2')", TINYINT, (byte) -2);
        assertFunction("least(TINYINT'5', TINYINT'4', TINYINT'3', TINYINT'2', TINYINT'1', TINYINT'2', TINYINT'3', TINYINT'4', TINYINT'1', TINYINT'5')", TINYINT, (byte) 1);
        assertFunction("least(TINYINT'-1')", TINYINT, (byte) -1);
        assertFunction("least(TINYINT'5', TINYINT'4', CAST(NULL AS TINYINT), TINYINT'3')", TINYINT, null);

        // integer
        assertFunction("least(SMALLINT'1', SMALLINT'2')", SMALLINT, (short) 1);
        assertFunction("least(SMALLINT'-1', SMALLINT'-2')", SMALLINT, (short) -2);
        assertFunction("least(SMALLINT'5', SMALLINT'4', SMALLINT'3', SMALLINT'2', SMALLINT'1', SMALLINT'2', SMALLINT'3', SMALLINT'4', SMALLINT'1', SMALLINT'5')", SMALLINT, (short) 1);
        assertFunction("least(SMALLINT'-1')", SMALLINT, (short) -1);
        assertFunction("least(SMALLINT'5', SMALLINT'4', CAST(NULL AS SMALLINT), SMALLINT'3')", SMALLINT, null);

        // integer
        assertFunction("least(1, 2)", INTEGER, 1);
        assertFunction("least(-1, -2)", INTEGER, -2);
        assertFunction("least(5, 4, 3, 2, 1, 2, 3, 4, 1, 5)", INTEGER, 1);
        assertFunction("least(-1)", INTEGER, -1);
        assertFunction("least(5, 4, CAST(NULL AS INTEGER), 3)", INTEGER, null);

        // bigint
        assertFunction("least(10000000000, 20000000000)", BIGINT, 10000000000L);
        assertFunction("least(-10000000000, -20000000000)", BIGINT, -20000000000L);
        assertFunction("least(50000000000, 40000000000, 30000000000, 20000000000, 50000000000)", BIGINT, 20000000000L);
        assertFunction("least(-10000000000)", BIGINT, -10000000000L);
        assertFunction("least(500000000, 400000000, CAST(NULL as BIGINT), 300000000)", BIGINT, null);

        // double
        assertFunction("least(1.5E0, 2.3E0)", DOUBLE, 1.5);
        assertFunction("least(-1.5E0, -2.3E0)", DOUBLE, -2.3);
        assertFunction("least(-1.5E0, -2.3E0, -5/3)", DOUBLE, -2.3);
        assertFunction("least(1.5E0, -1.0E0 / 0.0E0, 1.0E0 / 0.0E0)", DOUBLE, Double.NEGATIVE_INFINITY);
        assertFunction("least(5, 4, CAST(NULL as DOUBLE), 3)", DOUBLE, null);

        // float
        assertFunction("least(REAL '1.5', 2.3E0)", DOUBLE, (double) 1.5f);
        assertFunction("least(REAL '-1.5', -2.3E0)", DOUBLE, -2.3);
        assertFunction("least(-2.3E0, REAL '-0.4', -5/3)", DOUBLE, -2.3);
        assertFunction("least(1.5E0, REAL '-1.0' / 0.0E0, 1.0E0 / 0.0E0)", DOUBLE, (double) (-1.0f / 0.0f));
        assertFunction("least(REAL '5', 4, CAST(NULL as DOUBLE), 3)", DOUBLE, null);

        // decimal
        assertDecimalFunction("least(1.0, 2.0)", decimal("1.0"));
        assertDecimalFunction("least(1.0, -2.0)", decimal("-2.0"));
        assertDecimalFunction("least(1.0, 1.1, 1.2, 1.3)", decimal("1.0"));

        // mixed
        assertFunction("least(1, 20000000000)", BIGINT, 1L);
        assertFunction("least(1, BIGINT '2')", BIGINT, 1L);
        assertFunction("least(1.0E0, 2)", DOUBLE, 1.0);
        assertFunction("least(1, 2.0E0)", DOUBLE, 1.0);
        assertFunction("least(1.0E0, 2)", DOUBLE, 1.0);
        assertFunction("least(5.0E0, 4, CAST(NULL as DOUBLE), 3)", DOUBLE, null);
        assertFunction("least(5.0E0, 4, CAST(NULL as BIGINT), 3)", DOUBLE, null);
        assertFunction("least(1.0, 2.0E0)", DOUBLE, 1.0);
        assertDecimalFunction("least(5, 4, 3.0, 2)", decimal("0000000002.0"));

        // invalid
        assertInvalidFunction("least(1.5E0, 0.0E0 / 0.0E0)", "Invalid argument to least(): NaN");
    }

    @Test(expectedExceptions = PrestoException.class, expectedExceptionsMessageRegExp = "\\QInvalid argument to greatest(): NaN\\E")
    public void testGreatestWithNaN()
    {
        functionAssertions.tryEvaluate("greatest(1.5E0, 0.0E0 / 0.0E0)", DOUBLE);
        functionAssertions.tryEvaluate("greatest(1.5E0, REAL '0.0' / REAL '0.0')", DOUBLE);
    }

    @Test
    public void testToBase()
    {
        VarcharType toBaseReturnType = VarcharType.createVarcharType(64);
        assertFunction("to_base(2147483648, 16)", toBaseReturnType, "80000000");
        assertFunction("to_base(255, 2)", toBaseReturnType, "11111111");
        assertFunction("to_base(-2147483647, 16)", toBaseReturnType, "-7fffffff");
        assertFunction("to_base(NULL, 16)", toBaseReturnType, null);
        assertFunction("to_base(-2147483647, NULL)", toBaseReturnType, null);
        assertFunction("to_base(NULL, NULL)", toBaseReturnType, null);
        assertInvalidFunction("to_base(255, 1)", "Radix must be between 2 and 36");
    }

    @Test
    public void testFromBase()
    {
        assertFunction("from_base('80000000', 16)", BIGINT, 2147483648L);
        assertFunction("from_base('11111111', 2)", BIGINT, 255L);
        assertFunction("from_base('-7fffffff', 16)", BIGINT, -2147483647L);
        assertFunction("from_base('9223372036854775807', 10)", BIGINT, 9223372036854775807L);
        assertFunction("from_base('-9223372036854775808', 10)", BIGINT, -9223372036854775808L);
        assertFunction("from_base(NULL, 10)", BIGINT, null);
        assertFunction("from_base('-9223372036854775808', NULL)", BIGINT, null);
        assertFunction("from_base(NULL, NULL)", BIGINT, null);
        assertInvalidFunction("from_base('Z', 37)", "Radix must be between 2 and 36");
        assertInvalidFunction("from_base('Z', 35)", "Not a valid base-35 number: Z");
        assertInvalidFunction("from_base('9223372036854775808', 10)", "Not a valid base-10 number: 9223372036854775808");
        assertInvalidFunction("from_base('Z', 37)", "Radix must be between 2 and 36");
        assertInvalidFunction("from_base('Z', 35)", "Not a valid base-35 number: Z");
        assertInvalidFunction("from_base('9223372036854775808', 10)", "Not a valid base-10 number: 9223372036854775808");
    }

    @Test
    public void testWidthBucket()
    {
        assertFunction("width_bucket(3.14E0, 0, 4, 3)", BIGINT, 3L);
        assertFunction("width_bucket(2, 0, 4, 3)", BIGINT, 2L);
        assertFunction("width_bucket(infinity(), 0, 4, 3)", BIGINT, 4L);
        assertFunction("width_bucket(-1, 0, 3.2E0, 4)", BIGINT, 0L);

        // bound1 > bound2 is not symmetric with bound2 > bound1
        assertFunction("width_bucket(3.14E0, 4, 0, 3)", BIGINT, 1L);
        assertFunction("width_bucket(2, 4, 0, 3)", BIGINT, 2L);
        assertFunction("width_bucket(infinity(), 4, 0, 3)", BIGINT, 0L);
        assertFunction("width_bucket(-1, 3.2E0, 0, 4)", BIGINT, 5L);

        // failure modes
        assertInvalidFunction("width_bucket(3.14E0, 0, 4, 0)", "bucketCount must be greater than 0");
        assertInvalidFunction("width_bucket(3.14E0, 0, 4, -1)", "bucketCount must be greater than 0");
        assertInvalidFunction("width_bucket(nan(), 0, 4, 3)", "operand must not be NaN");
        assertInvalidFunction("width_bucket(3.14E0, -1, -1, 3)", "bounds cannot equal each other");
        assertInvalidFunction("width_bucket(3.14E0, nan(), -1, 3)", "first bound must be finite");
        assertInvalidFunction("width_bucket(3.14E0, -1, nan(), 3)", "second bound must be finite");
        assertInvalidFunction("width_bucket(3.14E0, infinity(), -1, 3)", "first bound must be finite");
        assertInvalidFunction("width_bucket(3.14E0, -1, infinity(), 3)", "second bound must be finite");
    }

    @Test(expectedExceptions = PrestoException.class, expectedExceptionsMessageRegExp = "Bucket for value Infinity is out of range")
    public void testWidthBucketOverflowAscending()
    {
        functionAssertions.tryEvaluate("width_bucket(infinity(), 0, 4, " + Long.MAX_VALUE + ")", DOUBLE);
        functionAssertions.tryEvaluate("width_bucket(CAST(infinity() as REAL), 0, 4, " + Long.MAX_VALUE + ")", DOUBLE);
    }

    @Test(expectedExceptions = PrestoException.class, expectedExceptionsMessageRegExp = "Bucket for value Infinity is out of range")
    public void testWidthBucketOverflowDescending()
    {
        functionAssertions.tryEvaluate("width_bucket(infinity(), 4, 0, " + Long.MAX_VALUE + ")", DOUBLE);
        functionAssertions.tryEvaluate("width_bucket(CAST(infinity() as REAL), 4, 0, " + Long.MAX_VALUE + ")", DOUBLE);
    }

    @Test
    public void testWidthBucketArray()
    {
        assertFunction("width_bucket(3.14E0, array[0.0E0, 2.0E0, 4.0E0])", BIGINT, 2L);
        assertFunction("width_bucket(infinity(), array[0.0E0, 2.0E0, 4.0E0])", BIGINT, 3L);
        assertFunction("width_bucket(-1, array[0.0E0, 1.2E0, 3.3E0, 4.5E0])", BIGINT, 0L);

        // edge case of only a single bin
        assertFunction("width_bucket(3.145E0, array[0.0E0])", BIGINT, 1L);
        assertFunction("width_bucket(-3.145E0, array[0.0E0])", BIGINT, 0L);

        // failure modes
        assertInvalidFunction("width_bucket(3.14E0, array[])", "Bins cannot be an empty array");
        assertInvalidFunction("width_bucket(nan(), array[1.0E0, 2.0E0, 3.0E0])", "Operand cannot be NaN");
        assertInvalidFunction("width_bucket(3.14E0, array[0.0E0, infinity()])", "Bin value must be finite, got Infinity");

        // fail if we aren't sorted
        assertInvalidFunction("width_bucket(3.145E0, array[1.0E0, 0.0E0])", "Bin values are not sorted in ascending order");
        assertInvalidFunction("width_bucket(3.145E0, array[1.0E0, 0.0E0, -1.0E0])", "Bin values are not sorted in ascending order");
        assertInvalidFunction("width_bucket(3.145E0, array[1.0E0, 0.3E0, 0.0E0, -1.0E0])", "Bin values are not sorted in ascending order");

        // this is a case that we can't catch because we are using binary search to bisect the bins array
        assertFunction("width_bucket(1.5E0, array[1.0E0, 2.3E0, 2.0E0])", BIGINT, 1L);
    }

    @Test
    public void testCosineSimilarity()
    {
        assertFunction("cosine_similarity(map(array ['a', 'b'], array [1.0E0, 2.0E0]), map(array ['c', 'b'], array [1.0E0, 3.0E0]))",
                DOUBLE,
                2 * 3 / (Math.sqrt(5) * Math.sqrt(10)));

        assertFunction("cosine_similarity(map(array ['a', 'b', 'c'], array [1.0E0, 2.0E0, -1.0E0]), map(array ['c', 'b'], array [1.0E0, 3.0E0]))",
                DOUBLE,
                (2 * 3 + (-1) * 1) / (Math.sqrt(1 + 4 + 1) * Math.sqrt(1 + 9)));

        assertFunction("cosine_similarity(map(array ['a', 'b', 'c'], array [1.0E0, 2.0E0, -1.0E0]), map(array ['d', 'e'], array [1.0E0, 3.0E0]))",
                DOUBLE,
                0.0);

        assertFunction("cosine_similarity(null, map(array ['c', 'b'], array [1.0E0, 3.0E0]))",
                DOUBLE,
                null);

        assertFunction("cosine_similarity(map(array ['a', 'b'], array [1.0E0, null]), map(array ['c', 'b'], array [1.0E0, 3.0E0]))",
                DOUBLE,
                null);
    }

    @Test
    public void testInverseNormalCdf()
    {
        assertFunction("inverse_normal_cdf(0, 1, 0.3)", DOUBLE, -0.52440051270804089);
        assertFunction("inverse_normal_cdf(10, 9, 0.9)", DOUBLE, 21.533964089901406);
        assertFunction("inverse_normal_cdf(0.5, 0.25, 0.65)", DOUBLE, 0.59633011660189195);
        assertInvalidFunction("inverse_normal_cdf(4, 48, 0)", "p must be 0 > p > 1");
        assertInvalidFunction("inverse_normal_cdf(4, 48, 1)", "p must be 0 > p > 1");
        assertInvalidFunction("inverse_normal_cdf(4, 0, 0.4)", "sd must be > 0");
    }

    @Test
    public void testNormalCdf()
            throws Exception
    {
        assertFunction("normal_cdf(0, 1, 1.96)", DOUBLE, 0.9750021048517796);
        assertFunction("normal_cdf(10, 9, 10)", DOUBLE, 0.5);
        assertFunction("normal_cdf(-1.5, 2.1, -7.8)", DOUBLE, 0.0013498980316301035);
        assertFunction("normal_cdf(0, 1, infinity())", DOUBLE, 1.0);
        assertFunction("normal_cdf(0, 1, -infinity())", DOUBLE, 0.0);
        assertFunction("normal_cdf(infinity(), 1, 0)", DOUBLE, 0.0);
        assertFunction("normal_cdf(-infinity(), 1, 0)", DOUBLE, 1.0);
        assertFunction("normal_cdf(0, infinity(), 0)", DOUBLE, 0.5);
        assertFunction("normal_cdf(nan(), 1, 0)", DOUBLE, Double.NaN);
        assertFunction("normal_cdf(0, 1, nan())", DOUBLE, Double.NaN);

        assertInvalidFunction("normal_cdf(0, 0, 0.1985)", "standardDeviation must be > 0");
        assertInvalidFunction("normal_cdf(0, nan(), 0.1985)", "standardDeviation must be > 0");
    }

    @Test
    public void testBinomialCdf()
            throws Exception
    {
        assertFunction("binomial_cdf(5, 0.5, 5)", DOUBLE, 1.0);
        assertFunction("binomial_cdf(5, 0.5, 0)", DOUBLE, 0.03125);
        assertFunction("binomial_cdf(5, 0.5, 3)", DOUBLE, 0.8125);
        assertFunction("binomial_cdf(20, 1.0, 0)", DOUBLE, 0.0);

        assertInvalidFunction("binomial_cdf(5, -0.5, 3)", "successProbability must be in the interval [0, 1]");
        assertInvalidFunction("binomial_cdf(5, 1.5, 3)", "successProbability must be in the interval [0, 1]");
        assertInvalidFunction("binomial_cdf(-5, 0.5, 3)", "numberOfTrials must be greater than 0");
    }

    @Test
    public void testInverseBinomialCdf()
            throws Exception
    {
        assertFunction("inverse_binomial_cdf(20, 0.5, 0.5)", INTEGER, 10);
        assertFunction("inverse_binomial_cdf(20, 0.5, 0.0)", INTEGER, 0);
        assertFunction("inverse_binomial_cdf(20, 0.5, 1.0)", INTEGER, 20);

        assertInvalidFunction("inverse_binomial_cdf(5, -0.5, 0.3)", "successProbability must be in the interval [0, 1]");
        assertInvalidFunction("inverse_binomial_cdf(5, 1.5, 0.3)", "successProbability must be in the interval [0, 1]");
        assertInvalidFunction("inverse_binomial_cdf(5, 0.5, -3.0)", "p must be in the interval [0, 1]");
        assertInvalidFunction("inverse_binomial_cdf(5, 0.5, 3.0)", "p must be in the interval [0, 1]");
        assertInvalidFunction("inverse_binomial_cdf(-5, 0.5, 0.3)", "numberOfTrials must be greater than 0");
    }

    @Test
    public void testInverseBetaCdf()
    {
        assertFunction("inverse_beta_cdf(3, 3.6, 0.0)", DOUBLE, 0.0);
        assertFunction("inverse_beta_cdf(3, 3.6, 1.0)", DOUBLE, 1.0);
        assertFunction("inverse_beta_cdf(3, 3.6, 0.3)", DOUBLE, 0.3469675485440618);
        assertFunction("inverse_beta_cdf(3, 3.6, 0.95)", DOUBLE, 0.7600272463100223);

        assertInvalidFunction("inverse_beta_cdf(0, 3, 0.5)", "a must be > 0");
        assertInvalidFunction("inverse_beta_cdf(3, 0, 0.5)", "b must be > 0");
        assertInvalidFunction("inverse_beta_cdf(3, 5, -0.1)", "p must be in the interval [0, 1]");
        assertInvalidFunction("inverse_beta_cdf(3, 5, 1.1)", "p must be in the interval [0, 1]");
    }

    @Test
    public void testBetaCdf()
            throws Exception
    {
        assertFunction("beta_cdf(3, 3.6, 0.0)", DOUBLE, 0.0);
        assertFunction("beta_cdf(3, 3.6, 1.0)", DOUBLE, 1.0);
        assertFunction("beta_cdf(3, 3.6, 0.3)", DOUBLE, 0.21764809997679938);
        assertFunction("beta_cdf(3, 3.6, 0.9)", DOUBLE, 0.9972502881611551);

        assertInvalidFunction("beta_cdf(0, 3, 0.5)", "a must be > 0");
        assertInvalidFunction("beta_cdf(3, 0, 0.5)", "b must be > 0");
        assertInvalidFunction("beta_cdf(3, 5, -0.1)", "value must be in the interval [0, 1]");
        assertInvalidFunction("beta_cdf(3, 5, 1.1)", "value must be in the interval [0, 1]");
    }

    @Test
<<<<<<< HEAD
    public void testDiscreteUniformPmf()
            throws Exception
    {
        assertFunction("discrete_uniform_pmf(1, 5, 3)", DOUBLE, 0.2);
        assertFunction("discrete_uniform_pmf(-4, 3, 2)", DOUBLE, 0.125);

        assertInvalidFunction("discrete_uniform_pmf(8, 5, 0)", "b must be > a");
        assertInvalidFunction("discrete_uniform_pmf(1, 5, 6)", "k must be >= a and <= b");
    }

    @Test
    public void discreteUniformCdf()
            throws Exception
    {
        assertFunction("discrete_uniform_cdf(1, 5, 3)", DOUBLE, 0.6);
        assertFunction("discrete_uniform_cdf(-4, 3, 2)", DOUBLE, 0.875);

        assertInvalidFunction("discrete_uniform_cdf(8, 5, 0)", "b must be > a");
        assertInvalidFunction("discrete_uniform_cdf(1, 5, 6)", "k must be >= a and <= b");
=======
    public void testInverseCauchyCdf()
    {
        assertFunction("inverse_cauchy_cdf(0.0, 1.0, 0.5)", DOUBLE, 0.0);
        assertFunction("inverse_cauchy_cdf(5.0, 2.0, 0.25)", DOUBLE, 3.0);
        assertFunction("round(inverse_cauchy_cdf(2.5, 1.0, 0.65), 2)", DOUBLE, 3.01);
        assertFunction("round(inverse_cauchy_cdf(5.0, 1.0, 0.15), 2)", DOUBLE, 3.04);

        assertInvalidFunction("inverse_cauchy_cdf(0.0, -1.0, 0.0)", "scale must be greater than 0");
    }

    @Test
    public void testCauchyCdf()
            throws Exception
    {
        assertFunction("cauchy_cdf(0.0, 1.0, 0.0)", DOUBLE, 0.5);
        assertFunction("cauchy_cdf(0.0, 1.0, 1.0)", DOUBLE, 0.75);
        assertFunction("cauchy_cdf(5.0, 2.0, 3.0)", DOUBLE, 0.25);
        assertFunction("round(cauchy_cdf(2.5, 1.0, 3.0), 2)", DOUBLE, 0.65);
        assertFunction("round(cauchy_cdf(5.0, 1.0, 3.0), 2)", DOUBLE, 0.15);

        assertInvalidFunction("cauchy_cdf(0.0, -1.0, 0.0)", "scale must be greater than 0");
    }

    @Test
    public void testInverseChiSquaredCdf()
    {
        assertFunction("inverse_chi_squared_cdf(3, 0.0)", DOUBLE, 0.0);
        assertFunction("round(inverse_chi_squared_cdf(3, 0.99), 4)", DOUBLE, 11.3449);
        assertFunction("round(inverse_chi_squared_cdf(3, 0.3),2)", DOUBLE, 1.42);
        assertFunction("round(inverse_chi_squared_cdf(3, 0.95),2)", DOUBLE, 7.81);

        assertInvalidFunction("inverse_chi_squared_cdf(-3, 0.3)", "df must be greater than 0");
        assertInvalidFunction("inverse_chi_squared_cdf(3, -0.1)", "p must be in the interval [0, 1]");
        assertInvalidFunction("inverse_chi_squared_cdf(3, 1.1)", "p must be in the interval [0, 1]");
    }

    @Test
    public void testChiSquaredCdf()
            throws Exception
    {
        assertFunction("chi_squared_cdf(3, 0.0)", DOUBLE, 0.0);
        assertFunction("round(chi_squared_cdf(3, 1.0), 4)", DOUBLE, 0.1987);
        assertFunction("round(chi_squared_cdf(3, 2.5), 2)", DOUBLE, 0.52);
        assertFunction("round(chi_squared_cdf(3, 4), 2)", DOUBLE, 0.74);

        assertInvalidFunction("chi_squared_cdf(-3, 0.3)", "df must be greater than 0");
        assertInvalidFunction("chi_squared_cdf(3, -10)", "value must non-negative");
    }

    @Test
    public void testInversePoissonCdf()
    {
        assertFunction("inverse_poisson_cdf(3, 0.0)", INTEGER, 0);
        assertFunction("inverse_poisson_cdf(3, 0.3)", INTEGER, 2);
        assertFunction("inverse_poisson_cdf(3, 0.95)", INTEGER, 6);
        assertFunction("inverse_poisson_cdf(3, 0.99999999)", INTEGER, 17);

        assertInvalidFunction("inverse_poisson_cdf(-3, 0.3)", "lambda must be greater than 0");
        assertInvalidFunction("inverse_poisson_cdf(3, -0.1)", "p must be in the interval [0, 1)");
        assertInvalidFunction("inverse_poisson_cdf(3, 1.1)", "p must be in the interval [0, 1)");
        assertInvalidFunction("inverse_poisson_cdf(3, 1)", "p must be in the interval [0, 1)");
    }

    @Test
    public void testPoissonCdf()
    {
        assertFunction("round(poisson_cdf(10, 0), 2)", DOUBLE, 0.0);
        assertFunction("round(poisson_cdf(3, 5), 2)", DOUBLE, 0.92);

        assertInvalidFunction("poisson_cdf(-3, 5)", "lambda must be greater than 0");
        assertInvalidFunction("poisson_cdf(3, -10)", "value must be a non-negative integer");
    }

    public void testInverseWeibullCdf()
    {
        assertFunction("inverse_weibull_cdf(1.0, 1.0, 0.0)", DOUBLE, 0.0);
        assertFunction("round(inverse_weibull_cdf(1.0, 1.0, 0.632), 2)", DOUBLE, 1.00);
        assertFunction("round(inverse_weibull_cdf(1.0, 0.6, 0.91), 2)", DOUBLE, 1.44);

        assertInvalidFunction("inverse_weibull_cdf(0, 3, 0.5)", "a must be greater than 0");
        assertInvalidFunction("inverse_weibull_cdf(3, 0, 0.5)", "b must be greater than 0");
        assertInvalidFunction("inverse_weibull_cdf(3, 5, -0.1)", "p must be in the interval [0, 1]");
        assertInvalidFunction("inverse_weibull_cdf(3, 5, 1.1)", "p must be in the interval [0, 1]");
    }

    @Test
    public void testWeibullCdf()
            throws Exception
    {
        assertFunction("weibull_cdf(1.0, 1.0, 0.0)", DOUBLE, 0.0);
        assertFunction("weibull_cdf(1.0, 1.0, 40.0)", DOUBLE, 1.0);
        assertFunction("round(weibull_cdf(1.0, 0.6, 3.0), 2)", DOUBLE, 0.99);
        assertFunction("round(weibull_cdf(1.0, 0.9, 2.0), 2)", DOUBLE, 0.89);

        assertInvalidFunction("weibull_cdf(0, 3, 0.5)", "a must be greater than 0");
        assertInvalidFunction("weibull_cdf(3, 0, 0.5)", "b must be greater than 0");
>>>>>>> 0ae3165f
    }

    @Test
    public void testWilsonInterval()
    {
        assertInvalidFunction("wilson_interval_lower(-1, 100, 2.575)", "number of successes must not be negative");
        assertInvalidFunction("wilson_interval_lower(0, 0, 2.575)", "number of trials must be positive");
        assertInvalidFunction("wilson_interval_lower(10, 5, 2.575)", "number of successes must not be larger than number of trials");
        assertInvalidFunction("wilson_interval_lower(0, 100, -1)", "z-score must not be negative");

        assertFunction("wilson_interval_lower(1250, 1310, 1.96e0)", DOUBLE, 0.9414883725395894);

        assertInvalidFunction("wilson_interval_upper(-1, 100, 2.575)", "number of successes must not be negative");
        assertInvalidFunction("wilson_interval_upper(0, 0, 2.575)", "number of trials must be positive");
        assertInvalidFunction("wilson_interval_upper(10, 5, 2.575)", "number of successes must not be larger than number of trials");
        assertInvalidFunction("wilson_interval_upper(0, 100, -1)", "z-score must not be negative");

        assertFunction("wilson_interval_upper(1250, 1310, 1.96e0)", DOUBLE, 0.9642524717143908);
    }
}<|MERGE_RESOLUTION|>--- conflicted
+++ resolved
@@ -1402,27 +1402,6 @@
     }
 
     @Test
-<<<<<<< HEAD
-    public void testDiscreteUniformPmf()
-            throws Exception
-    {
-        assertFunction("discrete_uniform_pmf(1, 5, 3)", DOUBLE, 0.2);
-        assertFunction("discrete_uniform_pmf(-4, 3, 2)", DOUBLE, 0.125);
-
-        assertInvalidFunction("discrete_uniform_pmf(8, 5, 0)", "b must be > a");
-        assertInvalidFunction("discrete_uniform_pmf(1, 5, 6)", "k must be >= a and <= b");
-    }
-
-    @Test
-    public void discreteUniformCdf()
-            throws Exception
-    {
-        assertFunction("discrete_uniform_cdf(1, 5, 3)", DOUBLE, 0.6);
-        assertFunction("discrete_uniform_cdf(-4, 3, 2)", DOUBLE, 0.875);
-
-        assertInvalidFunction("discrete_uniform_cdf(8, 5, 0)", "b must be > a");
-        assertInvalidFunction("discrete_uniform_cdf(1, 5, 6)", "k must be >= a and <= b");
-=======
     public void testInverseCauchyCdf()
     {
         assertFunction("inverse_cauchy_cdf(0.0, 1.0, 0.5)", DOUBLE, 0.0);
@@ -1473,6 +1452,28 @@
     }
 
     @Test
+    public void testDiscreteUniformPmf()
+            throws Exception
+    {
+        assertFunction("discrete_uniform_pmf(1, 5, 3)", DOUBLE, 0.2);
+        assertFunction("discrete_uniform_pmf(-4, 3, 2)", DOUBLE, 0.125);
+
+        assertInvalidFunction("discrete_uniform_pmf(8, 5, 0)", "b must be > a");
+        assertInvalidFunction("discrete_uniform_pmf(1, 5, 6)", "k must be >= a and <= b");
+    }
+
+    @Test
+    public void discreteUniformCdf()
+            throws Exception
+    {
+        assertFunction("discrete_uniform_cdf(1, 5, 3)", DOUBLE, 0.6);
+        assertFunction("discrete_uniform_cdf(-4, 3, 2)", DOUBLE, 0.875);
+
+        assertInvalidFunction("discrete_uniform_cdf(8, 5, 0)", "b must be > a");
+        assertInvalidFunction("discrete_uniform_cdf(1, 5, 6)", "k must be >= a and <= b");
+    }
+    
+    @Test
     public void testInversePoissonCdf()
     {
         assertFunction("inverse_poisson_cdf(3, 0.0)", INTEGER, 0);
@@ -1519,7 +1520,6 @@
 
         assertInvalidFunction("weibull_cdf(0, 3, 0.5)", "a must be greater than 0");
         assertInvalidFunction("weibull_cdf(3, 0, 0.5)", "b must be greater than 0");
->>>>>>> 0ae3165f
     }
 
     @Test
