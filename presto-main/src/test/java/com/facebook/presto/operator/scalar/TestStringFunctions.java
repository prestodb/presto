/*
 * Licensed under the Apache License, Version 2.0 (the "License");
 * you may not use this file except in compliance with the License.
 * You may obtain a copy of the License at
 *
 *     http://www.apache.org/licenses/LICENSE-2.0
 *
 * Unless required by applicable law or agreed to in writing, software
 * distributed under the License is distributed on an "AS IS" BASIS,
 * WITHOUT WARRANTIES OR CONDITIONS OF ANY KIND, either express or implied.
 * See the License for the specific language governing permissions and
 * limitations under the License.
 */
package com.facebook.presto.operator.scalar;

<<<<<<< HEAD
import com.facebook.presto.spi.PrestoException;
import com.facebook.presto.spi.type.StandardTypes;
import com.facebook.presto.type.SqlType;
import com.google.common.collect.ImmutableList;
import io.airlift.slice.Slice;
import org.testng.annotations.BeforeClass;
=======
import com.facebook.presto.type.ArrayType;
import com.google.common.collect.ImmutableList;
>>>>>>> 5c652934
import org.testng.annotations.Test;

import static com.facebook.presto.spi.type.BigintType.BIGINT;
import static com.facebook.presto.spi.type.VarcharType.VARCHAR;

public class TestStringFunctions
        extends AbstractTestFunctions
{
<<<<<<< HEAD
    private FunctionAssertions functionAssertions;

    @BeforeClass
    public void setUp()
    {
        functionAssertions = new FunctionAssertions();
        functionAssertions.addScalarFunctions(TestStringFunctions.class);
    }

    @ScalarFunction("utf8")
    @SqlType(StandardTypes.VARCHAR)
    public static Slice convertBinaryToVarchar(@SqlType(StandardTypes.VARBINARY) Slice binary)
    {
        return binary;
    }

=======
>>>>>>> 5c652934
    @Test
    public void testChr()
    {
        assertFunction("CHR(65)", VARCHAR, "A");
        assertFunction("CHR(9731)", VARCHAR, "\u2603");
        assertFunction("CHR(131210)", VARCHAR, new String(Character.toChars(131210)));
        assertFunction("CHR(0)", VARCHAR, "\0");

        assertInvalidFunction("CHR(-1)", "Not a valid Unicode code point: -1");
        assertInvalidFunction("CHR(1234567)", "Not a valid Unicode code point: 1234567");
        assertInvalidFunction("CHR(8589934592)", "Not a valid Unicode code point: 8589934592");
    }

    @Test
    public void testConcat()
    {
<<<<<<< HEAD
        assertFunction("CONCAT('hello', ' world')", "hello world");
        assertFunction("CONCAT('', '')", "");
        assertFunction("CONCAT('what', '')", "what");
        assertFunction("CONCAT('', 'what')", "what");
        assertFunction("CONCAT(CONCAT('this', ' is'), ' cool')", "this is cool");
        assertFunction("CONCAT('this', CONCAT(' is', ' cool'))", "this is cool");
        //
        // Test concat for non-ASCII
        assertFunction("CONCAT('hello na\u00EFve', ' world')", "hello na\u00EFve world");
        assertFunction("CONCAT('\uD801\uDC2D', 'end')", "\uD801\uDC2Dend");
        assertFunction("CONCAT(CONCAT('\u4FE1\u5FF5', ',\u7231'), ',\u5E0C\u671B')", "\u4FE1\u5FF5,\u7231,\u5E0C\u671B");
=======
        assertFunction("CONCAT('hello', ' world')", VARCHAR, "hello world");
        assertFunction("CONCAT('', '')", VARCHAR, "");
        assertFunction("CONCAT('what', '')", VARCHAR, "what");
        assertFunction("CONCAT('', 'what')", VARCHAR, "what");
        assertFunction("CONCAT(CONCAT('this', ' is'), ' cool')", VARCHAR, "this is cool");
        assertFunction("CONCAT('this', CONCAT(' is', ' cool'))", VARCHAR, "this is cool");
>>>>>>> 5c652934
    }

    @Test
    public void testLength()
    {
<<<<<<< HEAD
        assertFunction("LENGTH('')", 0);
        assertFunction("LENGTH('hello')", 5);
        assertFunction("LENGTH('Quadratically')", 13);
        //
        // Test length for non-ASCII
        assertFunction("LENGTH('hello na\u00EFve world')", 17);
        assertFunction("LENGTH('\uD801\uDC2Dend')", 4);
        assertFunction("LENGTH('\u4FE1\u5FF5,\u7231,\u5E0C\u671B')", 7);
=======
        assertFunction("LENGTH('')", BIGINT, 0);
        assertFunction("LENGTH('hello')", BIGINT, 5);
        assertFunction("LENGTH('Quadratically')", BIGINT, 13);
>>>>>>> 5c652934
    }

    @Test
    public void testReplace()
    {
<<<<<<< HEAD
        assertFunction("REPLACE('aaa', 'a', 'aa')", "aaaaaa");
        assertFunction("REPLACE('abcdefabcdef', 'cd', 'XX')", "abXXefabXXef");
        assertFunction("REPLACE('abcdefabcdef', 'cd')", "abefabef");
        assertFunction("REPLACE('123123tech', '123')", "tech");
        assertFunction("REPLACE('123tech123', '123')", "tech");
        assertFunction("REPLACE('222tech', '2', '3')", "333tech");
        assertFunction("REPLACE('0000123', '0')", "123");
        assertFunction("REPLACE('0000123', '0', ' ')", "    123");
        assertFunction("REPLACE('foo', '')", "foo");
        assertFunction("REPLACE('foo', '', '')", "foo");
        assertFunction("REPLACE('foo', 'foo', '')", "");
        assertFunction("REPLACE('abc', '', 'xx')", "xxaxxbxxcxx");
        assertFunction("REPLACE('', '', 'xx')", "xx");
        assertFunction("REPLACE('', '')", "");
        assertFunction("REPLACE('', '', '')", "");
        assertFunction("REPLACE('\u4FE1\u5FF5,\u7231,\u5E0C\u671B', ',', '\u2014')", "\u4FE1\u5FF5\u2014\u7231\u2014\u5E0C\u671B");
        assertFunction("REPLACE('::\uD801\uDC2D::', ':', '')", "\uD801\uDC2D");
        assertFunction("REPLACE('\u00D6sterreich', '\u00D6', 'Oe')", "Oesterreich");
=======
        assertFunction("REPLACE('aaa', 'a', 'aa')", VARCHAR, "aaaaaa");
        assertFunction("REPLACE('abcdefabcdef', 'cd', 'XX')", VARCHAR, "abXXefabXXef");
        assertFunction("REPLACE('abcdefabcdef', 'cd')", VARCHAR, "abefabef");
        assertFunction("REPLACE('123123tech', '123')", VARCHAR, "tech");
        assertFunction("REPLACE('123tech123', '123')", VARCHAR, "tech");
        assertFunction("REPLACE('222tech', '2', '3')", VARCHAR, "333tech");
        assertFunction("REPLACE('0000123', '0')", VARCHAR, "123");
        assertFunction("REPLACE('0000123', '0', ' ')", VARCHAR, "    123");
        assertFunction("REPLACE('foo', '')", VARCHAR, "foo");
        assertFunction("REPLACE('foo', '', '')", VARCHAR, "foo");
        assertFunction("REPLACE('', '')", VARCHAR, "");
        assertFunction("REPLACE('', '', '')", VARCHAR, "");
>>>>>>> 5c652934
    }

    @Test
    public void testReverse()
    {
<<<<<<< HEAD
        assertFunction("REVERSE('')", "");
        assertFunction("REVERSE('hello')", "olleh");
        assertFunction("REVERSE('Quadratically')", "yllacitardauQ");
        assertFunction("REVERSE('racecar')", "racecar");
        // Test REVERSE for non-ASCII
        assertFunction("REVERSE('\u4FE1\u5FF5,\u7231,\u5E0C\u671B')", "\u671B\u5E0C,\u7231,\u5FF5\u4FE1");
        assertFunction("REVERSE('\u00D6sterreich')", "hcierrets\u00D6");
        assertFunction("REVERSE('na\u00EFve')", "ev\u00EFan");
        assertFunction("REVERSE('\uD801\uDC2Dend')", "dne\uD801\uDC2D");

        assertInvalidFunction("REVERSE(utf8(from_hex('CE')))", "Invalid utf8 encoding");
        assertInvalidFunction("REVERSE(utf8(from_hex('68656C6C6FCE')))", "Invalid utf8 encoding");
=======
        assertFunction("REVERSE('')", VARCHAR, "");
        assertFunction("REVERSE('hello')", VARCHAR, "olleh");
        assertFunction("REVERSE('Quadratically')", VARCHAR, "yllacitardauQ");
        assertFunction("REVERSE('racecar')", VARCHAR, "racecar");
>>>>>>> 5c652934
    }

    @Test
    public void testStringPosition()
    {
<<<<<<< HEAD
        assertFunction("STRPOS('high', 'ig')", 2);
        assertFunction("STRPOS('high', 'igx')", 0);
        assertFunction("STRPOS('Quadratically', 'a')", 3);
        assertFunction("STRPOS('foobar', 'foobar')", 1);
        assertFunction("STRPOS('foobar', 'obar')", 3);
        assertFunction("STRPOS('zoo!', '!')", 4);
        assertFunction("STRPOS('x', '')", 1);
        assertFunction("STRPOS('', '')", 1);

        assertFunction("STRPOS('\u4FE1\u5FF5,\u7231,\u5E0C\u671B', '\u7231')", 4);
        assertFunction("STRPOS('\u4FE1\u5FF5,\u7231,\u5E0C\u671B', '\u5E0C\u671B')", 6);
        assertFunction("STRPOS('\u4FE1\u5FF5,\u7231,\u5E0C\u671B', 'nice')", 0);
=======
        assertFunction("STRPOS('high', 'ig')", BIGINT, 2);
        assertFunction("STRPOS('high', 'igx')", BIGINT, 0);
        assertFunction("STRPOS('Quadratically', 'a')", BIGINT, 3);
        assertFunction("STRPOS('foobar', 'foobar')", BIGINT, 1);
        assertFunction("STRPOS('foobar', 'obar')", BIGINT, 3);
        assertFunction("STRPOS('zoo!', '!')", BIGINT, 4);
        assertFunction("STRPOS('x', '')", BIGINT, 1);
        assertFunction("STRPOS('', '')", BIGINT, 1);
>>>>>>> 5c652934
    }

    @Test
    public void testSubstring()
    {
        assertFunction("SUBSTR('Quadratically', 5)", VARCHAR, "ratically");
        assertFunction("SUBSTR('Quadratically', 50)", VARCHAR, "");
        assertFunction("SUBSTR('Quadratically', -5)", VARCHAR, "cally");
        assertFunction("SUBSTR('Quadratically', -50)", VARCHAR, "");
        assertFunction("SUBSTR('Quadratically', 0)", VARCHAR, "");

        assertFunction("SUBSTR('Quadratically', 5, 6)", VARCHAR, "ratica");
        assertFunction("SUBSTR('Quadratically', 5, 10)", VARCHAR, "ratically");
        assertFunction("SUBSTR('Quadratically', 5, 50)", VARCHAR, "ratically");
        assertFunction("SUBSTR('Quadratically', 50, 10)", VARCHAR, "");
        assertFunction("SUBSTR('Quadratically', -5, 4)", VARCHAR, "call");
        assertFunction("SUBSTR('Quadratically', -5, 40)", VARCHAR, "cally");
        assertFunction("SUBSTR('Quadratically', -50, 4)", VARCHAR, "");
        assertFunction("SUBSTR('Quadratically', 0, 4)", VARCHAR, "");
        assertFunction("SUBSTR('Quadratically', 5, 0)", VARCHAR, "");

        assertFunction("SUBSTRING('Quadratically' FROM 5)", VARCHAR, "ratically");
        assertFunction("SUBSTRING('Quadratically' FROM 50)", VARCHAR, "");
        assertFunction("SUBSTRING('Quadratically' FROM -5)", VARCHAR, "cally");
        assertFunction("SUBSTRING('Quadratically' FROM -50)", VARCHAR, "");
        assertFunction("SUBSTRING('Quadratically' FROM 0)", VARCHAR, "");

<<<<<<< HEAD
        assertFunction("SUBSTRING('Quadratically' FROM 5 FOR 6)", "ratica");
        assertFunction("SUBSTRING('Quadratically' FROM 5 FOR 50)", "ratically");
        //
        // Test SUBSTRING for non-ASCII
        assertFunction("SUBSTRING('\u4FE1\u5FF5,\u7231,\u5E0C\u671B' FROM 1 FOR 1)", "\u4FE1");
        assertFunction("SUBSTRING('\u4FE1\u5FF5,\u7231,\u5E0C\u671B' FROM 3 FOR 5)", ",\u7231,\u5E0C\u671B");
        assertFunction("SUBSTRING('\u4FE1\u5FF5,\u7231,\u5E0C\u671B' FROM 4)", "\u7231,\u5E0C\u671B");
        assertFunction("SUBSTRING('\u4FE1\u5FF5,\u7231,\u5E0C\u671B' FROM -2)", "\u5E0C\u671B");
        assertFunction("SUBSTRING('\uD801\uDC2Dend' FROM 1 FOR 1)", "\uD801\uDC2D");
        assertFunction("SUBSTRING('\uD801\uDC2Dend' FROM 2 FOR 3)", "end");
=======
        assertFunction("SUBSTRING('Quadratically' FROM 5 FOR 6)", VARCHAR, "ratica");
        assertFunction("SUBSTRING('Quadratically' FROM 5 FOR 50)", VARCHAR, "ratically");
>>>>>>> 5c652934
    }

    @Test
    public void testSplit()
    {
<<<<<<< HEAD
        assertFunction("SPLIT('ab', '.', 1)", ImmutableList.of("ab"));
        assertFunction("SPLIT('a.b', '.', 1)", ImmutableList.of("a.b"));
        assertFunction("SPLIT('a.b.c', '.')", ImmutableList.of("a", "b", "c"));
        assertFunction("SPLIT('a..b..c', '..')", ImmutableList.of("a", "b", "c"));
        assertFunction("SPLIT('a.b.c', '.', 2)", ImmutableList.of("a", "b.c"));
        assertFunction("SPLIT('a.b.c', '.', 3)", ImmutableList.of("a", "b", "c"));
        assertFunction("SPLIT('a.b.c', '.', 4)", ImmutableList.of("a", "b", "c"));
        assertFunction("SPLIT('a.b.c.', '.', 4)", ImmutableList.of("a", "b", "c"));
        assertFunction("SPLIT('a.b.c.', '.', 3)", ImmutableList.of("a", "b", "c."));
        // Test SPLIT for non-ASCII
        assertFunction("SPLIT('\u4FE1\u5FF5,\u7231,\u5E0C\u671B', ',', 3)", ImmutableList.of("\u4FE1\u5FF5", "\u7231", "\u5E0C\u671B"));
        assertFunction("SPLIT('\u8B49\u8BC1\u8A3C', '\u8BC1', 2)", ImmutableList.of("\u8B49", "\u8A3C"));

        assertFunction("SPLIT('.a.b.c', '.', 4)", ImmutableList.of("", "a", "b", "c"));
        assertFunction("SPLIT('.a.b.c', '.', 3)", ImmutableList.of("", "a", "b.c"));
        assertFunction("SPLIT('.a.b.c', '.', 2)", ImmutableList.of("", "a.b.c"));
        assertFunction("SPLIT('a..b..c', '.', 3)", ImmutableList.of("a", "", "b..c"));
        assertFunction("SPLIT('a.b..', '.', 3)", ImmutableList.of("a", "b", "."));

        assertInvalidFunction("SPLIT('a.b.c', '', 1)", "The delimiter may not be the empty string");
=======
        assertFunction("SPLIT('a.b.c', '.')", new ArrayType(VARCHAR), ImmutableList.of("a", "b", "c"));
        assertFunction("SPLIT('a..b..c', '..')", new ArrayType(VARCHAR), ImmutableList.of("a", "b", "c"));
        assertFunction("SPLIT('a.b.c', '.', 2)", new ArrayType(VARCHAR), ImmutableList.of("a", "b.c"));
        assertFunction("SPLIT('a.b.c', '.', 3)", new ArrayType(VARCHAR), ImmutableList.of("a", "b", "c"));
        assertFunction("SPLIT('a.b.c', '.', 4)", new ArrayType(VARCHAR), ImmutableList.of("a", "b", "c"));
>>>>>>> 5c652934
        assertInvalidFunction("SPLIT('a.b.c', '.', 0)", "Limit must be positive");
        assertInvalidFunction("SPLIT('a.b.c', '.', -1)", "Limit must be positive");
        assertInvalidFunction("SPLIT('a.b.c', '.', 2147483648)", "Limit is too large");
    }

    @Test
    public void testSplitPart()
    {
<<<<<<< HEAD
        assertFunction("SPLIT_PART('abc-@-def-@-ghi', '-@-', 1)", "abc");
        assertFunction("SPLIT_PART('abc-@-def-@-ghi', '-@-', 2)", "def");
        assertFunction("SPLIT_PART('abc-@-def-@-ghi', '-@-', 3)", "ghi");
        assertFunction("SPLIT_PART('abc-@-def-@-ghi', '-@-', 4)", null);
        assertFunction("SPLIT_PART('abc-@-def-@-ghi', '-@-', 99)", null);
        assertFunction("SPLIT_PART('abc', 'abc', 1)", "");
        assertFunction("SPLIT_PART('abc', 'abc', 2)", "");
        assertFunction("SPLIT_PART('abc', 'abc', 3)", null);
        assertFunction("SPLIT_PART('abc', '-@-', 1)", "abc");
        assertFunction("SPLIT_PART('abc', '-@-', 2)", null);
        assertFunction("SPLIT_PART('', 'abc', 1)", "");
        assertFunction("SPLIT_PART('', '', 1)", null);
        assertFunction("SPLIT_PART('abc', '', 1)", "a");
        assertFunction("SPLIT_PART('abc', '', 2)", "b");
        assertFunction("SPLIT_PART('abc', '', 3)", "c");
        assertFunction("SPLIT_PART('abc', '', 4)", null);
        assertFunction("SPLIT_PART('abc', '', 99)", null);
        assertFunction("SPLIT_PART('abc', 'abcd', 1)", "abc");
        assertFunction("SPLIT_PART('abc', 'abcd', 2)", null);
        assertFunction("SPLIT_PART('abc--@--def', '-@-', 1)", "abc-");
        assertFunction("SPLIT_PART('abc--@--def', '-@-', 2)", "-def");
        assertFunction("SPLIT_PART('abc-@-@-@-def', '-@-', 1)", "abc");
        assertFunction("SPLIT_PART('abc-@-@-@-def', '-@-', 2)", "@");
        assertFunction("SPLIT_PART('abc-@-@-@-def', '-@-', 3)", "def");
        assertFunction("SPLIT_PART(' ', ' ', 1)", "");
        assertFunction("SPLIT_PART('abcdddddef', 'dd', 1)", "abc");
        assertFunction("SPLIT_PART('abcdddddef', 'dd', 2)", "");
        assertFunction("SPLIT_PART('abcdddddef', 'dd', 3)", "def");
        assertFunction("SPLIT_PART('a/b/c', '/', 4)", null);
        assertFunction("SPLIT_PART('a/b/c/', '/', 4)", "");
        //
        // Test SPLIT_PART for non-ASCII
        assertFunction("SPLIT_PART('\u4FE1\u5FF5,\u7231,\u5E0C\u671B', ',', 1)", "\u4FE1\u5FF5");
        assertFunction("SPLIT_PART('\u4FE1\u5FF5,\u7231,\u5E0C\u671B', ',', 2)", "\u7231");
        assertFunction("SPLIT_PART('\u4FE1\u5FF5,\u7231,\u5E0C\u671B', ',', 3)", "\u5E0C\u671B");
        assertFunction("SPLIT_PART('\u4FE1\u5FF5,\u7231,\u5E0C\u671B', ',', 4)", null);
        assertFunction("SPLIT_PART('\u8B49\u8BC1\u8A3C', '\u8BC1', 1)", "\u8B49");
        assertFunction("SPLIT_PART('\u8B49\u8BC1\u8A3C', '\u8BC1', 2)", "\u8A3C");
        assertFunction("SPLIT_PART('\u8B49\u8BC1\u8A3C', '\u8BC1', 3)", null);
=======
        assertFunction("SPLIT_PART('abc-@-def-@-ghi', '-@-', 1)", VARCHAR, "abc");
        assertFunction("SPLIT_PART('abc-@-def-@-ghi', '-@-', 2)", VARCHAR, "def");
        assertFunction("SPLIT_PART('abc-@-def-@-ghi', '-@-', 3)", VARCHAR, "ghi");
        assertFunction("SPLIT_PART('abc-@-def-@-ghi', '-@-', 4)", VARCHAR, null);
        assertFunction("SPLIT_PART('abc-@-def-@-ghi', '-@-', 99)", VARCHAR, null);
        assertFunction("SPLIT_PART('abc', 'abc', 1)", VARCHAR, "");
        assertFunction("SPLIT_PART('abc', 'abc', 2)", VARCHAR, "");
        assertFunction("SPLIT_PART('abc', 'abc', 3)", VARCHAR, null);
        assertFunction("SPLIT_PART('abc', '-@-', 1)", VARCHAR, "abc");
        assertFunction("SPLIT_PART('abc', '-@-', 2)", VARCHAR, null);
        assertFunction("SPLIT_PART('', 'abc', 1)", VARCHAR, "");
        assertFunction("SPLIT_PART('', '', 1)", VARCHAR, null);
        assertFunction("SPLIT_PART('abc', '', 1)", VARCHAR, "a");
        assertFunction("SPLIT_PART('abc', '', 2)", VARCHAR, "b");
        assertFunction("SPLIT_PART('abc', '', 3)", VARCHAR, "c");
        assertFunction("SPLIT_PART('abc', '', 4)", VARCHAR, null);
        assertFunction("SPLIT_PART('abc', '', 99)", VARCHAR, null);
        assertFunction("SPLIT_PART('abc', 'abcd', 1)", VARCHAR, "abc");
        assertFunction("SPLIT_PART('abc', 'abcd', 2)", VARCHAR, null);
        assertFunction("SPLIT_PART('abc--@--def', '-@-', 1)", VARCHAR, "abc-");
        assertFunction("SPLIT_PART('abc--@--def', '-@-', 2)", VARCHAR, "-def");
        assertFunction("SPLIT_PART('abc-@-@-@-def', '-@-', 1)", VARCHAR, "abc");
        assertFunction("SPLIT_PART('abc-@-@-@-def', '-@-', 2)", VARCHAR, "@");
        assertFunction("SPLIT_PART('abc-@-@-@-def', '-@-', 3)", VARCHAR, "def");
        assertFunction("SPLIT_PART(' ', ' ', 1)", VARCHAR, "");
        assertFunction("SPLIT_PART('abcdddddef', 'dd', 1)", VARCHAR, "abc");
        assertFunction("SPLIT_PART('abcdddddef', 'dd', 2)", VARCHAR, "");
        assertFunction("SPLIT_PART('abcdddddef', 'dd', 3)", VARCHAR, "def");
        assertFunction("SPLIT_PART('a/b/c', '/', 4)", VARCHAR, null);
        assertFunction("SPLIT_PART('a/b/c/', '/', 4)", VARCHAR, "");
>>>>>>> 5c652934

        assertInvalidFunction("SPLIT_PART('abc', '', 0)", "Index must be greater than zero");
        assertInvalidFunction("SPLIT_PART('abc', '', -1)", "Index must be greater than zero");

        assertInvalidFunction("SPLIT_PART(utf8(from_hex('CE')), '', 1)", "Invalid utf8 encoding");
    }

    @Test(expectedExceptions = RuntimeException.class)
    public void testSplitPartInvalid()
    {
        assertFunction("SPLIT_PART('abc-@-def-@-ghi', '-@-', 0)", VARCHAR, "");
    }

    @Test
    public void testLeftTrim()
    {
<<<<<<< HEAD
        assertFunction("LTRIM('')", "");
        assertFunction("LTRIM('   ')", "");
        assertFunction("LTRIM('  hello  ')", "hello  ");
        assertFunction("LTRIM('  hello')", "hello");
        assertFunction("LTRIM('hello  ')", "hello  ");
        assertFunction("LTRIM(' hello world ')", "hello world ");

        assertFunction("LTRIM('\u4FE1\u5FF5 \u7231 \u5E0C\u671B  ')", "\u4FE1\u5FF5 \u7231 \u5E0C\u671B  ");
        assertFunction("LTRIM(' \u4FE1\u5FF5 \u7231 \u5E0C\u671B ')", "\u4FE1\u5FF5 \u7231 \u5E0C\u671B ");
        assertFunction("LTRIM('  \u4FE1\u5FF5 \u7231 \u5E0C\u671B')", "\u4FE1\u5FF5 \u7231 \u5E0C\u671B");
=======
        assertFunction("LTRIM('')", VARCHAR, "");
        assertFunction("LTRIM('   ')", VARCHAR, "");
        assertFunction("LTRIM('  hello  ')", VARCHAR, "hello  ");
        assertFunction("LTRIM('  hello')", VARCHAR, "hello");
        assertFunction("LTRIM('hello  ')", VARCHAR, "hello  ");
        assertFunction("LTRIM(' hello world ')", VARCHAR, "hello world ");
>>>>>>> 5c652934
    }

    @Test
    public void testRightTrim()
    {
<<<<<<< HEAD
        assertFunction("RTRIM('')", "");
        assertFunction("RTRIM('   ')", "");
        assertFunction("RTRIM('  hello  ')", "  hello");
        assertFunction("RTRIM('  hello')", "  hello");
        assertFunction("RTRIM('hello  ')", "hello");
        assertFunction("RTRIM(' hello world ')", " hello world");

        assertFunction("RTRIM('\u4FE1\u5FF5 \u7231 \u5E0C\u671B  ')", "\u4FE1\u5FF5 \u7231 \u5E0C\u671B");
        assertFunction("RTRIM(' \u4FE1\u5FF5 \u7231 \u5E0C\u671B ')", " \u4FE1\u5FF5 \u7231 \u5E0C\u671B");
        assertFunction("RTRIM('  \u4FE1\u5FF5 \u7231 \u5E0C\u671B')", "  \u4FE1\u5FF5 \u7231 \u5E0C\u671B");
=======
        assertFunction("RTRIM('')", VARCHAR, "");
        assertFunction("RTRIM('   ')", VARCHAR, "");
        assertFunction("RTRIM('  hello  ')", VARCHAR, "  hello");
        assertFunction("RTRIM('  hello')", VARCHAR, "  hello");
        assertFunction("RTRIM('hello  ')", VARCHAR, "hello");
        assertFunction("RTRIM(' hello world ')", VARCHAR, " hello world");
>>>>>>> 5c652934
    }

    @Test
    public void testTrim()
    {
<<<<<<< HEAD
        assertFunction("TRIM('')", "");
        assertFunction("TRIM('   ')", "");
        assertFunction("TRIM('  hello  ')", "hello");
        assertFunction("TRIM('  hello')", "hello");
        assertFunction("TRIM('hello  ')", "hello");
        assertFunction("TRIM(' hello world ')", "hello world");

        assertFunction("TRIM('\u4FE1\u5FF5 \u7231 \u5E0C\u671B  ')", "\u4FE1\u5FF5 \u7231 \u5E0C\u671B");
        assertFunction("TRIM(' \u4FE1\u5FF5 \u7231 \u5E0C\u671B ')", "\u4FE1\u5FF5 \u7231 \u5E0C\u671B");
        assertFunction("TRIM('  \u4FE1\u5FF5 \u7231 \u5E0C\u671B')", "\u4FE1\u5FF5 \u7231 \u5E0C\u671B");
=======
        assertFunction("TRIM('')", VARCHAR, "");
        assertFunction("TRIM('   ')", VARCHAR, "");
        assertFunction("TRIM('  hello  ')", VARCHAR, "hello");
        assertFunction("TRIM('  hello')", VARCHAR, "hello");
        assertFunction("TRIM('hello  ')", VARCHAR, "hello");
        assertFunction("TRIM(' hello world ')", VARCHAR, "hello world");
>>>>>>> 5c652934
    }

    @Test
    public void testLower()
    {
<<<<<<< HEAD
        assertFunction("LOWER('')", "");
        assertFunction("LOWER('Hello World')", "hello world");
        assertFunction("LOWER('WHAT!!')", "what!!");
        //
        // LOWER only supports A-Z
        assertFunction("LOWER('\u00D6STERREICH')", "\u00D6sterreich");
        assertFunction("LOWER('From\uD801\uDC2DTo')", "from\uD801\uDC2Dto");
=======
        assertFunction("LOWER('')", VARCHAR, "");
        assertFunction("LOWER('Hello World')", VARCHAR, "hello world");
        assertFunction("LOWER('WHAT!!')", VARCHAR, "what!!");
>>>>>>> 5c652934
    }

    @Test
    public void testUpper()
    {
<<<<<<< HEAD
        assertFunction("UPPER('')", "");
        assertFunction("UPPER('Hello World')", "HELLO WORLD");
        assertFunction("UPPER('what!!')", "WHAT!!");
        //
        // UPPER only supports A-Z
        assertFunction("UPPER('\u00D6sterreich')", "\u00D6STERREICH");
        assertFunction("UPPER('From\uD801\uDC2DTo')", "FROM\uD801\uDC2DTO");
    }

    private void assertFunction(String projection, Object expected)
    {
        functionAssertions.assertFunction(projection, expected);
    }

    private void assertInvalidFunction(String projection, String message)
    {
        try {
            assertFunction(projection, null);
            fail("Expected to throw an INVALID_FUNCTION_ARGUMENT exception with message " + message);
        }
        catch (PrestoException e) {
            assertEquals(e.getErrorCode(), INVALID_FUNCTION_ARGUMENT.toErrorCode());
            assertEquals(e.getMessage(), message);
        }
=======
        assertFunction("UPPER('')", VARCHAR, "");
        assertFunction("UPPER('Hello World')", VARCHAR, "HELLO WORLD");
        assertFunction("UPPER('what!!')", VARCHAR, "WHAT!!");
>>>>>>> 5c652934
    }
}<|MERGE_RESOLUTION|>--- conflicted
+++ resolved
@@ -13,17 +13,9 @@
  */
 package com.facebook.presto.operator.scalar;
 
-<<<<<<< HEAD
 import com.facebook.presto.spi.PrestoException;
-import com.facebook.presto.spi.type.StandardTypes;
-import com.facebook.presto.type.SqlType;
 import com.google.common.collect.ImmutableList;
-import io.airlift.slice.Slice;
 import org.testng.annotations.BeforeClass;
-=======
-import com.facebook.presto.type.ArrayType;
-import com.google.common.collect.ImmutableList;
->>>>>>> 5c652934
 import org.testng.annotations.Test;
 
 import static com.facebook.presto.spi.type.BigintType.BIGINT;
@@ -32,25 +24,6 @@
 public class TestStringFunctions
         extends AbstractTestFunctions
 {
-<<<<<<< HEAD
-    private FunctionAssertions functionAssertions;
-
-    @BeforeClass
-    public void setUp()
-    {
-        functionAssertions = new FunctionAssertions();
-        functionAssertions.addScalarFunctions(TestStringFunctions.class);
-    }
-
-    @ScalarFunction("utf8")
-    @SqlType(StandardTypes.VARCHAR)
-    public static Slice convertBinaryToVarchar(@SqlType(StandardTypes.VARBINARY) Slice binary)
-    {
-        return binary;
-    }
-
-=======
->>>>>>> 5c652934
     @Test
     public void testChr()
     {
@@ -67,70 +40,35 @@
     @Test
     public void testConcat()
     {
-<<<<<<< HEAD
-        assertFunction("CONCAT('hello', ' world')", "hello world");
-        assertFunction("CONCAT('', '')", "");
-        assertFunction("CONCAT('what', '')", "what");
-        assertFunction("CONCAT('', 'what')", "what");
-        assertFunction("CONCAT(CONCAT('this', ' is'), ' cool')", "this is cool");
-        assertFunction("CONCAT('this', CONCAT(' is', ' cool'))", "this is cool");
-        //
-        // Test concat for non-ASCII
-        assertFunction("CONCAT('hello na\u00EFve', ' world')", "hello na\u00EFve world");
-        assertFunction("CONCAT('\uD801\uDC2D', 'end')", "\uD801\uDC2Dend");
-        assertFunction("CONCAT(CONCAT('\u4FE1\u5FF5', ',\u7231'), ',\u5E0C\u671B')", "\u4FE1\u5FF5,\u7231,\u5E0C\u671B");
-=======
         assertFunction("CONCAT('hello', ' world')", VARCHAR, "hello world");
         assertFunction("CONCAT('', '')", VARCHAR, "");
         assertFunction("CONCAT('what', '')", VARCHAR, "what");
         assertFunction("CONCAT('', 'what')", VARCHAR, "what");
         assertFunction("CONCAT(CONCAT('this', ' is'), ' cool')", VARCHAR, "this is cool");
         assertFunction("CONCAT('this', CONCAT(' is', ' cool'))", VARCHAR, "this is cool");
->>>>>>> 5c652934
+        //
+        // Test concat for non-ASCII
+        assertFunction("CONCAT('hello na\u00EFve', ' world')", "hello na\u00EFve world");
+        assertFunction("CONCAT('\uD801\uDC2D', 'end')", "\uD801\uDC2Dend");
+        assertFunction("CONCAT(CONCAT('\u4FE1\u5FF5', ',\u7231'), ',\u5E0C\u671B')", "\u4FE1\u5FF5,\u7231,\u5E0C\u671B");
     }
 
     @Test
     public void testLength()
     {
-<<<<<<< HEAD
-        assertFunction("LENGTH('')", 0);
-        assertFunction("LENGTH('hello')", 5);
-        assertFunction("LENGTH('Quadratically')", 13);
-        //
-        // Test length for non-ASCII
-        assertFunction("LENGTH('hello na\u00EFve world')", 17);
-        assertFunction("LENGTH('\uD801\uDC2Dend')", 4);
-        assertFunction("LENGTH('\u4FE1\u5FF5,\u7231,\u5E0C\u671B')", 7);
-=======
         assertFunction("LENGTH('')", BIGINT, 0);
         assertFunction("LENGTH('hello')", BIGINT, 5);
         assertFunction("LENGTH('Quadratically')", BIGINT, 13);
->>>>>>> 5c652934
+        //
+        // Test length for non-ASCII
+        assertFunction("LENGTH('hello na\u00EFve world')", BIGINT, 17);
+        assertFunction("LENGTH('\uD801\uDC2Dend')", BIGINT, 4);
+        assertFunction("LENGTH('\u4FE1\u5FF5,\u7231,\u5E0C\u671B')", BIGINT, 7);
     }
 
     @Test
     public void testReplace()
     {
-<<<<<<< HEAD
-        assertFunction("REPLACE('aaa', 'a', 'aa')", "aaaaaa");
-        assertFunction("REPLACE('abcdefabcdef', 'cd', 'XX')", "abXXefabXXef");
-        assertFunction("REPLACE('abcdefabcdef', 'cd')", "abefabef");
-        assertFunction("REPLACE('123123tech', '123')", "tech");
-        assertFunction("REPLACE('123tech123', '123')", "tech");
-        assertFunction("REPLACE('222tech', '2', '3')", "333tech");
-        assertFunction("REPLACE('0000123', '0')", "123");
-        assertFunction("REPLACE('0000123', '0', ' ')", "    123");
-        assertFunction("REPLACE('foo', '')", "foo");
-        assertFunction("REPLACE('foo', '', '')", "foo");
-        assertFunction("REPLACE('foo', 'foo', '')", "");
-        assertFunction("REPLACE('abc', '', 'xx')", "xxaxxbxxcxx");
-        assertFunction("REPLACE('', '', 'xx')", "xx");
-        assertFunction("REPLACE('', '')", "");
-        assertFunction("REPLACE('', '', '')", "");
-        assertFunction("REPLACE('\u4FE1\u5FF5,\u7231,\u5E0C\u671B', ',', '\u2014')", "\u4FE1\u5FF5\u2014\u7231\u2014\u5E0C\u671B");
-        assertFunction("REPLACE('::\uD801\uDC2D::', ':', '')", "\uD801\uDC2D");
-        assertFunction("REPLACE('\u00D6sterreich', '\u00D6', 'Oe')", "Oesterreich");
-=======
         assertFunction("REPLACE('aaa', 'a', 'aa')", VARCHAR, "aaaaaa");
         assertFunction("REPLACE('abcdefabcdef', 'cd', 'XX')", VARCHAR, "abXXefabXXef");
         assertFunction("REPLACE('abcdefabcdef', 'cd')", VARCHAR, "abefabef");
@@ -141,52 +79,36 @@
         assertFunction("REPLACE('0000123', '0', ' ')", VARCHAR, "    123");
         assertFunction("REPLACE('foo', '')", VARCHAR, "foo");
         assertFunction("REPLACE('foo', '', '')", VARCHAR, "foo");
+        assertFunction("REPLACE('foo', 'foo', '')", VARCHAR, "");
+        assertFunction("REPLACE('abc', '', 'xx')", VARCHAR, "xxaxxbxxcxx");
+        assertFunction("REPLACE('', '', 'xx')", VARCHAR, "xx");
         assertFunction("REPLACE('', '')", VARCHAR, "");
         assertFunction("REPLACE('', '', '')", VARCHAR, "");
->>>>>>> 5c652934
+        assertFunction("REPLACE('\u4FE1\u5FF5,\u7231,\u5E0C\u671B', ',', '\u2014')", VARCHAR, "\u4FE1\u5FF5\u2014\u7231\u2014\u5E0C\u671B");
+        assertFunction("REPLACE('::\uD801\uDC2D::', ':', '')", VARCHAR, "\uD801\uDC2D");
+        assertFunction("REPLACE('\u00D6sterreich', '\u00D6', 'Oe')", VARCHAR, "Oesterreich");
     }
 
     @Test
     public void testReverse()
     {
-<<<<<<< HEAD
-        assertFunction("REVERSE('')", "");
-        assertFunction("REVERSE('hello')", "olleh");
-        assertFunction("REVERSE('Quadratically')", "yllacitardauQ");
-        assertFunction("REVERSE('racecar')", "racecar");
-        // Test REVERSE for non-ASCII
-        assertFunction("REVERSE('\u4FE1\u5FF5,\u7231,\u5E0C\u671B')", "\u671B\u5E0C,\u7231,\u5FF5\u4FE1");
-        assertFunction("REVERSE('\u00D6sterreich')", "hcierrets\u00D6");
-        assertFunction("REVERSE('na\u00EFve')", "ev\u00EFan");
-        assertFunction("REVERSE('\uD801\uDC2Dend')", "dne\uD801\uDC2D");
-
-        assertInvalidFunction("REVERSE(utf8(from_hex('CE')))", "Invalid utf8 encoding");
-        assertInvalidFunction("REVERSE(utf8(from_hex('68656C6C6FCE')))", "Invalid utf8 encoding");
-=======
         assertFunction("REVERSE('')", VARCHAR, "");
         assertFunction("REVERSE('hello')", VARCHAR, "olleh");
         assertFunction("REVERSE('Quadratically')", VARCHAR, "yllacitardauQ");
         assertFunction("REVERSE('racecar')", VARCHAR, "racecar");
->>>>>>> 5c652934
+        // Test REVERSE for non-ASCII
+        assertFunction("REVERSE('\u4FE1\u5FF5,\u7231,\u5E0C\u671B')", VARCHAR, "\u671B\u5E0C,\u7231,\u5FF5\u4FE1");
+        assertFunction("REVERSE('\u00D6sterreich')", VARCHAR, "hcierrets\u00D6");
+        assertFunction("REVERSE('na\u00EFve')", VARCHAR, "ev\u00EFan");
+        assertFunction("REVERSE('\uD801\uDC2Dend')", VARCHAR, "dne\uD801\uDC2D");
+
+        assertInvalidFunction("REVERSE(utf8(from_hex('CE')))", VARCHAR, "Invalid utf8 encoding");
+        assertInvalidFunction("REVERSE(utf8(from_hex('68656C6C6FCE')))", VARCHAR, "Invalid utf8 encoding");
     }
 
     @Test
     public void testStringPosition()
     {
-<<<<<<< HEAD
-        assertFunction("STRPOS('high', 'ig')", 2);
-        assertFunction("STRPOS('high', 'igx')", 0);
-        assertFunction("STRPOS('Quadratically', 'a')", 3);
-        assertFunction("STRPOS('foobar', 'foobar')", 1);
-        assertFunction("STRPOS('foobar', 'obar')", 3);
-        assertFunction("STRPOS('zoo!', '!')", 4);
-        assertFunction("STRPOS('x', '')", 1);
-        assertFunction("STRPOS('', '')", 1);
-
-        assertFunction("STRPOS('\u4FE1\u5FF5,\u7231,\u5E0C\u671B', '\u7231')", 4);
-        assertFunction("STRPOS('\u4FE1\u5FF5,\u7231,\u5E0C\u671B', '\u5E0C\u671B')", 6);
-        assertFunction("STRPOS('\u4FE1\u5FF5,\u7231,\u5E0C\u671B', 'nice')", 0);
-=======
         assertFunction("STRPOS('high', 'ig')", BIGINT, 2);
         assertFunction("STRPOS('high', 'igx')", BIGINT, 0);
         assertFunction("STRPOS('Quadratically', 'a')", BIGINT, 3);
@@ -195,7 +117,10 @@
         assertFunction("STRPOS('zoo!', '!')", BIGINT, 4);
         assertFunction("STRPOS('x', '')", BIGINT, 1);
         assertFunction("STRPOS('', '')", BIGINT, 1);
->>>>>>> 5c652934
+
+        assertFunction("STRPOS('\u4FE1\u5FF5,\u7231,\u5E0C\u671B', '\u7231')", BIGINT, 4);
+        assertFunction("STRPOS('\u4FE1\u5FF5,\u7231,\u5E0C\u671B', '\u5E0C\u671B')", BIGINT, 6);
+        assertFunction("STRPOS('\u4FE1\u5FF5,\u7231,\u5E0C\u671B', 'nice')", BIGINT, 0);
     }
 
     @Test
@@ -223,54 +148,41 @@
         assertFunction("SUBSTRING('Quadratically' FROM -50)", VARCHAR, "");
         assertFunction("SUBSTRING('Quadratically' FROM 0)", VARCHAR, "");
 
-<<<<<<< HEAD
-        assertFunction("SUBSTRING('Quadratically' FROM 5 FOR 6)", "ratica");
-        assertFunction("SUBSTRING('Quadratically' FROM 5 FOR 50)", "ratically");
-        //
-        // Test SUBSTRING for non-ASCII
-        assertFunction("SUBSTRING('\u4FE1\u5FF5,\u7231,\u5E0C\u671B' FROM 1 FOR 1)", "\u4FE1");
-        assertFunction("SUBSTRING('\u4FE1\u5FF5,\u7231,\u5E0C\u671B' FROM 3 FOR 5)", ",\u7231,\u5E0C\u671B");
-        assertFunction("SUBSTRING('\u4FE1\u5FF5,\u7231,\u5E0C\u671B' FROM 4)", "\u7231,\u5E0C\u671B");
-        assertFunction("SUBSTRING('\u4FE1\u5FF5,\u7231,\u5E0C\u671B' FROM -2)", "\u5E0C\u671B");
-        assertFunction("SUBSTRING('\uD801\uDC2Dend' FROM 1 FOR 1)", "\uD801\uDC2D");
-        assertFunction("SUBSTRING('\uD801\uDC2Dend' FROM 2 FOR 3)", "end");
-=======
         assertFunction("SUBSTRING('Quadratically' FROM 5 FOR 6)", VARCHAR, "ratica");
         assertFunction("SUBSTRING('Quadratically' FROM 5 FOR 50)", VARCHAR, "ratically");
->>>>>>> 5c652934
+        //
+        // Test SUBSTRING for non-ASCII
+        assertFunction("SUBSTRING('\u4FE1\u5FF5,\u7231,\u5E0C\u671B' FROM 1 FOR 1)", VARCHAR, "\u4FE1");
+        assertFunction("SUBSTRING('\u4FE1\u5FF5,\u7231,\u5E0C\u671B' FROM 3 FOR 5)", VARCHAR, ",\u7231,\u5E0C\u671B");
+        assertFunction("SUBSTRING('\u4FE1\u5FF5,\u7231,\u5E0C\u671B' FROM 4)", VARCHAR, "\u7231,\u5E0C\u671B");
+        assertFunction("SUBSTRING('\u4FE1\u5FF5,\u7231,\u5E0C\u671B' FROM -2)", VARCHAR, "\u5E0C\u671B");
+        assertFunction("SUBSTRING('\uD801\uDC2Dend' FROM 1 FOR 1)", VARCHAR, "\uD801\uDC2D");
+        assertFunction("SUBSTRING('\uD801\uDC2Dend' FROM 2 FOR 3)", VARCHAR, "end");
     }
 
     @Test
     public void testSplit()
     {
-<<<<<<< HEAD
-        assertFunction("SPLIT('ab', '.', 1)", ImmutableList.of("ab"));
-        assertFunction("SPLIT('a.b', '.', 1)", ImmutableList.of("a.b"));
-        assertFunction("SPLIT('a.b.c', '.')", ImmutableList.of("a", "b", "c"));
-        assertFunction("SPLIT('a..b..c', '..')", ImmutableList.of("a", "b", "c"));
-        assertFunction("SPLIT('a.b.c', '.', 2)", ImmutableList.of("a", "b.c"));
-        assertFunction("SPLIT('a.b.c', '.', 3)", ImmutableList.of("a", "b", "c"));
-        assertFunction("SPLIT('a.b.c', '.', 4)", ImmutableList.of("a", "b", "c"));
-        assertFunction("SPLIT('a.b.c.', '.', 4)", ImmutableList.of("a", "b", "c"));
-        assertFunction("SPLIT('a.b.c.', '.', 3)", ImmutableList.of("a", "b", "c."));
-        // Test SPLIT for non-ASCII
-        assertFunction("SPLIT('\u4FE1\u5FF5,\u7231,\u5E0C\u671B', ',', 3)", ImmutableList.of("\u4FE1\u5FF5", "\u7231", "\u5E0C\u671B"));
-        assertFunction("SPLIT('\u8B49\u8BC1\u8A3C', '\u8BC1', 2)", ImmutableList.of("\u8B49", "\u8A3C"));
-
-        assertFunction("SPLIT('.a.b.c', '.', 4)", ImmutableList.of("", "a", "b", "c"));
-        assertFunction("SPLIT('.a.b.c', '.', 3)", ImmutableList.of("", "a", "b.c"));
-        assertFunction("SPLIT('.a.b.c', '.', 2)", ImmutableList.of("", "a.b.c"));
-        assertFunction("SPLIT('a..b..c', '.', 3)", ImmutableList.of("a", "", "b..c"));
-        assertFunction("SPLIT('a.b..', '.', 3)", ImmutableList.of("a", "b", "."));
-
-        assertInvalidFunction("SPLIT('a.b.c', '', 1)", "The delimiter may not be the empty string");
-=======
+        assertFunction("SPLIT('ab', '.', 1)", new ArrayType(VARCHAR), ImmutableList.of("ab"));
+        assertFunction("SPLIT('a.b', '.', 1)", new ArrayType(VARCHAR), ImmutableList.of("a.b"));
         assertFunction("SPLIT('a.b.c', '.')", new ArrayType(VARCHAR), ImmutableList.of("a", "b", "c"));
         assertFunction("SPLIT('a..b..c', '..')", new ArrayType(VARCHAR), ImmutableList.of("a", "b", "c"));
         assertFunction("SPLIT('a.b.c', '.', 2)", new ArrayType(VARCHAR), ImmutableList.of("a", "b.c"));
         assertFunction("SPLIT('a.b.c', '.', 3)", new ArrayType(VARCHAR), ImmutableList.of("a", "b", "c"));
         assertFunction("SPLIT('a.b.c', '.', 4)", new ArrayType(VARCHAR), ImmutableList.of("a", "b", "c"));
->>>>>>> 5c652934
+        assertFunction("SPLIT('a.b.c.', '.', 4)", new ArrayType(VARCHAR), ImmutableList.of("a", "b", "c"));
+        assertFunction("SPLIT('a.b.c.', '.', 3)", new ArrayType(VARCHAR), ImmutableList.of("a", "b", "c."));
+        // Test SPLIT for non-ASCII
+        assertFunction("SPLIT('\u4FE1\u5FF5,\u7231,\u5E0C\u671B', ',', 3)", new ArrayType(VARCHAR), ImmutableList.of("\u4FE1\u5FF5", "\u7231", "\u5E0C\u671B"));
+        assertFunction("SPLIT('\u8B49\u8BC1\u8A3C', '\u8BC1', 2)", new ArrayType(VARCHAR), ImmutableList.of("\u8B49", "\u8A3C"));
+
+        assertFunction("SPLIT('.a.b.c', '.', 4)", new ArrayType(VARCHAR), ImmutableList.of("", "a", "b", "c"));
+        assertFunction("SPLIT('.a.b.c', '.', 3)", new ArrayType(VARCHAR), ImmutableList.of("", "a", "b.c"));
+        assertFunction("SPLIT('.a.b.c', '.', 2)", new ArrayType(VARCHAR), ImmutableList.of("", "a.b.c"));
+        assertFunction("SPLIT('a..b..c', '.', 3)", new ArrayType(VARCHAR), ImmutableList.of("a", "", "b..c"));
+        assertFunction("SPLIT('a.b..', '.', 3)", new ArrayType(VARCHAR), ImmutableList.of("a", "b", "."));
+
+        assertInvalidFunction("SPLIT('a.b.c', '', 1)", "The delimiter may not be the empty string");
         assertInvalidFunction("SPLIT('a.b.c', '.', 0)", "Limit must be positive");
         assertInvalidFunction("SPLIT('a.b.c', '.', -1)", "Limit must be positive");
         assertInvalidFunction("SPLIT('a.b.c', '.', 2147483648)", "Limit is too large");
@@ -279,47 +191,6 @@
     @Test
     public void testSplitPart()
     {
-<<<<<<< HEAD
-        assertFunction("SPLIT_PART('abc-@-def-@-ghi', '-@-', 1)", "abc");
-        assertFunction("SPLIT_PART('abc-@-def-@-ghi', '-@-', 2)", "def");
-        assertFunction("SPLIT_PART('abc-@-def-@-ghi', '-@-', 3)", "ghi");
-        assertFunction("SPLIT_PART('abc-@-def-@-ghi', '-@-', 4)", null);
-        assertFunction("SPLIT_PART('abc-@-def-@-ghi', '-@-', 99)", null);
-        assertFunction("SPLIT_PART('abc', 'abc', 1)", "");
-        assertFunction("SPLIT_PART('abc', 'abc', 2)", "");
-        assertFunction("SPLIT_PART('abc', 'abc', 3)", null);
-        assertFunction("SPLIT_PART('abc', '-@-', 1)", "abc");
-        assertFunction("SPLIT_PART('abc', '-@-', 2)", null);
-        assertFunction("SPLIT_PART('', 'abc', 1)", "");
-        assertFunction("SPLIT_PART('', '', 1)", null);
-        assertFunction("SPLIT_PART('abc', '', 1)", "a");
-        assertFunction("SPLIT_PART('abc', '', 2)", "b");
-        assertFunction("SPLIT_PART('abc', '', 3)", "c");
-        assertFunction("SPLIT_PART('abc', '', 4)", null);
-        assertFunction("SPLIT_PART('abc', '', 99)", null);
-        assertFunction("SPLIT_PART('abc', 'abcd', 1)", "abc");
-        assertFunction("SPLIT_PART('abc', 'abcd', 2)", null);
-        assertFunction("SPLIT_PART('abc--@--def', '-@-', 1)", "abc-");
-        assertFunction("SPLIT_PART('abc--@--def', '-@-', 2)", "-def");
-        assertFunction("SPLIT_PART('abc-@-@-@-def', '-@-', 1)", "abc");
-        assertFunction("SPLIT_PART('abc-@-@-@-def', '-@-', 2)", "@");
-        assertFunction("SPLIT_PART('abc-@-@-@-def', '-@-', 3)", "def");
-        assertFunction("SPLIT_PART(' ', ' ', 1)", "");
-        assertFunction("SPLIT_PART('abcdddddef', 'dd', 1)", "abc");
-        assertFunction("SPLIT_PART('abcdddddef', 'dd', 2)", "");
-        assertFunction("SPLIT_PART('abcdddddef', 'dd', 3)", "def");
-        assertFunction("SPLIT_PART('a/b/c', '/', 4)", null);
-        assertFunction("SPLIT_PART('a/b/c/', '/', 4)", "");
-        //
-        // Test SPLIT_PART for non-ASCII
-        assertFunction("SPLIT_PART('\u4FE1\u5FF5,\u7231,\u5E0C\u671B', ',', 1)", "\u4FE1\u5FF5");
-        assertFunction("SPLIT_PART('\u4FE1\u5FF5,\u7231,\u5E0C\u671B', ',', 2)", "\u7231");
-        assertFunction("SPLIT_PART('\u4FE1\u5FF5,\u7231,\u5E0C\u671B', ',', 3)", "\u5E0C\u671B");
-        assertFunction("SPLIT_PART('\u4FE1\u5FF5,\u7231,\u5E0C\u671B', ',', 4)", null);
-        assertFunction("SPLIT_PART('\u8B49\u8BC1\u8A3C', '\u8BC1', 1)", "\u8B49");
-        assertFunction("SPLIT_PART('\u8B49\u8BC1\u8A3C', '\u8BC1', 2)", "\u8A3C");
-        assertFunction("SPLIT_PART('\u8B49\u8BC1\u8A3C', '\u8BC1', 3)", null);
-=======
         assertFunction("SPLIT_PART('abc-@-def-@-ghi', '-@-', 1)", VARCHAR, "abc");
         assertFunction("SPLIT_PART('abc-@-def-@-ghi', '-@-', 2)", VARCHAR, "def");
         assertFunction("SPLIT_PART('abc-@-def-@-ghi', '-@-', 3)", VARCHAR, "ghi");
@@ -350,7 +221,15 @@
         assertFunction("SPLIT_PART('abcdddddef', 'dd', 3)", VARCHAR, "def");
         assertFunction("SPLIT_PART('a/b/c', '/', 4)", VARCHAR, null);
         assertFunction("SPLIT_PART('a/b/c/', '/', 4)", VARCHAR, "");
->>>>>>> 5c652934
+        //
+        // Test SPLIT_PART for non-ASCII
+        assertFunction("SPLIT_PART('\u4FE1\u5FF5,\u7231,\u5E0C\u671B', ',', 1)", VARCHAR, "\u4FE1\u5FF5");
+        assertFunction("SPLIT_PART('\u4FE1\u5FF5,\u7231,\u5E0C\u671B', ',', 2)", VARCHAR, "\u7231");
+        assertFunction("SPLIT_PART('\u4FE1\u5FF5,\u7231,\u5E0C\u671B', ',', 3)", VARCHAR, "\u5E0C\u671B");
+        assertFunction("SPLIT_PART('\u4FE1\u5FF5,\u7231,\u5E0C\u671B', ',', 4)", VARCHAR, null);
+        assertFunction("SPLIT_PART('\u8B49\u8BC1\u8A3C', '\u8BC1', 1)", VARCHAR, "\u8B49");
+        assertFunction("SPLIT_PART('\u8B49\u8BC1\u8A3C', '\u8BC1', 2)", VARCHAR, "\u8A3C");
+        assertFunction("SPLIT_PART('\u8B49\u8BC1\u8A3C', '\u8BC1', 3)", VARCHAR, null);
 
         assertInvalidFunction("SPLIT_PART('abc', '', 0)", "Index must be greater than zero");
         assertInvalidFunction("SPLIT_PART('abc', '', -1)", "Index must be greater than zero");
@@ -367,125 +246,69 @@
     @Test
     public void testLeftTrim()
     {
-<<<<<<< HEAD
-        assertFunction("LTRIM('')", "");
-        assertFunction("LTRIM('   ')", "");
-        assertFunction("LTRIM('  hello  ')", "hello  ");
-        assertFunction("LTRIM('  hello')", "hello");
-        assertFunction("LTRIM('hello  ')", "hello  ");
-        assertFunction("LTRIM(' hello world ')", "hello world ");
-
-        assertFunction("LTRIM('\u4FE1\u5FF5 \u7231 \u5E0C\u671B  ')", "\u4FE1\u5FF5 \u7231 \u5E0C\u671B  ");
-        assertFunction("LTRIM(' \u4FE1\u5FF5 \u7231 \u5E0C\u671B ')", "\u4FE1\u5FF5 \u7231 \u5E0C\u671B ");
-        assertFunction("LTRIM('  \u4FE1\u5FF5 \u7231 \u5E0C\u671B')", "\u4FE1\u5FF5 \u7231 \u5E0C\u671B");
-=======
         assertFunction("LTRIM('')", VARCHAR, "");
         assertFunction("LTRIM('   ')", VARCHAR, "");
         assertFunction("LTRIM('  hello  ')", VARCHAR, "hello  ");
         assertFunction("LTRIM('  hello')", VARCHAR, "hello");
         assertFunction("LTRIM('hello  ')", VARCHAR, "hello  ");
         assertFunction("LTRIM(' hello world ')", VARCHAR, "hello world ");
->>>>>>> 5c652934
+
+        assertFunction("LTRIM('\u4FE1\u5FF5 \u7231 \u5E0C\u671B  ')", VARCHAR, "\u4FE1\u5FF5 \u7231 \u5E0C\u671B  ");
+        assertFunction("LTRIM(' \u4FE1\u5FF5 \u7231 \u5E0C\u671B ')", VARCHAR, "\u4FE1\u5FF5 \u7231 \u5E0C\u671B ");
+        assertFunction("LTRIM('  \u4FE1\u5FF5 \u7231 \u5E0C\u671B')", VARCHAR, "\u4FE1\u5FF5 \u7231 \u5E0C\u671B");
     }
 
     @Test
     public void testRightTrim()
     {
-<<<<<<< HEAD
-        assertFunction("RTRIM('')", "");
-        assertFunction("RTRIM('   ')", "");
-        assertFunction("RTRIM('  hello  ')", "  hello");
-        assertFunction("RTRIM('  hello')", "  hello");
-        assertFunction("RTRIM('hello  ')", "hello");
-        assertFunction("RTRIM(' hello world ')", " hello world");
-
-        assertFunction("RTRIM('\u4FE1\u5FF5 \u7231 \u5E0C\u671B  ')", "\u4FE1\u5FF5 \u7231 \u5E0C\u671B");
-        assertFunction("RTRIM(' \u4FE1\u5FF5 \u7231 \u5E0C\u671B ')", " \u4FE1\u5FF5 \u7231 \u5E0C\u671B");
-        assertFunction("RTRIM('  \u4FE1\u5FF5 \u7231 \u5E0C\u671B')", "  \u4FE1\u5FF5 \u7231 \u5E0C\u671B");
-=======
         assertFunction("RTRIM('')", VARCHAR, "");
         assertFunction("RTRIM('   ')", VARCHAR, "");
         assertFunction("RTRIM('  hello  ')", VARCHAR, "  hello");
         assertFunction("RTRIM('  hello')", VARCHAR, "  hello");
         assertFunction("RTRIM('hello  ')", VARCHAR, "hello");
         assertFunction("RTRIM(' hello world ')", VARCHAR, " hello world");
->>>>>>> 5c652934
+
+        assertFunction("RTRIM('\u4FE1\u5FF5 \u7231 \u5E0C\u671B  ')", VARCHAR, "\u4FE1\u5FF5 \u7231 \u5E0C\u671B");
+        assertFunction("RTRIM(' \u4FE1\u5FF5 \u7231 \u5E0C\u671B ')", VARCHAR, " \u4FE1\u5FF5 \u7231 \u5E0C\u671B");
+        assertFunction("RTRIM('  \u4FE1\u5FF5 \u7231 \u5E0C\u671B')", VARCHAR, "  \u4FE1\u5FF5 \u7231 \u5E0C\u671B");
     }
 
     @Test
     public void testTrim()
     {
-<<<<<<< HEAD
-        assertFunction("TRIM('')", "");
-        assertFunction("TRIM('   ')", "");
-        assertFunction("TRIM('  hello  ')", "hello");
-        assertFunction("TRIM('  hello')", "hello");
-        assertFunction("TRIM('hello  ')", "hello");
-        assertFunction("TRIM(' hello world ')", "hello world");
-
-        assertFunction("TRIM('\u4FE1\u5FF5 \u7231 \u5E0C\u671B  ')", "\u4FE1\u5FF5 \u7231 \u5E0C\u671B");
-        assertFunction("TRIM(' \u4FE1\u5FF5 \u7231 \u5E0C\u671B ')", "\u4FE1\u5FF5 \u7231 \u5E0C\u671B");
-        assertFunction("TRIM('  \u4FE1\u5FF5 \u7231 \u5E0C\u671B')", "\u4FE1\u5FF5 \u7231 \u5E0C\u671B");
-=======
         assertFunction("TRIM('')", VARCHAR, "");
         assertFunction("TRIM('   ')", VARCHAR, "");
         assertFunction("TRIM('  hello  ')", VARCHAR, "hello");
         assertFunction("TRIM('  hello')", VARCHAR, "hello");
         assertFunction("TRIM('hello  ')", VARCHAR, "hello");
         assertFunction("TRIM(' hello world ')", VARCHAR, "hello world");
->>>>>>> 5c652934
+
+        assertFunction("TRIM('\u4FE1\u5FF5 \u7231 \u5E0C\u671B  ')", VARCHAR, "\u4FE1\u5FF5 \u7231 \u5E0C\u671B");
+        assertFunction("TRIM(' \u4FE1\u5FF5 \u7231 \u5E0C\u671B ')", VARCHAR, "\u4FE1\u5FF5 \u7231 \u5E0C\u671B");
+        assertFunction("TRIM('  \u4FE1\u5FF5 \u7231 \u5E0C\u671B')", VARCHAR, "\u4FE1\u5FF5 \u7231 \u5E0C\u671B");
     }
 
     @Test
     public void testLower()
     {
-<<<<<<< HEAD
-        assertFunction("LOWER('')", "");
-        assertFunction("LOWER('Hello World')", "hello world");
-        assertFunction("LOWER('WHAT!!')", "what!!");
-        //
-        // LOWER only supports A-Z
-        assertFunction("LOWER('\u00D6STERREICH')", "\u00D6sterreich");
-        assertFunction("LOWER('From\uD801\uDC2DTo')", "from\uD801\uDC2Dto");
-=======
         assertFunction("LOWER('')", VARCHAR, "");
         assertFunction("LOWER('Hello World')", VARCHAR, "hello world");
         assertFunction("LOWER('WHAT!!')", VARCHAR, "what!!");
->>>>>>> 5c652934
+        //
+        // LOWER only supports A-Z
+        assertFunction("LOWER('\u00D6STERREICH')", VARCHAR, "\u00D6sterreich");
+        assertFunction("LOWER('From\uD801\uDC2DTo')", VARCHAR, "from\uD801\uDC2Dto");
     }
 
     @Test
     public void testUpper()
     {
-<<<<<<< HEAD
-        assertFunction("UPPER('')", "");
-        assertFunction("UPPER('Hello World')", "HELLO WORLD");
-        assertFunction("UPPER('what!!')", "WHAT!!");
-        //
-        // UPPER only supports A-Z
-        assertFunction("UPPER('\u00D6sterreich')", "\u00D6STERREICH");
-        assertFunction("UPPER('From\uD801\uDC2DTo')", "FROM\uD801\uDC2DTO");
-    }
-
-    private void assertFunction(String projection, Object expected)
-    {
-        functionAssertions.assertFunction(projection, expected);
-    }
-
-    private void assertInvalidFunction(String projection, String message)
-    {
-        try {
-            assertFunction(projection, null);
-            fail("Expected to throw an INVALID_FUNCTION_ARGUMENT exception with message " + message);
-        }
-        catch (PrestoException e) {
-            assertEquals(e.getErrorCode(), INVALID_FUNCTION_ARGUMENT.toErrorCode());
-            assertEquals(e.getMessage(), message);
-        }
-=======
         assertFunction("UPPER('')", VARCHAR, "");
         assertFunction("UPPER('Hello World')", VARCHAR, "HELLO WORLD");
         assertFunction("UPPER('what!!')", VARCHAR, "WHAT!!");
->>>>>>> 5c652934
+        //
+        // UPPER only supports A-Z
+        assertFunction("UPPER('\u00D6sterreich')", VARCHAR, "\u00D6STERREICH");
+        assertFunction("UPPER('From\uD801\uDC2DTo')", VARCHAR, "FROM\uD801\uDC2DTO");
     }
 }