--- conflicted
+++ resolved
@@ -962,11 +962,7 @@
                             <consoleOutput>true</consoleOutput>
                             <includeTestSourceDirectory>true</includeTestSourceDirectory>
                             <configLocation>${air.main.basedir}/src/checkstyle/checks.xml</configLocation>
-<<<<<<< HEAD
-                            <excludes>**/com/facebook/presto/operator/PagesIndexOrdering.java</excludes>
                             <suppressionsLocation>${air.main.basedir}/src/checkstyle/suppressions.xml</suppressionsLocation>
-=======
->>>>>>> 127093eb
                         </configuration>
                     </execution>
                 </executions>
