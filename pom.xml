--- conflicted
+++ resolved
@@ -48,11 +48,7 @@
         <dep.antlr.version>4.5.1</dep.antlr.version>
         <dep.airlift.version>0.133</dep.airlift.version>
         <dep.packaging.version>${dep.airlift.version}</dep.packaging.version>
-<<<<<<< HEAD
-        <dep.slice.version>0.23-SNAPSHOT</dep.slice.version>
-=======
         <dep.slice.version>0.23</dep.slice.version>
->>>>>>> 33eb1985
         <dep.aws-sdk.version>1.9.40</dep.aws-sdk.version>
         <dep.tempto.version>1.8</dep.tempto.version>
 
