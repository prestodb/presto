/*
 * Licensed under the Apache License, Version 2.0 (the "License");
 * you may not use this file except in compliance with the License.
 * You may obtain a copy of the License at
 *
 *     http://www.apache.org/licenses/LICENSE-2.0
 *
 * Unless required by applicable law or agreed to in writing, software
 * distributed under the License is distributed on an "AS IS" BASIS,
 * WITHOUT WARRANTIES OR CONDITIONS OF ANY KIND, either express or implied.
 * See the License for the specific language governing permissions and
 * limitations under the License.
 */
package com.facebook.presto.iceberg;

import com.facebook.airlift.json.JsonCodec;
import com.facebook.presto.common.type.Type;
import com.facebook.presto.common.type.TypeManager;
import com.facebook.presto.hive.HdfsContext;
import com.facebook.presto.hive.HdfsEnvironment;
import com.facebook.presto.hive.HiveColumnConverterProvider;
import com.facebook.presto.hive.HiveColumnHandle;
import com.facebook.presto.hive.HiveTypeTranslator;
import com.facebook.presto.hive.NodeVersion;
import com.facebook.presto.hive.TableAlreadyExistsException;
import com.facebook.presto.hive.ViewAlreadyExistsException;
import com.facebook.presto.hive.metastore.Column;
import com.facebook.presto.hive.metastore.Database;
import com.facebook.presto.hive.metastore.ExtendedHiveMetastore;
import com.facebook.presto.hive.metastore.HivePrivilegeInfo;
import com.facebook.presto.hive.metastore.MetastoreContext;
import com.facebook.presto.hive.metastore.PartitionStatistics;
import com.facebook.presto.hive.metastore.PrestoTableType;
import com.facebook.presto.hive.metastore.PrincipalPrivileges;
import com.facebook.presto.hive.metastore.Table;
import com.facebook.presto.iceberg.statistics.StatisticsFileCache;
import com.facebook.presto.spi.ColumnHandle;
import com.facebook.presto.spi.ConnectorNewTableLayout;
import com.facebook.presto.spi.ConnectorOutputTableHandle;
import com.facebook.presto.spi.ConnectorSession;
import com.facebook.presto.spi.ConnectorTableHandle;
import com.facebook.presto.spi.ConnectorTableLayoutHandle;
import com.facebook.presto.spi.ConnectorTableMetadata;
import com.facebook.presto.spi.ConnectorViewDefinition;
import com.facebook.presto.spi.Constraint;
import com.facebook.presto.spi.PrestoException;
import com.facebook.presto.spi.SchemaNotFoundException;
import com.facebook.presto.spi.SchemaTableName;
import com.facebook.presto.spi.SchemaTablePrefix;
import com.facebook.presto.spi.TableNotFoundException;
import com.facebook.presto.spi.ViewNotFoundException;
import com.facebook.presto.spi.function.StandardFunctionResolution;
import com.facebook.presto.spi.plan.FilterStatsCalculatorService;
import com.facebook.presto.spi.relation.RowExpressionService;
import com.facebook.presto.spi.security.PrestoPrincipal;
import com.facebook.presto.spi.statistics.ColumnStatisticMetadata;
import com.facebook.presto.spi.statistics.ColumnStatisticType;
import com.facebook.presto.spi.statistics.ComputedStatistics;
import com.facebook.presto.spi.statistics.TableStatisticType;
import com.facebook.presto.spi.statistics.TableStatistics;
import com.facebook.presto.spi.statistics.TableStatisticsMetadata;
import com.google.common.collect.ImmutableList;
import com.google.common.collect.ImmutableMap;
import com.google.common.collect.ImmutableMultimap;
import com.google.common.collect.ImmutableSet;
import org.apache.hadoop.fs.Path;
import org.apache.iceberg.BaseMetastoreTableOperations;
import org.apache.iceberg.MetricsConfig;
import org.apache.iceberg.MetricsModes.None;
import org.apache.iceberg.PartitionSpec;
import org.apache.iceberg.Schema;
import org.apache.iceberg.TableMetadata;
import org.apache.iceberg.TableMetadataParser;
import org.apache.iceberg.TableOperations;
import org.apache.iceberg.io.InputFile;
import org.apache.iceberg.view.View;
import org.joda.time.DateTimeZone;

import java.io.IOException;
import java.time.ZoneId;
import java.util.Collection;
import java.util.EnumSet;
import java.util.List;
import java.util.Map;
import java.util.Optional;
import java.util.Set;
import java.util.TimeZone;
import java.util.stream.Stream;

import static com.facebook.presto.hive.HiveStatisticsUtil.createPartitionStatistics;
import static com.facebook.presto.hive.HiveStatisticsUtil.updatePartitionStatistics;
import static com.facebook.presto.hive.HiveUtil.decodeViewData;
import static com.facebook.presto.hive.HiveUtil.encodeViewData;
import static com.facebook.presto.hive.HiveUtil.hiveColumnHandles;
import static com.facebook.presto.hive.metastore.HivePrivilegeInfo.HivePrivilege.DELETE;
import static com.facebook.presto.hive.metastore.HivePrivilegeInfo.HivePrivilege.INSERT;
import static com.facebook.presto.hive.metastore.HivePrivilegeInfo.HivePrivilege.SELECT;
import static com.facebook.presto.hive.metastore.HivePrivilegeInfo.HivePrivilege.UPDATE;
import static com.facebook.presto.hive.metastore.MetastoreUtil.buildInitialPrivilegeSet;
import static com.facebook.presto.hive.metastore.MetastoreUtil.checkIfNullView;
import static com.facebook.presto.hive.metastore.MetastoreUtil.createTableObjectForViewCreation;
import static com.facebook.presto.hive.metastore.MetastoreUtil.getMetastoreHeaders;
import static com.facebook.presto.hive.metastore.MetastoreUtil.isPrestoView;
import static com.facebook.presto.hive.metastore.MetastoreUtil.isUserDefinedTypeEncodingEnabled;
import static com.facebook.presto.hive.metastore.MetastoreUtil.verifyAndPopulateViews;
import static com.facebook.presto.hive.metastore.Statistics.createComputedStatisticsToPartitionMap;
import static com.facebook.presto.iceberg.HiveTableOperations.STORAGE_FORMAT;
import static com.facebook.presto.iceberg.IcebergErrorCode.ICEBERG_INVALID_METADATA;
import static com.facebook.presto.iceberg.IcebergSchemaProperties.getSchemaLocation;
import static com.facebook.presto.iceberg.IcebergSessionProperties.getCompressionCodec;
import static com.facebook.presto.iceberg.IcebergSessionProperties.getHiveStatisticsMergeStrategy;
import static com.facebook.presto.iceberg.IcebergTableProperties.getFileFormat;
import static com.facebook.presto.iceberg.IcebergTableProperties.getPartitioning;
import static com.facebook.presto.iceberg.IcebergTableProperties.getTableLocation;
import static com.facebook.presto.iceberg.IcebergTableType.DATA;
import static com.facebook.presto.iceberg.IcebergUtil.createIcebergViewProperties;
import static com.facebook.presto.iceberg.IcebergUtil.getColumns;
import static com.facebook.presto.iceberg.IcebergUtil.getHiveIcebergTable;
import static com.facebook.presto.iceberg.IcebergUtil.isIcebergTable;
import static com.facebook.presto.iceberg.IcebergUtil.populateTableProperties;
import static com.facebook.presto.iceberg.IcebergUtil.toHiveColumns;
import static com.facebook.presto.iceberg.IcebergUtil.tryGetProperties;
import static com.facebook.presto.iceberg.IcebergUtil.verifyTypeSupported;
import static com.facebook.presto.iceberg.PartitionFields.parsePartitionFields;
import static com.facebook.presto.iceberg.PartitionSpecConverter.toPrestoPartitionSpec;
import static com.facebook.presto.iceberg.SchemaConverter.toPrestoSchema;
import static com.facebook.presto.iceberg.util.StatisticsUtil.calculateBaseTableStatistics;
import static com.facebook.presto.iceberg.util.StatisticsUtil.calculateStatisticsConsideringLayout;
import static com.facebook.presto.iceberg.util.StatisticsUtil.mergeHiveStatistics;
import static com.facebook.presto.spi.StandardErrorCode.INVALID_SCHEMA_PROPERTY;
import static com.facebook.presto.spi.StandardErrorCode.NOT_SUPPORTED;
import static com.facebook.presto.spi.StandardErrorCode.SCHEMA_NOT_EMPTY;
import static com.facebook.presto.spi.security.PrincipalType.USER;
import static com.facebook.presto.spi.statistics.TableStatisticType.ROW_COUNT;
import static com.google.common.base.Verify.verify;
import static com.google.common.collect.ImmutableList.toImmutableList;
import static com.google.common.collect.ImmutableMap.toImmutableMap;
import static com.google.common.collect.ImmutableSet.toImmutableSet;
import static java.util.Collections.emptyList;
import static java.util.Locale.ENGLISH;
import static java.util.Objects.requireNonNull;
import static org.apache.iceberg.TableMetadata.newTableMetadata;
import static org.apache.iceberg.TableProperties.OBJECT_STORE_PATH;
import static org.apache.iceberg.TableProperties.WRITE_DATA_LOCATION;
import static org.apache.iceberg.TableProperties.WRITE_METADATA_LOCATION;
import static org.apache.iceberg.Transactions.createTableTransaction;

public class IcebergHiveMetadata
        extends IcebergAbstractMetadata
{
    private final ExtendedHiveMetastore metastore;
    private final HdfsEnvironment hdfsEnvironment;
    private final DateTimeZone timeZone = DateTimeZone.forTimeZone(TimeZone.getTimeZone(ZoneId.of(TimeZone.getDefault().getID())));
<<<<<<< HEAD

    private final FilterStatsCalculatorService filterStatsCalculatorService;
    private final String catalogName;
=======
    private final IcebergHiveTableOperationsConfig hiveTableOeprationsConfig;
>>>>>>> e416ff11

    public IcebergHiveMetadata(
            ExtendedHiveMetastore metastore,
            HdfsEnvironment hdfsEnvironment,
            TypeManager typeManager,
            StandardFunctionResolution functionResolution,
            RowExpressionService rowExpressionService,
            JsonCodec<CommitTaskData> commitTaskCodec,
            NodeVersion nodeVersion,
            FilterStatsCalculatorService filterStatsCalculatorService,
<<<<<<< HEAD
            String catalogName)
=======
            IcebergHiveTableOperationsConfig hiveTableOeprationsConfig,
            StatisticsFileCache statisticsFileCache)
>>>>>>> e416ff11
    {
        super(typeManager, functionResolution, rowExpressionService, commitTaskCodec, nodeVersion, filterStatsCalculatorService, statisticsFileCache);
        this.metastore = requireNonNull(metastore, "metastore is null");
        this.hdfsEnvironment = requireNonNull(hdfsEnvironment, "hdfsEnvironment is null");
<<<<<<< HEAD
        this.filterStatsCalculatorService = requireNonNull(filterStatsCalculatorService, "filterStatsCalculatorService is null");
        this.catalogName = catalogName;
=======
        this.hiveTableOeprationsConfig = requireNonNull(hiveTableOeprationsConfig, "hiveTableOperationsConfig is null");
>>>>>>> e416ff11
    }

    public ExtendedHiveMetastore getMetastore()
    {
        return metastore;
    }

    @Override
    protected org.apache.iceberg.Table getRawIcebergTable(ConnectorSession session, SchemaTableName schemaTableName)
    {
        return getHiveIcebergTable(metastore, hdfsEnvironment, hiveTableOeprationsConfig, session, schemaTableName);
    }

    @Override
    protected View getIcebergView(ConnectorSession session, SchemaTableName schemaTableName)
    {
        throw new PrestoException(NOT_SUPPORTED, "Iceberg Hive catalog does not support native Iceberg views.");
    }

    @Override
    protected boolean tableExists(ConnectorSession session, SchemaTableName schemaTableName)
    {
        IcebergTableName name = IcebergTableName.from(schemaTableName.getTableName());
        Optional<Table> hiveTable = metastore.getTable(getMetastoreContext(session), schemaTableName.getSchemaName(), name.getTableName());
        if (!hiveTable.isPresent()) {
            return false;
        }
        if (!isIcebergTable(hiveTable.get())) {
            throw new UnknownTableTypeException(schemaTableName);
        }
        return true;
    }

    @Override
    public List<String> listSchemaNames(ConnectorSession session)
    {
        return metastore.getAllDatabases(getMetastoreContext(session));
    }

    @Override
    public List<SchemaTableName> listTables(ConnectorSession session, Optional<String> schemaName)
    {
        MetastoreContext metastoreContext = getMetastoreContext(session);
        // If schema name is not present, list tables from all schemas
        List<String> schemaNames = schemaName
                .map(ImmutableList::of)
                .orElseGet(() -> ImmutableList.copyOf(listSchemaNames(session)));
        return schemaNames.stream()
                .flatMap(schema -> metastore
                        .getAllTables(metastoreContext, schema)
                        .orElseGet(() -> metastore.getAllDatabases(metastoreContext))
                        .stream()
                        .map(table -> new SchemaTableName(schema, table)))
                .collect(toImmutableList());
    }

    @Override
    public void createSchema(ConnectorSession session, String schemaName, Map<String, Object> properties)
    {
        Optional<String> location = getSchemaLocation(properties).map(uri -> {
            try {
                hdfsEnvironment.getFileSystem(new HdfsContext(session, schemaName), new Path(uri));
            }
            catch (IOException | IllegalArgumentException e) {
                throw new PrestoException(INVALID_SCHEMA_PROPERTY, "Invalid location URI: " + uri, e);
            }
            return uri;
        });

        Database database = Database.builder()
                .setDatabaseName(schemaName)
                .setLocation(location)
                .setOwnerType(USER)
                .setOwnerName(session.getUser())
                .setCatalogName(Optional.ofNullable(catalogName))
                .build();

        MetastoreContext metastoreContext = getMetastoreContext(session);
        metastore.createDatabase(metastoreContext, database);
    }

    @Override
    public void dropSchema(ConnectorSession session, String schemaName)
    {
        // basic sanity check to provide a better error message
        if (!listTables(session, Optional.of(schemaName)).isEmpty() ||
                !listViews(session, Optional.of(schemaName)).isEmpty()) {
            throw new PrestoException(SCHEMA_NOT_EMPTY, "Schema not empty: " + schemaName);
        }
        MetastoreContext metastoreContext = getMetastoreContext(session);
        metastore.dropDatabase(metastoreContext, schemaName);
    }

    @Override
    public void renameSchema(ConnectorSession session, String source, String target)
    {
        MetastoreContext metastoreContext = getMetastoreContext(session);
        metastore.renameDatabase(metastoreContext, source, target);
    }

    @Override
    public ConnectorOutputTableHandle beginCreateTable(ConnectorSession session, ConnectorTableMetadata tableMetadata, Optional<ConnectorNewTableLayout> layout)
    {
        SchemaTableName schemaTableName = tableMetadata.getTable();
        String schemaName = schemaTableName.getSchemaName();
        String tableName = schemaTableName.getTableName();

        Schema schema = toIcebergSchema(tableMetadata.getColumns());

        verifyTypeSupported(schema);

        PartitionSpec partitionSpec = parsePartitionFields(schema, getPartitioning(tableMetadata.getProperties()));

        MetastoreContext metastoreContext = getMetastoreContext(session);
        Database database = metastore.getDatabase(metastoreContext, schemaName)
                .orElseThrow(() -> new SchemaNotFoundException(schemaName));

        HdfsContext hdfsContext = new HdfsContext(session, schemaName, tableName);
        String targetPath = getTableLocation(tableMetadata.getProperties());
        if (targetPath == null) {
            Optional<String> location = database.getLocation();
            if (!location.isPresent() || location.get().isEmpty()) {
                throw new PrestoException(NOT_SUPPORTED, "Database " + schemaName + " location is not set");
            }

            Path databasePath = new Path(location.get());
            Path resultPath = new Path(databasePath, tableName);
            targetPath = resultPath.toString();
        }

        TableOperations operations = new HiveTableOperations(
                metastore,
                getMetastoreContext(session),
                hdfsEnvironment,
                hdfsContext,
                hiveTableOeprationsConfig,
                schemaName,
                tableName,
                session.getUser(),
                targetPath);
        if (operations.current() != null) {
            throw new TableAlreadyExistsException(schemaTableName);
        }

        FileFormat fileFormat = getFileFormat(tableMetadata.getProperties());
        TableMetadata metadata = newTableMetadata(schema, partitionSpec, targetPath, populateTableProperties(tableMetadata, fileFormat, session));
        transaction = createTableTransaction(tableName, operations, metadata);

        return new IcebergOutputTableHandle(
                schemaName,
                new IcebergTableName(tableName, DATA, Optional.empty(), Optional.empty()),
                toPrestoSchema(metadata.schema(), typeManager),
                toPrestoPartitionSpec(metadata.spec(), typeManager),
                getColumns(metadata.schema(), metadata.spec(), typeManager),
                targetPath,
                fileFormat,
                getCompressionCodec(session),
                metadata.properties());
    }

    @Override
    public void dropTable(ConnectorSession session, ConnectorTableHandle tableHandle)
    {
        IcebergTableHandle handle = (IcebergTableHandle) tableHandle;
        verify(handle.getIcebergTableName().getTableType() == DATA, "only the data table can be dropped");
        // TODO: support path override in Iceberg table creation
        org.apache.iceberg.Table table = getIcebergTable(session, handle.getSchemaTableName());
        Optional<Map<String, String>> tableProperties = tryGetProperties(table);
        if (tableProperties.isPresent()) {
            if (tableProperties.get().containsKey(OBJECT_STORE_PATH) ||
                    tableProperties.get().containsKey("write.folder-storage.path") || // Removed from Iceberg as of 0.14.0, but preserved for backward compatibility
                    tableProperties.get().containsKey(WRITE_METADATA_LOCATION) ||
                    tableProperties.get().containsKey(WRITE_DATA_LOCATION)) {
                throw new PrestoException(NOT_SUPPORTED, "Table " + handle.getSchemaTableName() + " contains Iceberg path override properties and cannot be dropped from Presto");
            }
        }
        metastore.dropTable(getMetastoreContext(session), handle.getSchemaName(), handle.getIcebergTableName().getTableName(), true);
    }

    @Override
    public void renameTable(ConnectorSession session, ConnectorTableHandle tableHandle, SchemaTableName newTable)
    {
        IcebergTableHandle handle = (IcebergTableHandle) tableHandle;
        verify(handle.getIcebergTableName().getTableType() == DATA, "only the data table can be renamed");
        metastore.renameTable(getMetastoreContext(session), handle.getSchemaName(), handle.getIcebergTableName().getTableName(), newTable.getSchemaName(), newTable.getTableName());
    }

    @Override
    public void createView(ConnectorSession session, ConnectorTableMetadata viewMetadata, String viewData, boolean replace)
    {
        MetastoreContext metastoreContext = getMetastoreContext(session);
        SchemaTableName viewName = viewMetadata.getTable();
        Table table = createTableObjectForViewCreation(
                session,
                viewMetadata,
                createIcebergViewProperties(session, nodeVersion.toString()),
                new HiveTypeTranslator(),
                metastoreContext,
                encodeViewData(viewData));
        PrincipalPrivileges principalPrivileges = buildInitialPrivilegeSet(session.getUser());

        Optional<Table> existing = metastore.getTable(metastoreContext, viewName.getSchemaName(), viewName.getTableName());
        if (existing.isPresent()) {
            if (!replace || !isPrestoView(existing.get())) {
                throw new ViewAlreadyExistsException(viewName);
            }

            metastore.replaceTable(metastoreContext, viewName.getSchemaName(), viewName.getTableName(), table, principalPrivileges);
            return;
        }

        try {
            metastore.createTable(metastoreContext, table, principalPrivileges, emptyList());
        }
        catch (TableAlreadyExistsException e) {
            throw new ViewAlreadyExistsException(e.getTableName());
        }
    }

    @Override
    public List<SchemaTableName> listViews(ConnectorSession session, Optional<String> schemaName)
    {
        ImmutableList.Builder<SchemaTableName> tableNames = ImmutableList.builder();
        MetastoreContext metastoreContext = getMetastoreContext(session);
        for (String schema : listSchemas(session, schemaName.orElse(null))) {
            for (String tableName : metastore.getAllViews(metastoreContext, schema).orElse(emptyList())) {
                tableNames.add(new SchemaTableName(schema, tableName));
            }
        }
        return tableNames.build();
    }

    @Override
    public Map<SchemaTableName, ConnectorViewDefinition> getViews(ConnectorSession session, SchemaTablePrefix prefix)
    {
        ImmutableMap.Builder<SchemaTableName, ConnectorViewDefinition> views = ImmutableMap.builder();
        List<SchemaTableName> tableNames;
        if (prefix.getTableName() != null) {
            tableNames = ImmutableList.of(new SchemaTableName(prefix.getSchemaName(), prefix.getTableName()));
        }
        else {
            tableNames = listViews(session, Optional.of(prefix.getSchemaName()));
        }
        MetastoreContext metastoreContext = getMetastoreContext(session);
        for (SchemaTableName schemaTableName : tableNames) {
            Optional<Table> table = metastore.getTable(metastoreContext, schemaTableName.getSchemaName(), schemaTableName.getTableName());
            if (table.isPresent() && isPrestoView(table.get())) {
                verifyAndPopulateViews(table.get(), schemaTableName, decodeViewData(table.get().getViewOriginalText().get()), views);
            }
        }
        return views.build();
    }

    @Override
    public void dropView(ConnectorSession session, SchemaTableName viewName)
    {
        ConnectorViewDefinition view = getViews(session, viewName.toSchemaTablePrefix()).get(viewName);
        checkIfNullView(view, viewName);

        try {
            metastore.dropTable(
                    getMetastoreContext(session),
                    viewName.getSchemaName(),
                    viewName.getTableName(),
                    true);
        }
        catch (TableNotFoundException e) {
            throw new ViewNotFoundException(e.getTableName());
        }
    }

    private MetastoreContext getMetastoreContext(ConnectorSession session)
    {
        return new MetastoreContext(session.getIdentity(), session.getQueryId(), session.getClientInfo(), session.getClientTags(), session.getSource(), getMetastoreHeaders(session), isUserDefinedTypeEncodingEnabled(session), HiveColumnConverterProvider.DEFAULT_COLUMN_CONVERTER_PROVIDER, session.getWarningCollector(), session.getRuntimeStats());
    }

    private List<String> listSchemas(ConnectorSession session, String schemaNameOrNull)
    {
        if (schemaNameOrNull == null) {
            return listSchemaNames(session);
        }
        return ImmutableList.of(schemaNameOrNull);
    }

    @Override
    public TableStatistics getTableStatistics(ConnectorSession session, ConnectorTableHandle tableHandle, Optional<ConnectorTableLayoutHandle> tableLayoutHandle, List<ColumnHandle> columnHandles, Constraint<ColumnHandle> constraint)
    {
        IcebergTableHandle handle = (IcebergTableHandle) tableHandle;
        org.apache.iceberg.Table icebergTable = getIcebergTable(session, handle.getSchemaTableName());
        TableStatistics icebergStatistics = calculateBaseTableStatistics(this, typeManager, session, statisticsFileCache, (IcebergTableHandle) tableHandle, tableLayoutHandle, columnHandles, constraint);
        EnumSet<ColumnStatisticType> mergeFlags = getHiveStatisticsMergeStrategy(session);
        TableStatistics mergedStatistics = Optional.of(mergeFlags)
                .filter(set -> !set.isEmpty())
                .map(flags -> {
                    PartitionStatistics hiveStatistics = metastore.getTableStatistics(getMetastoreContext(session), handle.getSchemaName(), handle.getIcebergTableName().getTableName());
                    return mergeHiveStatistics(icebergStatistics, hiveStatistics, mergeFlags, icebergTable.spec());
                })
                .orElse(icebergStatistics);
        return calculateStatisticsConsideringLayout(filterStatsCalculatorService, rowExpressionService, mergedStatistics, session, tableLayoutHandle);
    }

    @Override
    public IcebergTableHandle getTableHandleForStatisticsCollection(ConnectorSession session, SchemaTableName tableName, Map<String, Object> analyzeProperties)
    {
        return getTableHandle(session, tableName);
    }

    @Override
    public TableStatisticsMetadata getStatisticsCollectionMetadata(ConnectorSession session, ConnectorTableMetadata tableMetadata)
    {
        org.apache.iceberg.Table table = getIcebergTable(session, tableMetadata.getTable());
        MetricsConfig metricsConfig = MetricsConfig.forTable(table);
        Set<ColumnStatisticMetadata> columnStatistics = tableMetadata.getColumns().stream()
                .filter(column -> !column.isHidden() && metricsConfig.columnMode(column.getName()) != None.get())
                .flatMap(meta -> {
                    try {
                        return metastore.getSupportedColumnStatistics(getMetastoreContext(session), meta.getType())
                                .stream()
                                .map(statType -> statType.getColumnStatisticMetadata(meta.getName()));
                    }
                    // thrown in the case the type isn't supported by HMS statistics
                    catch (IllegalArgumentException e) {
                        return Stream.empty();
                    }
                })
                .collect(toImmutableSet());

        Set<TableStatisticType> tableStatistics = ImmutableSet.of(ROW_COUNT);
        return new TableStatisticsMetadata(columnStatistics, tableStatistics, emptyList());
    }

    @Override
    public ConnectorTableHandle beginStatisticsCollection(ConnectorSession session, ConnectorTableHandle tableHandle)
    {
        return tableHandle;
    }

    @Override
    public void finishStatisticsCollection(ConnectorSession session, ConnectorTableHandle tableHandle, Collection<ComputedStatistics> computedStatistics)
    {
        IcebergTableHandle icebergTableHandle = (IcebergTableHandle) tableHandle;
        MetastoreContext metastoreContext = getMetastoreContext(session);
        Table table = metastore.getTable(metastoreContext, icebergTableHandle.getSchemaTableName().getSchemaName(), icebergTableHandle.getSchemaTableName().getTableName())
                .orElseThrow(() -> new TableNotFoundException(icebergTableHandle.getSchemaTableName()));

        List<Column> partitionColumns = table.getPartitionColumns();
        List<String> partitionColumnNames = partitionColumns.stream()
                .map(Column::getName)
                .collect(toImmutableList());
        List<HiveColumnHandle> hiveColumnHandles = hiveColumnHandles(table);
        Map<String, Type> columnTypes = hiveColumnHandles.stream()
                .filter(columnHandle -> !columnHandle.isHidden())
                .collect(toImmutableMap(HiveColumnHandle::getName, column -> column.getHiveType().getType(typeManager)));

        Map<List<String>, ComputedStatistics> computedStatisticsMap = createComputedStatisticsToPartitionMap(computedStatistics, partitionColumnNames, columnTypes);

        // commit analyze to unpartitioned table
        PartitionStatistics tableStatistics = createPartitionStatistics(session, columnTypes, computedStatisticsMap.get(ImmutableList.<String>of()), timeZone);
        metastore.updateTableStatistics(metastoreContext,
                table.getDatabaseName(),
                table.getTableName(),
                oldStats -> updatePartitionStatistics(oldStats, tableStatistics));
    }

    @Override
    public void registerTable(ConnectorSession clientSession, SchemaTableName schemaTableName, Path metadataLocation)
    {
        String tableLocation = metadataLocation.getName();
        HdfsContext hdfsContext = new HdfsContext(
                clientSession,
                schemaTableName.getSchemaName(),
                schemaTableName.getTableName(),
                tableLocation,
                true);

        InputFile inputFile = new HdfsInputFile(metadataLocation, hdfsEnvironment, hdfsContext);
        TableMetadata tableMetadata;
        try {
            tableMetadata = TableMetadataParser.read(new HdfsFileIO(hdfsEnvironment, hdfsContext), inputFile);
        }
        catch (Exception e) {
            throw new PrestoException(ICEBERG_INVALID_METADATA, String.format("Unable to read metadata file %s", metadataLocation), e);
        }

        Table.Builder builder = Table.builder()
                .setDatabaseName(schemaTableName.getSchemaName())
                .setTableName(schemaTableName.getTableName())
                .setOwner(clientSession.getUser())
                .setDataColumns(toHiveColumns(tableMetadata.schema().columns()))
                .setTableType(PrestoTableType.EXTERNAL_TABLE)
                .withStorage(storage -> storage.setLocation(tableMetadata.location()))
                .withStorage(storage -> storage.setStorageFormat(STORAGE_FORMAT))
                .setParameter("EXTERNAL", "TRUE")
                .setParameter(BaseMetastoreTableOperations.TABLE_TYPE_PROP, BaseMetastoreTableOperations.ICEBERG_TABLE_TYPE_VALUE.toUpperCase(ENGLISH))
                .setParameter(BaseMetastoreTableOperations.METADATA_LOCATION_PROP, tableMetadata.metadataFileLocation());
        Table table = builder.build();

        PrestoPrincipal owner = new PrestoPrincipal(USER, table.getOwner());
        PrincipalPrivileges privileges = new PrincipalPrivileges(
                ImmutableMultimap.<String, HivePrivilegeInfo>builder()
                        .put(table.getOwner(), new HivePrivilegeInfo(SELECT, true, owner, owner))
                        .put(table.getOwner(), new HivePrivilegeInfo(INSERT, true, owner, owner))
                        .put(table.getOwner(), new HivePrivilegeInfo(UPDATE, true, owner, owner))
                        .put(table.getOwner(), new HivePrivilegeInfo(DELETE, true, owner, owner))
                        .build(),
                ImmutableMultimap.of());

        MetastoreContext metastoreContext = getMetastoreContext(clientSession);
        metastore.createTable(metastoreContext, table, privileges, emptyList());
    }

    @Override
    public void unregisterTable(ConnectorSession clientSession, SchemaTableName schemaTableName)
    {
        MetastoreContext metastoreContext = getMetastoreContext(clientSession);
        metastore.dropTableFromMetastore(metastoreContext, schemaTableName.getSchemaName(), schemaTableName.getTableName());
    }
}<|MERGE_RESOLUTION|>--- conflicted
+++ resolved
@@ -151,13 +151,8 @@
     private final ExtendedHiveMetastore metastore;
     private final HdfsEnvironment hdfsEnvironment;
     private final DateTimeZone timeZone = DateTimeZone.forTimeZone(TimeZone.getTimeZone(ZoneId.of(TimeZone.getDefault().getID())));
-<<<<<<< HEAD
-
-    private final FilterStatsCalculatorService filterStatsCalculatorService;
+    private final IcebergHiveTableOperationsConfig hiveTableOeprationsConfig;
     private final String catalogName;
-=======
-    private final IcebergHiveTableOperationsConfig hiveTableOeprationsConfig;
->>>>>>> e416ff11
 
     public IcebergHiveMetadata(
             ExtendedHiveMetastore metastore,
@@ -168,22 +163,15 @@
             JsonCodec<CommitTaskData> commitTaskCodec,
             NodeVersion nodeVersion,
             FilterStatsCalculatorService filterStatsCalculatorService,
-<<<<<<< HEAD
+            IcebergHiveTableOperationsConfig hiveTableOeprationsConfig,
+            StatisticsFileCache statisticsFileCache,
             String catalogName)
-=======
-            IcebergHiveTableOperationsConfig hiveTableOeprationsConfig,
-            StatisticsFileCache statisticsFileCache)
->>>>>>> e416ff11
     {
         super(typeManager, functionResolution, rowExpressionService, commitTaskCodec, nodeVersion, filterStatsCalculatorService, statisticsFileCache);
         this.metastore = requireNonNull(metastore, "metastore is null");
         this.hdfsEnvironment = requireNonNull(hdfsEnvironment, "hdfsEnvironment is null");
-<<<<<<< HEAD
-        this.filterStatsCalculatorService = requireNonNull(filterStatsCalculatorService, "filterStatsCalculatorService is null");
+        this.hiveTableOeprationsConfig = requireNonNull(hiveTableOeprationsConfig, "hiveTableOperationsConfig is null");
         this.catalogName = catalogName;
-=======
-        this.hiveTableOeprationsConfig = requireNonNull(hiveTableOeprationsConfig, "hiveTableOperationsConfig is null");
->>>>>>> e416ff11
     }
 
     public ExtendedHiveMetastore getMetastore()
