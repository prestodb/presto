/*
 * Licensed under the Apache License, Version 2.0 (the "License");
 * you may not use this file except in compliance with the License.
 * You may obtain a copy of the License at
 *
 *     http://www.apache.org/licenses/LICENSE-2.0
 *
 * Unless required by applicable law or agreed to in writing, software
 * distributed under the License is distributed on an "AS IS" BASIS,
 * WITHOUT WARRANTIES OR CONDITIONS OF ANY KIND, either express or implied.
 * See the License for the specific language governing permissions and
 * limitations under the License.
 */
package com.facebook.presto.iceberg;

import com.facebook.presto.common.RuntimeStats;
import com.facebook.presto.common.predicate.Domain;
import com.facebook.presto.common.predicate.TupleDomain;
import com.facebook.presto.common.type.StandardTypes;
import com.facebook.presto.common.type.Type;
import com.facebook.presto.common.type.TypeManager;
import com.facebook.presto.hive.EncryptionInformation;
import com.facebook.presto.hive.FileFormatDataSourceStats;
import com.facebook.presto.hive.HdfsContext;
import com.facebook.presto.hive.HdfsEnvironment;
import com.facebook.presto.hive.HiveClientConfig;
import com.facebook.presto.hive.HiveColumnHandle;
import com.facebook.presto.hive.HiveDwrfEncryptionProvider;
import com.facebook.presto.hive.HiveFileContext;
import com.facebook.presto.hive.HiveOrcAggregatedMemoryContext;
import com.facebook.presto.hive.filesystem.ExtendedFileSystem;
import com.facebook.presto.hive.orc.HdfsOrcDataSource;
import com.facebook.presto.hive.orc.OrcBatchPageSource;
import com.facebook.presto.hive.orc.ProjectionBasedDwrfKeyProvider;
import com.facebook.presto.hive.parquet.ParquetPageSource;
import com.facebook.presto.memory.context.AggregatedMemoryContext;
import com.facebook.presto.orc.DwrfEncryptionProvider;
import com.facebook.presto.orc.DwrfKeyProvider;
import com.facebook.presto.orc.OrcAggregatedMemoryContext;
import com.facebook.presto.orc.OrcBatchRecordReader;
import com.facebook.presto.orc.OrcDataSource;
import com.facebook.presto.orc.OrcDataSourceId;
import com.facebook.presto.orc.OrcEncoding;
import com.facebook.presto.orc.OrcPredicate;
import com.facebook.presto.orc.OrcReader;
import com.facebook.presto.orc.OrcReaderOptions;
import com.facebook.presto.orc.StripeMetadataSourceFactory;
import com.facebook.presto.orc.TupleDomainOrcPredicate;
import com.facebook.presto.orc.cache.OrcFileTailSource;
import com.facebook.presto.orc.metadata.OrcType;
import com.facebook.presto.parquet.Field;
import com.facebook.presto.parquet.ParquetCorruptionException;
import com.facebook.presto.parquet.ParquetDataSource;
import com.facebook.presto.parquet.RichColumnDescriptor;
import com.facebook.presto.parquet.cache.MetadataReader;
import com.facebook.presto.parquet.predicate.Predicate;
import com.facebook.presto.parquet.predicate.TupleDomainParquetPredicate;
import com.facebook.presto.parquet.reader.ColumnIndexStoreImpl;
import com.facebook.presto.parquet.reader.ParquetReader;
import com.facebook.presto.spi.ColumnHandle;
import com.facebook.presto.spi.ConnectorPageSource;
import com.facebook.presto.spi.ConnectorSession;
import com.facebook.presto.spi.ConnectorSplit;
import com.facebook.presto.spi.ConnectorTableLayoutHandle;
import com.facebook.presto.spi.PrestoException;
import com.facebook.presto.spi.SchemaTableName;
import com.facebook.presto.spi.SplitContext;
import com.facebook.presto.spi.connector.ConnectorPageSourceProvider;
import com.facebook.presto.spi.connector.ConnectorTransactionHandle;
import com.google.common.collect.ImmutableList;
import com.google.common.collect.ImmutableMap;
import io.airlift.units.DataSize;
import org.apache.hadoop.conf.Configuration;
import org.apache.hadoop.fs.FSDataInputStream;
import org.apache.hadoop.fs.FileStatus;
import org.apache.hadoop.fs.FileSystem;
import org.apache.hadoop.fs.Path;
import org.apache.hadoop.hdfs.BlockMissingException;
import org.apache.iceberg.FileFormat;
import org.apache.parquet.column.ColumnDescriptor;
import org.apache.parquet.hadoop.metadata.BlockMetaData;
import org.apache.parquet.hadoop.metadata.ColumnChunkMetaData;
import org.apache.parquet.hadoop.metadata.ColumnPath;
import org.apache.parquet.hadoop.metadata.FileMetaData;
import org.apache.parquet.hadoop.metadata.ParquetMetadata;
import org.apache.parquet.internal.filter2.columnindex.ColumnIndexStore;
import org.apache.parquet.io.MessageColumnIO;
import org.apache.parquet.schema.MessageType;

import javax.inject.Inject;

import java.io.IOException;
import java.util.ArrayList;
import java.util.HashSet;
import java.util.List;
import java.util.Map;
import java.util.Objects;
import java.util.Optional;
import java.util.Set;
import java.util.function.Function;
import java.util.stream.IntStream;

import static com.facebook.presto.hive.CacheQuota.NO_CACHE_CONSTRAINTS;
import static com.facebook.presto.hive.HiveColumnHandle.ColumnType.REGULAR;
import static com.facebook.presto.hive.HiveSessionProperties.getParquetMaxReadBlockSize;
import static com.facebook.presto.hive.HiveSessionProperties.isParquetBatchReaderVerificationEnabled;
import static com.facebook.presto.hive.HiveSessionProperties.isParquetBatchReadsEnabled;
import static com.facebook.presto.hive.HiveSessionProperties.isUseParquetColumnNames;
import static com.facebook.presto.hive.parquet.HdfsParquetDataSource.buildHdfsParquetDataSource;
import static com.facebook.presto.iceberg.IcebergErrorCode.ICEBERG_BAD_DATA;
import static com.facebook.presto.iceberg.IcebergErrorCode.ICEBERG_CANNOT_OPEN_SPLIT;
import static com.facebook.presto.iceberg.IcebergErrorCode.ICEBERG_FILESYSTEM_ERROR;
import static com.facebook.presto.iceberg.IcebergErrorCode.ICEBERG_MISSING_DATA;
import static com.facebook.presto.iceberg.IcebergOrcColumn.ROOT_COLUMN_ID;
import static com.facebook.presto.iceberg.IcebergSessionProperties.getOrcLazyReadSmallRanges;
import static com.facebook.presto.iceberg.IcebergSessionProperties.getOrcMaxBufferSize;
import static com.facebook.presto.iceberg.IcebergSessionProperties.getOrcMaxMergeDistance;
import static com.facebook.presto.iceberg.IcebergSessionProperties.getOrcMaxReadBlockSize;
import static com.facebook.presto.iceberg.IcebergSessionProperties.getOrcStreamBufferSize;
import static com.facebook.presto.iceberg.IcebergSessionProperties.getOrcTinyStripeThreshold;
import static com.facebook.presto.iceberg.IcebergSessionProperties.isOrcBloomFiltersEnabled;
import static com.facebook.presto.iceberg.IcebergSessionProperties.isOrcZstdJniDecompressionEnabled;
import static com.facebook.presto.iceberg.TypeConverter.ORC_ICEBERG_ID_KEY;
import static com.facebook.presto.iceberg.TypeConverter.toHiveType;
import static com.facebook.presto.memory.context.AggregatedMemoryContext.newSimpleAggregatedMemoryContext;
import static com.facebook.presto.orc.OrcEncoding.ORC;
import static com.facebook.presto.orc.OrcReader.INITIAL_BATCH_SIZE;
import static com.facebook.presto.parquet.ParquetTypeUtils.getColumnIO;
import static com.facebook.presto.parquet.ParquetTypeUtils.getDescriptors;
import static com.facebook.presto.parquet.ParquetTypeUtils.getParquetTypeByName;
import static com.facebook.presto.parquet.predicate.PredicateUtils.buildPredicate;
import static com.facebook.presto.parquet.predicate.PredicateUtils.predicateMatches;
import static com.facebook.presto.spi.StandardErrorCode.NOT_SUPPORTED;
import static com.google.common.collect.ImmutableList.toImmutableList;
import static com.google.common.collect.ImmutableMap.toImmutableMap;
import static com.google.common.collect.Maps.uniqueIndex;
import static java.lang.String.format;
import static java.util.Locale.ENGLISH;
import static java.util.Objects.requireNonNull;
import static java.util.stream.Collectors.toList;
import static org.apache.parquet.io.ColumnIOConverter.constructField;
import static org.joda.time.DateTimeZone.UTC;

public class IcebergPageSourceProvider
        implements ConnectorPageSourceProvider
{
    private final HdfsEnvironment hdfsEnvironment;
    private final FileFormatDataSourceStats fileFormatDataSourceStats;
    private final TypeManager typeManager;
    private final OrcFileTailSource orcFileTailSource;
    private final StripeMetadataSourceFactory stripeMetadataSourceFactory;
    private final DwrfEncryptionProvider dwrfEncryptionProvider;
    private final HiveClientConfig hiveClientConfig;

    @Inject
    public IcebergPageSourceProvider(
            HdfsEnvironment hdfsEnvironment,
            FileFormatDataSourceStats fileFormatDataSourceStats,
            TypeManager typeManager,
            OrcFileTailSource orcFileTailSource,
            StripeMetadataSourceFactory stripeMetadataSourceFactory,
            HiveDwrfEncryptionProvider dwrfEncryptionProvider,
            HiveClientConfig hiveClientConfig)
    {
        this.hdfsEnvironment = requireNonNull(hdfsEnvironment, "hdfsEnvironment is null");
        this.fileFormatDataSourceStats = requireNonNull(fileFormatDataSourceStats, "fileFormatDataSourceStats is null");
        this.typeManager = requireNonNull(typeManager, "typeManager is null");
        this.orcFileTailSource = requireNonNull(orcFileTailSource, "orcFileTailSource is null");
        this.stripeMetadataSourceFactory = requireNonNull(stripeMetadataSourceFactory, "stripeMetadataSourceFactory is null");
        this.dwrfEncryptionProvider = requireNonNull(dwrfEncryptionProvider, "DwrfEncryptionProvider is null").toDwrfEncryptionProvider();
        this.hiveClientConfig = requireNonNull(hiveClientConfig, "hiveClientConfig is null");
    }

    @Override
    public ConnectorPageSource createPageSource(
            ConnectorTransactionHandle transaction,
            ConnectorSession session,
            ConnectorSplit connectorSplit,
            ConnectorTableLayoutHandle layout,
            List<ColumnHandle> columns,
            SplitContext splitContext)
    {
        IcebergSplit split = (IcebergSplit) connectorSplit;
        IcebergTableLayoutHandle icebergLayout = (IcebergTableLayoutHandle) layout;
        IcebergTableHandle table = icebergLayout.getTable();

        List<IcebergColumnHandle> icebergColumns = columns.stream()
                .map(IcebergColumnHandle.class::cast)
                .collect(toImmutableList());

        Map<Integer, String> partitionKeys = split.getPartitionKeys();

        List<IcebergColumnHandle> regularColumns = columns.stream()
                .map(IcebergColumnHandle.class::cast)
                .filter(column -> !partitionKeys.containsKey(column.getId()))
                .collect(toImmutableList());

        // TODO: pushdownFilter for icebergLayout
        HdfsContext hdfsContext = new HdfsContext(session, table.getSchemaName(), table.getTableName());
        ConnectorPageSource dataPageSource = createDataPageSource(
                session,
                hdfsContext,
                new Path(split.getPath()),
                split.getStart(),
                split.getLength(),
                split.getFileFormat(),
                table.getSchemaTableName(),
                regularColumns,
                table.getPredicate(),
                splitContext.isCacheable());

        return new IcebergPageSource(icebergColumns, partitionKeys, dataPageSource, session.getSqlFunctionProperties().getTimeZoneKey());
    }

    private ConnectorPageSource createDataPageSource(
            ConnectorSession session,
            HdfsContext hdfsContext,
            Path path,
            long start,
            long length,
            FileFormat fileFormat,
            SchemaTableName tableName,
            List<IcebergColumnHandle> dataColumns,
            TupleDomain<IcebergColumnHandle> predicate,
            boolean isCacheable)
    {
        switch (fileFormat) {
            case PARQUET:
                return createParquetPageSource(
                        hdfsEnvironment,
                        session.getUser(),
                        hdfsEnvironment.getConfiguration(hdfsContext, path),
                        path,
                        start,
                        length,
                        tableName,
                        dataColumns,
                        isUseParquetColumnNames(session),
                        getParquetMaxReadBlockSize(session),
                        isParquetBatchReadsEnabled(session),
                        isParquetBatchReaderVerificationEnabled(session),
                        predicate,
                        fileFormatDataSourceStats,
                        false);
            case ORC:
                FileStatus fileStatus = null;
                try {
                    fileStatus = hdfsEnvironment.doAs(session.getUser(), () -> hdfsEnvironment.getFileSystem(hdfsContext, path).getFileStatus(path));
                }
                catch (IOException e) {
                    throw new PrestoException(ICEBERG_FILESYSTEM_ERROR, e);
                }
                long fileSize = fileStatus.getLen();
                OrcReaderOptions readerOptions = new OrcReaderOptions(
                        getOrcMaxMergeDistance(session),
                        getOrcTinyStripeThreshold(session),
                        getOrcMaxReadBlockSize(session),
                        isOrcZstdJniDecompressionEnabled(session));

                // TODO: Implement EncryptionInformation in IcebergSplit instead of Optional.empty()
                return createBatchOrcPageSource(
                        hdfsEnvironment,
                        session.getUser(),
                        hdfsEnvironment.getConfiguration(hdfsContext, path),
                        path,
                        start,
                        length,
                        fileSize,
                        isCacheable,
                        dataColumns,
                        typeManager,
                        predicate,
                        readerOptions,
                        ORC,
                        getOrcMaxBufferSize(session),
                        getOrcStreamBufferSize(session),
                        getOrcLazyReadSmallRanges(session),
                        isOrcBloomFiltersEnabled(session),
                        hiveClientConfig.getDomainCompactionThreshold(),
                        orcFileTailSource,
                        stripeMetadataSourceFactory,
                        fileFormatDataSourceStats,
                        Optional.empty(),
                        dwrfEncryptionProvider);
        }
        throw new PrestoException(NOT_SUPPORTED, "File format not supported for Iceberg: " + fileFormat);
    }

    private static ConnectorPageSource createParquetPageSource(
            HdfsEnvironment hdfsEnvironment,
            String user,
            Configuration configuration,
            Path path,
            long start,
            long length,
            SchemaTableName tableName,
            List<IcebergColumnHandle> regularColumns,
            boolean useParquetColumnNames,
            DataSize maxReadBlockSize,
            boolean batchReaderEnabled,
            boolean verificationEnabled,
            TupleDomain<IcebergColumnHandle> effectivePredicate,
            FileFormatDataSourceStats fileFormatDataSourceStats,
            boolean readColumnIndexFilter)
    {
        AggregatedMemoryContext systemMemoryContext = newSimpleAggregatedMemoryContext();

        ParquetDataSource dataSource = null;
        try {
            ExtendedFileSystem filesystem = hdfsEnvironment.getFileSystem(user, path, configuration);
            FileStatus fileStatus = filesystem.getFileStatus(path);
            long fileSize = fileStatus.getLen();
            long modificationTime = fileStatus.getModificationTime();
            HiveFileContext hiveFileContext = new HiveFileContext(true, NO_CACHE_CONSTRAINTS,
                    Optional.empty(), Optional.of(fileSize), modificationTime, false);
            FSDataInputStream inputStream = filesystem.openFile(path, hiveFileContext);
            dataSource = buildHdfsParquetDataSource(inputStream, path, fileFormatDataSourceStats);
            ParquetMetadata parquetMetadata = MetadataReader.readFooter(dataSource, fileSize).getParquetMetadata();
            FileMetaData fileMetaData = parquetMetadata.getFileMetaData();
            MessageType fileSchema = fileMetaData.getSchema();

            // Mapping from Iceberg field ID to Parquet fields.
            Map<Integer, org.apache.parquet.schema.Type> parquetIdToField = fileSchema.getFields().stream()
                    .filter(field -> field.getId() != null)
                    .collect(toImmutableMap(field -> field.getId().intValue(), Function.identity()));

            List<org.apache.parquet.schema.Type> parquetFields = regularColumns.stream()
                    .map(column -> {
                        if (parquetIdToField.isEmpty()) {
                            // This is a migrated table
                            return getParquetTypeByName(column.getName(), fileSchema);
                        }
                        return parquetIdToField.get(column.getId());
                    })
                    .collect(toList());

            // TODO: support subfield pushdown
            MessageType requestedSchema = new MessageType(fileSchema.getName(), parquetFields.stream().filter(Objects::nonNull).collect(toImmutableList()));
            Map<List<String>, RichColumnDescriptor> descriptorsByPath = getDescriptors(fileSchema, requestedSchema);
            TupleDomain<ColumnDescriptor> parquetTupleDomain = getParquetTupleDomain(descriptorsByPath, effectivePredicate);
            Predicate parquetPredicate = buildPredicate(requestedSchema, parquetTupleDomain, descriptorsByPath);
            final ParquetDataSource finalDataSource = dataSource;
            List<BlockMetaData> blocks = new ArrayList<>();
            List<ColumnIndexStore> blockIndexStores = new ArrayList<>();
            for (BlockMetaData block : parquetMetadata.getBlocks()) {
                long firstDataPage = block.getColumns().get(0).getFirstDataPageOffset();
                ColumnIndexStore ciStore = getColumnIndexStore(parquetPredicate, finalDataSource, block, descriptorsByPath, readColumnIndexFilter);
                if ((firstDataPage >= start) && (firstDataPage < (start + length)) &&
<<<<<<< HEAD
                        predicateMatches(parquetPredicate, block, dataSource, descriptorsByPath, parquetTupleDomain, failOnCorruptedParquetStatistics, ciStore, readColumnIndexFilter)) {
=======
                        predicateMatches(parquetPredicate, block, dataSource, descriptorsByPath, parquetTupleDomain)) {
>>>>>>> fac513e7
                    blocks.add(block);
                }
                else {
                    blockIndexStores.add(ciStore);
                }
            }

            MessageColumnIO messageColumnIO = getColumnIO(fileSchema, requestedSchema);
            ParquetReader parquetReader = new ParquetReader(
                    messageColumnIO,
                    blocks,
                    dataSource,
                    systemMemoryContext,
                    maxReadBlockSize,
                    batchReaderEnabled,
                    verificationEnabled,
                    parquetPredicate,
                    blockIndexStores,
                    readColumnIndexFilter);

            ImmutableList.Builder<String> namesBuilder = ImmutableList.builder();
            ImmutableList.Builder<Type> prestoTypes = ImmutableList.builder();
            ImmutableList.Builder<Optional<Field>> internalFields = ImmutableList.builder();
            for (int columnIndex = 0; columnIndex < regularColumns.size(); columnIndex++) {
                IcebergColumnHandle column = regularColumns.get(columnIndex);
                namesBuilder.add(column.getName());
                org.apache.parquet.schema.Type parquetField = parquetFields.get(columnIndex);

                Type prestoType = column.getType();

                prestoTypes.add(prestoType);

                if (parquetField == null) {
                    internalFields.add(Optional.empty());
                }
                else {
                    internalFields.add(constructField(column.getType(), messageColumnIO.getChild(parquetField.getName())));
                }
            }

            return new ParquetPageSource(parquetReader, prestoTypes.build(), internalFields.build(), namesBuilder.build(), new RuntimeStats());
        }
        catch (Exception e) {
            try {
                if (dataSource != null) {
                    dataSource.close();
                }
            }
            catch (IOException ignored) {
            }
            if (e instanceof PrestoException) {
                throw (PrestoException) e;
            }
            String message = format("Error opening Iceberg split %s (offset=%s, length=%s): %s", path, start, length, e.getMessage());

            if (e instanceof ParquetCorruptionException) {
                throw new PrestoException(ICEBERG_BAD_DATA, message, e);
            }

            if (e instanceof BlockMissingException) {
                throw new PrestoException(ICEBERG_MISSING_DATA, message, e);
            }
            throw new PrestoException(ICEBERG_CANNOT_OPEN_SPLIT, message, e);
        }
    }

    private static TupleDomain<ColumnDescriptor> getParquetTupleDomain(Map<List<String>, RichColumnDescriptor> descriptorsByPath, TupleDomain<IcebergColumnHandle> effectivePredicate)
    {
        if (effectivePredicate.isNone()) {
            return TupleDomain.none();
        }

        ImmutableMap.Builder<ColumnDescriptor, Domain> predicate = ImmutableMap.builder();
        effectivePredicate.getDomains().get().forEach((columnHandle, domain) -> {
            String baseType = columnHandle.getType().getTypeSignature().getBase();
            // skip looking up predicates for complex types as Parquet only stores stats for primitives
            if (!baseType.equals(StandardTypes.MAP) && !baseType.equals(StandardTypes.ARRAY) && !baseType.equals(StandardTypes.ROW)) {
                RichColumnDescriptor descriptor = descriptorsByPath.get(ImmutableList.of(columnHandle.getName()));
                if (descriptor != null) {
                    predicate.put(descriptor, domain);
                }
            }
        });
        return TupleDomain.withColumnDomains(predicate.build());
    }

    private static ConnectorPageSource createBatchOrcPageSource(
            HdfsEnvironment hdfsEnvironment,
            String user,
            Configuration configuration,
            Path path,
            long start,
            long length,
            long fileSize,
            boolean isCacheable,
            List<IcebergColumnHandle> regularColumns,
            TypeManager typeManager,
            TupleDomain<IcebergColumnHandle> effectivePredicate,
            OrcReaderOptions options,
            OrcEncoding orcEncoding,
            DataSize maxBufferSize,
            DataSize streamBufferSize,
            boolean lazyReadSmallRanges,
            boolean orcBloomFiltersEnabled,
            int domainCompactionThreshold,
            OrcFileTailSource orcFileTailSource,
            StripeMetadataSourceFactory stripeMetadataSourceFactory,
            FileFormatDataSourceStats stats,
            Optional<EncryptionInformation> encryptionInformation,
            DwrfEncryptionProvider dwrfEncryptionProvider)
    {
        OrcDataSource orcDataSource = null;
        try {
            FileSystem fileSystem = hdfsEnvironment.getFileSystem(user, path, configuration);
            FSDataInputStream inputStream = hdfsEnvironment.doAs(user, () -> fileSystem.open(path));
            orcDataSource = new HdfsOrcDataSource(
                    new OrcDataSourceId(path.toString()),
                    fileSize,
                    options.getMaxMergeDistance(),
                    maxBufferSize,
                    streamBufferSize,
                    lazyReadSmallRanges,
                    inputStream,
                    stats);

            // Todo: pass real columns to ProjectionBasedDwrfKeyProvider instead of ImmutableList.of()
            DwrfKeyProvider dwrfKeyProvider = new ProjectionBasedDwrfKeyProvider(encryptionInformation, ImmutableList.of(), true, path);
            RuntimeStats runtimeStats = new RuntimeStats();
            OrcReader reader = new OrcReader(
                    orcDataSource,
                    orcEncoding,
                    orcFileTailSource,
                    stripeMetadataSourceFactory,
                    new HiveOrcAggregatedMemoryContext(),
                    options,
                    isCacheable,
                    dwrfEncryptionProvider,
                    dwrfKeyProvider,
                    runtimeStats);

            List<HiveColumnHandle> physicalColumnHandles = new ArrayList<>(regularColumns.size());
            ImmutableMap.Builder<Integer, Type> includedColumns = ImmutableMap.builder();
            ImmutableList.Builder<TupleDomainOrcPredicate.ColumnReference<HiveColumnHandle>> columnReferences = ImmutableList.builder();

            List<IcebergOrcColumn> fileOrcColumns = getFileOrcColumns(reader);

            Map<Integer, IcebergOrcColumn> fileOrcColumnByIcebergId = fileOrcColumns.stream()
                    .filter(orcColumn -> orcColumn.getAttributes().containsKey(ORC_ICEBERG_ID_KEY))
                    .collect(toImmutableMap(
                            orcColumn -> Integer.parseInt(orcColumn.getAttributes().get(ORC_ICEBERG_ID_KEY)),
                            orcColumn -> IcebergOrcColumn.copy(orcColumn).setIcebergColumnId(Optional.of(Integer.parseInt(orcColumn.getAttributes().get(ORC_ICEBERG_ID_KEY))))));

            Map<String, IcebergOrcColumn> fileOrcColumnsByName = uniqueIndex(fileOrcColumns, orcColumn -> orcColumn.getColumnName().toLowerCase(ENGLISH));

            int nextMissingColumnIndex = fileOrcColumnsByName.size();
            for (IcebergColumnHandle column : regularColumns) {
                IcebergOrcColumn icebergOrcColumn;
                boolean isExcludeColumn = false;

                if (fileOrcColumnByIcebergId.isEmpty()) {
                    icebergOrcColumn = fileOrcColumnsByName.get(column.getName());
                }
                else {
                    icebergOrcColumn = fileOrcColumnByIcebergId.get(column.getId());
                    if (icebergOrcColumn == null) {
                        // Cannot get orc column from 'fileOrcColumnByIcebergId', which means SchemaEvolution may have happened, so we get orc column by column name.
                        icebergOrcColumn = fileOrcColumnsByName.get(column.getName());
                        if (icebergOrcColumn != null) {
                            isExcludeColumn = true;
                        }
                    }
                }

                if (icebergOrcColumn != null) {
                    HiveColumnHandle columnHandle = new HiveColumnHandle(
                            // Todo: using orc file column name
                            column.getName(),
                            toHiveType(column.getType()),
                            column.getType().getTypeSignature(),
                            icebergOrcColumn.getOrcColumnId(),
                            icebergOrcColumn.getColumnType(),
                            Optional.empty(),
                            Optional.empty());

                    physicalColumnHandles.add(columnHandle);
                    // Skip SchemaEvolution column
                    if (!isExcludeColumn) {
                        includedColumns.put(columnHandle.getHiveColumnIndex(), typeManager.getType(columnHandle.getTypeSignature()));
                        columnReferences.add(new TupleDomainOrcPredicate.ColumnReference<>(columnHandle, columnHandle.getHiveColumnIndex(), typeManager.getType(columnHandle.getTypeSignature())));
                    }
                }
                else {
                    physicalColumnHandles.add(new HiveColumnHandle(
                            column.getName(),
                            toHiveType(column.getType()),
                            column.getType().getTypeSignature(),
                            nextMissingColumnIndex++,
                            REGULAR,
                            Optional.empty(),
                            Optional.empty()));
                }
            }

            TupleDomain<HiveColumnHandle> hiveColumnHandleTupleDomain = effectivePredicate.transform(column -> {
                IcebergOrcColumn icebergOrcColumn;
                if (fileOrcColumnByIcebergId.isEmpty()) {
                    icebergOrcColumn = fileOrcColumnsByName.get(column.getName());
                }
                else {
                    icebergOrcColumn = fileOrcColumnByIcebergId.get(column.getId());
                    if (icebergOrcColumn == null) {
                        // Cannot get orc column from 'fileOrcColumnByIcebergId', which means SchemaEvolution may have happened, so we get orc column by column name.
                        icebergOrcColumn = fileOrcColumnsByName.get(column.getName());
                    }
                }

                return new HiveColumnHandle(
                        column.getName(),
                        toHiveType(column.getType()),
                        column.getType().getTypeSignature(),
                        // Note: the HiveColumnHandle.hiveColumnIndex starts from '0' while the IcebergColumnHandle.id starts from '1'
                        icebergOrcColumn != null ? icebergOrcColumn.getOrcColumnId() : column.getId() - 1,
                        icebergOrcColumn != null ? icebergOrcColumn.getColumnType() : REGULAR,
                        Optional.empty(),
                        Optional.empty());
            });

            OrcPredicate predicate = new TupleDomainOrcPredicate<>(hiveColumnHandleTupleDomain, columnReferences.build(), orcBloomFiltersEnabled, Optional.of(domainCompactionThreshold));

            OrcAggregatedMemoryContext systemMemoryUsage = new HiveOrcAggregatedMemoryContext();
            OrcBatchRecordReader recordReader = reader.createBatchRecordReader(
                    includedColumns.build(),
                    predicate,
                    start,
                    length,
                    UTC,
                    systemMemoryUsage,
                    INITIAL_BATCH_SIZE);

            return new OrcBatchPageSource(
                    recordReader,
                    orcDataSource,
                    physicalColumnHandles,
                    typeManager,
                    systemMemoryUsage,
                    stats,
                    runtimeStats);
        }
        catch (Exception e) {
            if (orcDataSource != null) {
                try {
                    orcDataSource.close();
                }
                catch (IOException ignored) {
                }
            }
            if (e instanceof PrestoException) {
                throw (PrestoException) e;
            }
            String message = format("Error opening Iceberg split %s (offset=%s, length=%s): %s", path, start, length, e.getMessage());
            if (e instanceof BlockMissingException) {
                throw new PrestoException(ICEBERG_MISSING_DATA, message, e);
            }
            throw new PrestoException(ICEBERG_CANNOT_OPEN_SPLIT, message, e);
        }
    }

    private static List<IcebergOrcColumn> getFileOrcColumns(OrcReader reader)
    {
        List<OrcType> orcTypes = reader.getFooter().getTypes();
        OrcType rootOrcType = orcTypes.get(ROOT_COLUMN_ID);

        List<IcebergOrcColumn> columnAttributes = ImmutableList.of();
        if (rootOrcType.getOrcTypeKind() == OrcType.OrcTypeKind.STRUCT) {
            columnAttributes = IntStream.range(0, rootOrcType.getFieldCount())
                    .mapToObj(fieldId -> new IcebergOrcColumn(
                            fieldId,
                            rootOrcType.getFieldTypeIndex(fieldId),
                            // We will filter out iceberg column by 'ORC_ICEBERG_ID_KEY' later,
                            // so we use 'Optional.empty()' temporarily.
                            Optional.empty(),
                            rootOrcType.getFieldName(fieldId),
                            REGULAR,
                            orcTypes.get(rootOrcType.getFieldTypeIndex(fieldId)).getOrcTypeKind(),
                            orcTypes.get(rootOrcType.getFieldTypeIndex(fieldId)).getAttributes()))
                    .collect(toImmutableList());
        }
        else if (rootOrcType.getOrcTypeKind() == OrcType.OrcTypeKind.LIST) {
            columnAttributes = ImmutableList.of(
                    new IcebergOrcColumn(
                            0,
                            rootOrcType.getFieldTypeIndex(0),
                            Optional.empty(),
                            "item",
                            REGULAR,
                            orcTypes.get(rootOrcType.getFieldTypeIndex(0)).getOrcTypeKind(),
                            orcTypes.get(rootOrcType.getFieldTypeIndex(0)).getAttributes()));
        }
        else if (rootOrcType.getOrcTypeKind() == OrcType.OrcTypeKind.MAP) {
            columnAttributes = ImmutableList.of(
                    new IcebergOrcColumn(
                            0,
                            rootOrcType.getFieldTypeIndex(0),
                            Optional.empty(),
                            "key",
                            REGULAR,
                            orcTypes.get(rootOrcType.getFieldTypeIndex(0)).getOrcTypeKind(),
                            orcTypes.get(rootOrcType.getFieldTypeIndex(0)).getAttributes()),
                    new IcebergOrcColumn(
                            1,
                            rootOrcType.getFieldTypeIndex(1),
                            Optional.empty(),
                            "value",
                            REGULAR,
                            orcTypes.get(rootOrcType.getFieldTypeIndex(1)).getOrcTypeKind(),
                            orcTypes.get(rootOrcType.getFieldTypeIndex(1)).getAttributes()));
        }
        else if (rootOrcType.getOrcTypeKind() == OrcType.OrcTypeKind.UNION) {
            columnAttributes = IntStream.range(0, rootOrcType.getFieldCount())
                    .mapToObj(fieldId -> new IcebergOrcColumn(
                            fieldId,
                            rootOrcType.getFieldTypeIndex(fieldId),
                            Optional.empty(),
                            "field" + fieldId,
                            REGULAR,
                            orcTypes.get(rootOrcType.getFieldTypeIndex(fieldId)).getOrcTypeKind(),
                            orcTypes.get(rootOrcType.getFieldTypeIndex(fieldId)).getAttributes()))
                    .collect(toImmutableList());
        }
        return columnAttributes;
    }

    private static ColumnIndexStore getColumnIndexStore(Predicate parquetPredicate, ParquetDataSource dataSource, BlockMetaData blockMetadata, Map<List<String>, RichColumnDescriptor> descriptorsByPath, boolean readColumnIndexFilter)
    {
        if (!readColumnIndexFilter || parquetPredicate == null || !(parquetPredicate instanceof TupleDomainParquetPredicate)) {
            return null;
        }

        boolean hasColumnIndex = false;
        for (ColumnChunkMetaData column : blockMetadata.getColumns()) {
            if (column.getColumnIndexReference() != null && column.getOffsetIndexReference() != null) {
                hasColumnIndex = true;
                break;
            }
        }

        if (!hasColumnIndex) {
            return null;
        }

        Set<ColumnPath> paths = new HashSet<>();
        for (List<String> path : descriptorsByPath.keySet()) {
            paths.add(ColumnPath.get(path.toArray(new String[0])));
        }
        return ColumnIndexStoreImpl.create(dataSource, blockMetadata, paths);
    }
}<|MERGE_RESOLUTION|>--- conflicted
+++ resolved
@@ -346,11 +346,7 @@
                 long firstDataPage = block.getColumns().get(0).getFirstDataPageOffset();
                 ColumnIndexStore ciStore = getColumnIndexStore(parquetPredicate, finalDataSource, block, descriptorsByPath, readColumnIndexFilter);
                 if ((firstDataPage >= start) && (firstDataPage < (start + length)) &&
-<<<<<<< HEAD
                         predicateMatches(parquetPredicate, block, dataSource, descriptorsByPath, parquetTupleDomain, failOnCorruptedParquetStatistics, ciStore, readColumnIndexFilter)) {
-=======
-                        predicateMatches(parquetPredicate, block, dataSource, descriptorsByPath, parquetTupleDomain)) {
->>>>>>> fac513e7
                     blocks.add(block);
                 }
                 else {
