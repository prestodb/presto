--- conflicted
+++ resolved
@@ -40,12 +40,9 @@
     final RowExpressionService rowExpressionService;
     final NodeVersion nodeVersion;
     final FilterStatsCalculatorService filterStatsCalculatorService;
-<<<<<<< HEAD
-    final String catalogName;
-=======
     final IcebergHiveTableOperationsConfig operationsConfig;
     final StatisticsFileCache statisticsFileCache;
->>>>>>> e416ff11
+    final String catalogName;
 
     @Inject
     public IcebergHiveMetadataFactory(
@@ -57,12 +54,9 @@
             JsonCodec<CommitTaskData> commitTaskCodec,
             NodeVersion nodeVersion,
             FilterStatsCalculatorService filterStatsCalculatorService,
-<<<<<<< HEAD
+            IcebergHiveTableOperationsConfig operationsConfig,
+            StatisticsFileCache statisticsFileCache,
             HiveCommonClientConfig commonConfig)
-=======
-            IcebergHiveTableOperationsConfig operationsConfig,
-            StatisticsFileCache statisticsFileCache)
->>>>>>> e416ff11
     {
         this.metastore = requireNonNull(metastore, "metastore is null");
         this.hdfsEnvironment = requireNonNull(hdfsEnvironment, "hdfsEnvironment is null");
@@ -72,20 +66,14 @@
         this.commitTaskCodec = requireNonNull(commitTaskCodec, "commitTaskCodec is null");
         this.nodeVersion = requireNonNull(nodeVersion, "nodeVersion is null");
         this.filterStatsCalculatorService = requireNonNull(filterStatsCalculatorService, "filterStatsCalculatorService is null");
-<<<<<<< HEAD
+        this.operationsConfig = requireNonNull(operationsConfig, "operationsConfig is null");
+        this.statisticsFileCache = requireNonNull(statisticsFileCache, "statisticsFileCache is null");
         requireNonNull(commonConfig, "config is null");
         this.catalogName = commonConfig.getCatalogName();
-=======
-        this.operationsConfig = requireNonNull(operationsConfig, "operationsConfig is null");
-        this.statisticsFileCache = requireNonNull(statisticsFileCache, "statisticsFileCache is null");
->>>>>>> e416ff11
     }
 
     public ConnectorMetadata create()
     {
-<<<<<<< HEAD
-        return new IcebergHiveMetadata(metastore, hdfsEnvironment, typeManager, functionResolution, rowExpressionService, commitTaskCodec, nodeVersion, filterStatsCalculatorService, catalogName);
-=======
         return new IcebergHiveMetadata(
                 metastore,
                 hdfsEnvironment,
@@ -96,7 +84,7 @@
                 nodeVersion,
                 filterStatsCalculatorService,
                 operationsConfig,
-                statisticsFileCache);
->>>>>>> e416ff11
+                statisticsFileCache,
+                catalogName);
     }
 }