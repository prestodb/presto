/*
 * Licensed under the Apache License, Version 2.0 (the "License");
 * you may not use this file except in compliance with the License.
 * You may obtain a copy of the License at
 *
 *     http://www.apache.org/licenses/LICENSE-2.0
 *
 * Unless required by applicable law or agreed to in writing, software
 * distributed under the License is distributed on an "AS IS" BASIS,
 * WITHOUT WARRANTIES OR CONDITIONS OF ANY KIND, either express or implied.
 * See the License for the specific language governing permissions and
 * limitations under the License.
 */
package com.facebook.presto.spi.security;

import com.facebook.presto.common.CatalogSchemaName;
import com.facebook.presto.common.QualifiedObjectName;
import com.facebook.presto.common.Subfield;
import com.facebook.presto.common.transaction.TransactionId;
import com.facebook.presto.spi.SchemaTableName;
import com.google.common.collect.ImmutableList;

import java.security.Principal;
import java.security.cert.X509Certificate;
import java.util.List;
import java.util.Optional;
import java.util.Set;

public interface AccessControl
{
    /**
     * Check if the principal is allowed to be the specified user.
     *
     * @throws com.facebook.presto.spi.security.AccessDeniedException if not allowed
     */
    void checkCanSetUser(Identity identity, AccessControlContext accessControlContext, Optional<Principal> principal, String userName);

    default AuthorizedIdentity selectAuthorizedIdentity(Identity identity, AccessControlContext accessControlContext, String userName, List<X509Certificate> certificates)
    {
        return new AuthorizedIdentity(userName, "", true);
    }

    /**
     * Check if the query is unexpectedly modified using the credentials passed in the identity.
     * @throws com.facebook.presto.spi.security.AccessDeniedException if query is modified.
     */
    void checkQueryIntegrity(Identity identity, AccessControlContext context, String query);

    /**
     * Filter the list of catalogs to those visible to the identity.
     */
    Set<String> filterCatalogs(Identity identity, AccessControlContext context, Set<String> catalogs);

    /**
     * Check whether identity is allowed to access catalog
     */
    void checkCanAccessCatalog(Identity identity, AccessControlContext context, String catalogName);

    /**
     * Check if identity is allowed to create the specified schema.
     *
     * @throws com.facebook.presto.spi.security.AccessDeniedException if not allowed
     */
    void checkCanCreateSchema(TransactionId transactionId, Identity identity, AccessControlContext context, CatalogSchemaName schemaName);

    /**
     * Check if identity is allowed to drop the specified schema.
     *
     * @throws com.facebook.presto.spi.security.AccessDeniedException if not allowed
     */
    void checkCanDropSchema(TransactionId transactionId, Identity identity, AccessControlContext context, CatalogSchemaName schemaName);

    /**
     * Check if identity is allowed to rename the specified schema.
     *
     * @throws com.facebook.presto.spi.security.AccessDeniedException if not allowed
     */
    void checkCanRenameSchema(TransactionId transactionId, Identity identity, AccessControlContext context, CatalogSchemaName schemaName, String newSchemaName);

    /**
     * Check if identity is allowed to execute SHOW SCHEMAS in a catalog.
     * <p>
     * NOTE: This method is only present to give users an error message when listing is not allowed.
     * The {@link #filterSchemas} method must filter all results for unauthorized users,
     * since there are multiple ways to list schemas.
     *
     * @throws com.facebook.presto.spi.security.AccessDeniedException if not allowed
     */
    void checkCanShowSchemas(TransactionId transactionId, Identity identity, AccessControlContext context, String catalogName);

    /**
     * Filter the list of schemas in a catalog to those visible to the identity.
     */
    Set<String> filterSchemas(TransactionId transactionId, Identity identity, AccessControlContext context, String catalogName, Set<String> schemaNames);

    /**
     * Check if identity is allowed to create the specified table.
     *
     * @throws com.facebook.presto.spi.security.AccessDeniedException if not allowed
     */
    void checkCanCreateTable(TransactionId transactionId, Identity identity, AccessControlContext context, QualifiedObjectName tableName);

    /**
     * Check if identity is allowed to drop the specified table.
     *
     * @throws com.facebook.presto.spi.security.AccessDeniedException if not allowed
     */
    void checkCanDropTable(TransactionId transactionId, Identity identity, AccessControlContext context, QualifiedObjectName tableName);

    /**
     * Check if identity is allowed to rename the specified table.
     *
     * @throws com.facebook.presto.spi.security.AccessDeniedException if not allowed
     */
    void checkCanRenameTable(TransactionId transactionId, Identity identity, AccessControlContext context, QualifiedObjectName tableName, QualifiedObjectName newTableName);

    /**
     * Check if identity is allowed to show metadata of tables by executing SHOW TABLES, SHOW GRANTS etc. in a catalog.
     * <p>
     * NOTE: This method is only present to give users an error message when listing is not allowed.
     * The {@link #filterTables} method must filter all results for unauthorized users,
     * since there are multiple ways to list tables.
     *
     * @throws com.facebook.presto.spi.security.AccessDeniedException if not allowed
     */
    void checkCanShowTablesMetadata(TransactionId transactionId, Identity identity, AccessControlContext context, CatalogSchemaName schema);

    /**
     * Filter the list of tables and views to those visible to the identity.
     */
    Set<SchemaTableName> filterTables(TransactionId transactionId, Identity identity, AccessControlContext context, String catalogName, Set<SchemaTableName> tableNames);

    /**
     * Check if identity is allowed to add columns to the specified table.
     *
     * @throws com.facebook.presto.spi.security.AccessDeniedException if not allowed
     */
    void checkCanAddColumns(TransactionId transactionId, Identity identity, AccessControlContext context, QualifiedObjectName tableName);

    /**
     * Check if identity is allowed to drop columns from the specified table.
     *
     * @throws com.facebook.presto.spi.security.AccessDeniedException if not allowed
     */
    void checkCanDropColumn(TransactionId transactionId, Identity identity, AccessControlContext context, QualifiedObjectName tableName);

    /**
     * Check if identity is allowed to rename a column in the specified table.
     *
     * @throws com.facebook.presto.spi.security.AccessDeniedException if not allowed
     */
    void checkCanRenameColumn(TransactionId transactionId, Identity identity, AccessControlContext context, QualifiedObjectName tableName);

    /**
     * Check if identity is allowed to insert into the specified table.
     *
     * @throws com.facebook.presto.spi.security.AccessDeniedException if not allowed
     */
    void checkCanInsertIntoTable(TransactionId transactionId, Identity identity, AccessControlContext context, QualifiedObjectName tableName);

    /**
     * Check if identity is allowed to delete from the specified table.
     *
     * @throws com.facebook.presto.spi.security.AccessDeniedException if not allowed
     */
    void checkCanDeleteFromTable(TransactionId transactionId, Identity identity, AccessControlContext context, QualifiedObjectName tableName);

    /**
     * Check if identity is allowed to truncate the specified table.
     *
     * @throws com.facebook.presto.spi.security.AccessDeniedException if not allowed
     */
    void checkCanTruncateTable(TransactionId transactionId, Identity identity, AccessControlContext context, QualifiedObjectName tableName);

    /**
     * Check if identity is allowed to update the specified table.
     *
     * @throws AccessDeniedException if not allowed
     */
    void checkCanUpdateTableColumns(TransactionId transactionId, Identity identity, AccessControlContext context, QualifiedObjectName tableName, Set<String> updatedColumnNames);

    /**
     * Check if identity is allowed to create the specified view.
     *
     * @throws com.facebook.presto.spi.security.AccessDeniedException if not allowed
     */
    void checkCanCreateView(TransactionId transactionId, Identity identity, AccessControlContext context, QualifiedObjectName viewName);

    /**
     * Check if identity is allowed to drop the specified view.
     *
     * @throws com.facebook.presto.spi.security.AccessDeniedException if not allowed
     */
    void checkCanDropView(TransactionId transactionId, Identity identity, AccessControlContext context, QualifiedObjectName viewName);

    /**
     * Check if identity is allowed to create a view that selects from the specified columns.
     *
     * @throws com.facebook.presto.spi.security.AccessDeniedException if not allowed
     */
    void checkCanCreateViewWithSelectFromColumns(TransactionId transactionId, Identity identity, AccessControlContext context, QualifiedObjectName tableName, Set<String> columnNames);

    /**
     * Check if identity is allowed to grant a privilege to the grantee on the specified table.
     *
     * @throws com.facebook.presto.spi.security.AccessDeniedException if not allowed
     */
    void checkCanGrantTablePrivilege(TransactionId transactionId, Identity identity, AccessControlContext context, Privilege privilege, QualifiedObjectName tableName, PrestoPrincipal grantee, boolean withGrantOption);

    /**
     * Check if identity is allowed to revoke a privilege from the revokee on the specified table.
     *
     * @throws com.facebook.presto.spi.security.AccessDeniedException if not allowed
     */
    void checkCanRevokeTablePrivilege(TransactionId transactionId, Identity identity, AccessControlContext context, Privilege privilege, QualifiedObjectName tableName, PrestoPrincipal revokee, boolean grantOptionFor);

    /**
     * Check if identity is allowed to set the specified system property.
     *
     * @throws com.facebook.presto.spi.security.AccessDeniedException if not allowed
     */
    void checkCanSetSystemSessionProperty(Identity identity, AccessControlContext context, String propertyName);

    /**
     * Check if identity is allowed to set the specified catalog property.
     *
     * @throws com.facebook.presto.spi.security.AccessDeniedException if not allowed
     */
    void checkCanSetCatalogSessionProperty(TransactionId transactionId, Identity identity, AccessControlContext context, String catalogName, String propertyName);

    /**
     * Check if identity is allowed to select from the specified columns.
     * For columns with type row, subfields are provided. The column set can be empty.
     *
     * For example, "SELECT col1.field, col2 from table" will have:
     * columnOrSubfieldNames = [col1.field, col2]
     *
     * Implementations can choose which to use
     * @throws com.facebook.presto.spi.security.AccessDeniedException if not allowed
     */
    void checkCanSelectFromColumns(TransactionId transactionId, Identity identity, AccessControlContext context, QualifiedObjectName tableName, Set<Subfield> columnOrSubfieldNames);

    /**
     * Check if identity is allowed to create the specified role.
     *
     * @throws com.facebook.presto.spi.security.AccessDeniedException if not allowed
     */
    void checkCanCreateRole(TransactionId transactionId, Identity identity, AccessControlContext context, String role, Optional<PrestoPrincipal> grantor, String catalogName);

    /**
     * Check if identity is allowed to drop the specified role.
     *
     * @throws com.facebook.presto.spi.security.AccessDeniedException if not allowed
     */
    void checkCanDropRole(TransactionId transactionId, Identity identity, AccessControlContext context, String role, String catalogName);

    /**
     * Check if identity is allowed to grant the specified roles to the specified principals.
     *
     * @throws com.facebook.presto.spi.security.AccessDeniedException if not allowed
     */
    void checkCanGrantRoles(TransactionId transactionId, Identity identity, AccessControlContext context, Set<String> roles, Set<PrestoPrincipal> grantees, boolean withAdminOption, Optional<PrestoPrincipal> grantor, String catalogName);

    /**
     * Check if identity is allowed to revoke the specified roles from the specified principals.
     *
     * @throws com.facebook.presto.spi.security.AccessDeniedException if not allowed
     */
    void checkCanRevokeRoles(TransactionId transactionId, Identity identity, AccessControlContext context, Set<String> roles, Set<PrestoPrincipal> grantees, boolean adminOptionFor, Optional<PrestoPrincipal> grantor, String catalogName);

    /**
     * Check if identity is allowed to set role for specified catalog.
     *
     * @throws com.facebook.presto.spi.security.AccessDeniedException if not allowed
     */
    void checkCanSetRole(TransactionId requiredTransactionId, Identity identity, AccessControlContext context, String role, String catalog);

    /**
     * Check if identity is allowed to show roles on the specified catalog.
     * @throws com.facebook.presto.spi.security.AccessDeniedException if not allowed
     */
    void checkCanShowRoles(TransactionId transactionId, Identity identity, AccessControlContext context, String catalogName);

    /**
     * Check if identity is allowed to show current roles on the specified catalog.
     *
     * @throws com.facebook.presto.spi.security.AccessDeniedException if not allowed
     */
    void checkCanShowCurrentRoles(TransactionId transactionId, Identity identity, AccessControlContext context, String catalogName);

    /**
     * Check if identity is allowed to show its own role grants on the specified catalog.
     *
     * @throws com.facebook.presto.spi.security.AccessDeniedException if not allowed
     */
    void checkCanShowRoleGrants(TransactionId transactionId, Identity identity, AccessControlContext context, String catalogName);

    /**
<<<<<<< HEAD
     * Get Row Filters
     */
    default List<ViewExpression> getRowFilters(TransactionId transactionId, Identity identity, AccessControlContext context, QualifiedObjectName tableName)
    {
        return ImmutableList.of();
    }
=======
     * Check if identity is allowed to drop constraint from the specified table.
     *
     * @throws com.facebook.presto.spi.security.AccessDeniedException if not allowed
     */
    void checkCanDropConstraint(TransactionId transactionId, Identity identity, AccessControlContext context, QualifiedObjectName constraintName);

    /**
     * Check if identity is allowed to add constraints to the specified table.
     *
     * @throws com.facebook.presto.spi.security.AccessDeniedException if not allowed
     */
    void checkCanAddConstraints(TransactionId transactionId, Identity identity, AccessControlContext context, QualifiedObjectName constraintName);
>>>>>>> 94e53c4b
}<|MERGE_RESOLUTION|>--- conflicted
+++ resolved
@@ -296,14 +296,14 @@
     void checkCanShowRoleGrants(TransactionId transactionId, Identity identity, AccessControlContext context, String catalogName);
 
     /**
-<<<<<<< HEAD
      * Get Row Filters
      */
     default List<ViewExpression> getRowFilters(TransactionId transactionId, Identity identity, AccessControlContext context, QualifiedObjectName tableName)
     {
         return ImmutableList.of();
     }
-=======
+
+    /**
      * Check if identity is allowed to drop constraint from the specified table.
      *
      * @throws com.facebook.presto.spi.security.AccessDeniedException if not allowed
@@ -316,5 +316,4 @@
      * @throws com.facebook.presto.spi.security.AccessDeniedException if not allowed
      */
     void checkCanAddConstraints(TransactionId transactionId, Identity identity, AccessControlContext context, QualifiedObjectName constraintName);
->>>>>>> 94e53c4b
 }