/*
 * Licensed under the Apache License, Version 2.0 (the "License");
 * you may not use this file except in compliance with the License.
 * You may obtain a copy of the License at
 *
 *     http://www.apache.org/licenses/LICENSE-2.0
 *
 * Unless required by applicable law or agreed to in writing, software
 * distributed under the License is distributed on an "AS IS" BASIS,
 * WITHOUT WARRANTIES OR CONDITIONS OF ANY KIND, either express or implied.
 * See the License for the specific language governing permissions and
 * limitations under the License.
 */
package com.facebook.presto.spi.connector.classloader;

import com.facebook.presto.common.predicate.TupleDomain;
import com.facebook.presto.common.type.Type;
import com.facebook.presto.spi.ColumnHandle;
import com.facebook.presto.spi.ColumnMetadata;
import com.facebook.presto.spi.ConnectorInsertTableHandle;
import com.facebook.presto.spi.ConnectorNewTableLayout;
import com.facebook.presto.spi.ConnectorOutputTableHandle;
import com.facebook.presto.spi.ConnectorResolvedIndex;
import com.facebook.presto.spi.ConnectorSession;
import com.facebook.presto.spi.ConnectorTableHandle;
import com.facebook.presto.spi.ConnectorTableLayout;
import com.facebook.presto.spi.ConnectorTableLayoutHandle;
import com.facebook.presto.spi.ConnectorTableLayoutResult;
import com.facebook.presto.spi.ConnectorTableMetadata;
import com.facebook.presto.spi.ConnectorViewDefinition;
import com.facebook.presto.spi.Constraint;
import com.facebook.presto.spi.SchemaTableName;
import com.facebook.presto.spi.SchemaTablePrefix;
import com.facebook.presto.spi.SystemTable;
import com.facebook.presto.spi.TableLayoutFilterCoverage;
import com.facebook.presto.spi.classloader.ThreadContextClassLoader;
import com.facebook.presto.spi.connector.ConnectorMetadata;
import com.facebook.presto.spi.connector.ConnectorOutputMetadata;
import com.facebook.presto.spi.connector.ConnectorPartitioningHandle;
import com.facebook.presto.spi.connector.ConnectorPartitioningMetadata;
<<<<<<< HEAD
import com.facebook.presto.spi.connector.LimitApplicationResult;
import com.facebook.presto.spi.predicate.TupleDomain;
=======
>>>>>>> 4c2b8c22
import com.facebook.presto.spi.security.GrantInfo;
import com.facebook.presto.spi.security.PrestoPrincipal;
import com.facebook.presto.spi.security.Privilege;
import com.facebook.presto.spi.security.RoleGrant;
import com.facebook.presto.spi.statistics.ComputedStatistics;
import com.facebook.presto.spi.statistics.TableStatistics;
import com.facebook.presto.spi.statistics.TableStatisticsMetadata;
import io.airlift.slice.Slice;

import java.util.Collection;
import java.util.List;
import java.util.Map;
import java.util.Optional;
import java.util.OptionalLong;
import java.util.Set;
import java.util.concurrent.CompletableFuture;

import static java.util.Objects.requireNonNull;

public class ClassLoaderSafeConnectorMetadata
        implements ConnectorMetadata
{
    private final ConnectorMetadata delegate;
    private final ClassLoader classLoader;

    public ClassLoaderSafeConnectorMetadata(ConnectorMetadata delegate, ClassLoader classLoader)
    {
        this.delegate = requireNonNull(delegate, "delegate is null");
        this.classLoader = requireNonNull(classLoader, "classLoader is null");
    }

    @Override
    public List<ConnectorTableLayoutResult> getTableLayouts(
            ConnectorSession session,
            ConnectorTableHandle table,
            Constraint<ColumnHandle> constraint,
            Optional<Set<ColumnHandle>> desiredColumns)
    {
        try (ThreadContextClassLoader ignored = new ThreadContextClassLoader(classLoader)) {
            return delegate.getTableLayouts(session, table, constraint, desiredColumns);
        }
    }

    @Override
    public ConnectorTableLayout getTableLayout(ConnectorSession session, ConnectorTableLayoutHandle handle)
    {
        try (ThreadContextClassLoader ignored = new ThreadContextClassLoader(classLoader)) {
            return delegate.getTableLayout(session, handle);
        }
    }

    @Override
    public boolean isLegacyGetLayoutSupported(ConnectorSession session, ConnectorTableHandle tableHandle)
    {
        try (ThreadContextClassLoader ignored = new ThreadContextClassLoader(classLoader)) {
            return delegate.isLegacyGetLayoutSupported(session, tableHandle);
        }
    }

    @Override
    public Optional<ConnectorPartitioningHandle> getCommonPartitioningHandle(ConnectorSession session, ConnectorPartitioningHandle left, ConnectorPartitioningHandle right)
    {
        try (ThreadContextClassLoader ignored = new ThreadContextClassLoader(classLoader)) {
            return delegate.getCommonPartitioningHandle(session, left, right);
        }
    }

    @Override
    public boolean isRefinedPartitioningOver(ConnectorSession session, ConnectorPartitioningHandle left, ConnectorPartitioningHandle right)
    {
        try (ThreadContextClassLoader ignored = new ThreadContextClassLoader(classLoader)) {
            return delegate.isRefinedPartitioningOver(session, left, right);
        }
    }

    @Override
    public ConnectorPartitioningHandle getPartitioningHandleForExchange(ConnectorSession session, int partitionCount, List<Type> partitionTypes)
    {
        try (ThreadContextClassLoader ignored = new ThreadContextClassLoader(classLoader)) {
            return delegate.getPartitioningHandleForExchange(session, partitionCount, partitionTypes);
        }
    }

    @Override
    public ConnectorTableLayoutHandle getAlternativeLayoutHandle(ConnectorSession session, ConnectorTableLayoutHandle tableLayoutHandle, ConnectorPartitioningHandle partitioningHandle)
    {
        try (ThreadContextClassLoader ignored = new ThreadContextClassLoader(classLoader)) {
            return delegate.getAlternativeLayoutHandle(session, tableLayoutHandle, partitioningHandle);
        }
    }

    @Override
    public Optional<ConnectorNewTableLayout> getNewTableLayout(ConnectorSession session, ConnectorTableMetadata tableMetadata)
    {
        try (ThreadContextClassLoader ignored = new ThreadContextClassLoader(classLoader)) {
            return delegate.getNewTableLayout(session, tableMetadata);
        }
    }

    @Override
    public Optional<ConnectorNewTableLayout> getPreferredShuffleLayoutForNewTable(ConnectorSession session, ConnectorTableMetadata tableMetadata)
    {
        try (ThreadContextClassLoader ignored = new ThreadContextClassLoader(classLoader)) {
            return delegate.getPreferredShuffleLayoutForNewTable(session, tableMetadata);
        }
    }

    @Override
    public Optional<ConnectorNewTableLayout> getInsertLayout(ConnectorSession session, ConnectorTableHandle tableHandle)
    {
        try (ThreadContextClassLoader ignored = new ThreadContextClassLoader(classLoader)) {
            return delegate.getInsertLayout(session, tableHandle);
        }
    }

    @Override
    public Optional<ConnectorNewTableLayout> getPreferredShuffleLayoutForInsert(ConnectorSession session, ConnectorTableHandle tableHandle)
    {
        try (ThreadContextClassLoader ignored = new ThreadContextClassLoader(classLoader)) {
            return delegate.getPreferredShuffleLayoutForInsert(session, tableHandle);
        }
    }

    @Override
    public TableStatisticsMetadata getStatisticsCollectionMetadataForWrite(ConnectorSession session, ConnectorTableMetadata tableMetadata)
    {
        try (ThreadContextClassLoader ignored = new ThreadContextClassLoader(classLoader)) {
            return delegate.getStatisticsCollectionMetadataForWrite(session, tableMetadata);
        }
    }

    @Override
    public TableStatisticsMetadata getStatisticsCollectionMetadata(ConnectorSession session, ConnectorTableMetadata tableMetadata)
    {
        try (ThreadContextClassLoader ignored = new ThreadContextClassLoader(classLoader)) {
            return delegate.getStatisticsCollectionMetadata(session, tableMetadata);
        }
    }

    @Override
    public ConnectorTableHandle beginStatisticsCollection(ConnectorSession session, ConnectorTableHandle tableHandle)
    {
        try (ThreadContextClassLoader ignored = new ThreadContextClassLoader(classLoader)) {
            return delegate.beginStatisticsCollection(session, tableHandle);
        }
    }

    @Override
    public void finishStatisticsCollection(ConnectorSession session, ConnectorTableHandle tableHandle, Collection<ComputedStatistics> computedStatistics)
    {
        try (ThreadContextClassLoader ignored = new ThreadContextClassLoader(classLoader)) {
            delegate.finishStatisticsCollection(session, tableHandle, computedStatistics);
        }
    }

    @Override
    public boolean schemaExists(ConnectorSession session, String schemaName)
    {
        try (ThreadContextClassLoader ignored = new ThreadContextClassLoader(classLoader)) {
            return delegate.schemaExists(session, schemaName);
        }
    }

    @Override
    public List<String> listSchemaNames(ConnectorSession session)
    {
        try (ThreadContextClassLoader ignored = new ThreadContextClassLoader(classLoader)) {
            return delegate.listSchemaNames(session);
        }
    }

    @Override
    public ConnectorTableHandle getTableHandle(ConnectorSession session, SchemaTableName tableName)
    {
        try (ThreadContextClassLoader ignored = new ThreadContextClassLoader(classLoader)) {
            return delegate.getTableHandle(session, tableName);
        }
    }

    @Override
    public ConnectorTableHandle getTableHandleForStatisticsCollection(ConnectorSession session, SchemaTableName tableName, Map<String, Object> analyzeProperties)
    {
        try (ThreadContextClassLoader ignored = new ThreadContextClassLoader(classLoader)) {
            return delegate.getTableHandleForStatisticsCollection(session, tableName, analyzeProperties);
        }
    }

    @Override
    public Optional<SystemTable> getSystemTable(ConnectorSession session, SchemaTableName tableName)
    {
        try (ThreadContextClassLoader ignored = new ThreadContextClassLoader(classLoader)) {
            return delegate.getSystemTable(session, tableName);
        }
    }

    @Override
    public ConnectorTableMetadata getTableMetadata(ConnectorSession session, ConnectorTableHandle table)
    {
        try (ThreadContextClassLoader ignored = new ThreadContextClassLoader(classLoader)) {
            return delegate.getTableMetadata(session, table);
        }
    }

    @Override
    public Optional<Object> getInfo(ConnectorTableLayoutHandle table)
    {
        try (ThreadContextClassLoader ignored = new ThreadContextClassLoader(classLoader)) {
            return delegate.getInfo(table);
        }
    }

    @Override
    public List<SchemaTableName> listTables(ConnectorSession session, Optional<String> schemaName)
    {
        try (ThreadContextClassLoader ignored = new ThreadContextClassLoader(classLoader)) {
            return delegate.listTables(session, schemaName);
        }
    }

    @Override
    public List<SchemaTableName> listTables(ConnectorSession session, String schemaNameOrNull)
    {
        try (ThreadContextClassLoader ignored = new ThreadContextClassLoader(classLoader)) {
            return delegate.listTables(session, schemaNameOrNull);
        }
    }

    @Override
    public Map<String, ColumnHandle> getColumnHandles(ConnectorSession session, ConnectorTableHandle tableHandle)
    {
        try (ThreadContextClassLoader ignored = new ThreadContextClassLoader(classLoader)) {
            return delegate.getColumnHandles(session, tableHandle);
        }
    }

    @Override
    public ColumnMetadata getColumnMetadata(ConnectorSession session, ConnectorTableHandle tableHandle, ColumnHandle columnHandle)
    {
        try (ThreadContextClassLoader ignored = new ThreadContextClassLoader(classLoader)) {
            return delegate.getColumnMetadata(session, tableHandle, columnHandle);
        }
    }

    @Override
    public TupleDomain<ColumnHandle> toExplainIOConstraints(ConnectorSession session, ConnectorTableHandle tableHandle, TupleDomain<ColumnHandle> constraints)
    {
        try (ThreadContextClassLoader ignored = new ThreadContextClassLoader(classLoader)) {
            return delegate.toExplainIOConstraints(session, tableHandle, constraints);
        }
    }

    @Override
    public Map<SchemaTableName, List<ColumnMetadata>> listTableColumns(ConnectorSession session, SchemaTablePrefix prefix)
    {
        try (ThreadContextClassLoader ignored = new ThreadContextClassLoader(classLoader)) {
            return delegate.listTableColumns(session, prefix);
        }
    }

    @Override
    public TableStatistics getTableStatistics(ConnectorSession session, ConnectorTableHandle tableHandle, Optional<ConnectorTableLayoutHandle> tableLayoutHandle, List<ColumnHandle> columnHandles, Constraint<ColumnHandle> constraint)
    {
        try (ThreadContextClassLoader ignored = new ThreadContextClassLoader(classLoader)) {
            return delegate.getTableStatistics(session, tableHandle, tableLayoutHandle, columnHandles, constraint);
        }
    }

    @Override
    public void addColumn(ConnectorSession session, ConnectorTableHandle tableHandle, ColumnMetadata column)
    {
        try (ThreadContextClassLoader ignored = new ThreadContextClassLoader(classLoader)) {
            delegate.addColumn(session, tableHandle, column);
        }
    }

    @Override
    public void createSchema(ConnectorSession session, String schemaName, Map<String, Object> properties)
    {
        try (ThreadContextClassLoader ignored = new ThreadContextClassLoader(classLoader)) {
            delegate.createSchema(session, schemaName, properties);
        }
    }

    @Override
    public void dropSchema(ConnectorSession session, String schemaName)
    {
        try (ThreadContextClassLoader ignored = new ThreadContextClassLoader(classLoader)) {
            delegate.dropSchema(session, schemaName);
        }
    }

    @Override
    public void renameSchema(ConnectorSession session, String source, String target)
    {
        try (ThreadContextClassLoader ignored = new ThreadContextClassLoader(classLoader)) {
            delegate.renameSchema(session, source, target);
        }
    }

    @Override
    public void createTable(ConnectorSession session, ConnectorTableMetadata tableMetadata, boolean ignoreExisting)
    {
        try (ThreadContextClassLoader ignored = new ThreadContextClassLoader(classLoader)) {
            delegate.createTable(session, tableMetadata, ignoreExisting);
        }
    }

    @Override
    public ConnectorTableHandle createTemporaryTable(ConnectorSession session, List<ColumnMetadata> columns, Optional<ConnectorPartitioningMetadata> partitioningMetadata)
    {
        try (ThreadContextClassLoader ignored = new ThreadContextClassLoader(classLoader)) {
            return delegate.createTemporaryTable(session, columns, partitioningMetadata);
        }
    }

    @Override
    public void dropTable(ConnectorSession session, ConnectorTableHandle tableHandle)
    {
        try (ThreadContextClassLoader ignored = new ThreadContextClassLoader(classLoader)) {
            delegate.dropTable(session, tableHandle);
        }
    }

    @Override
    public void renameColumn(ConnectorSession session, ConnectorTableHandle tableHandle, ColumnHandle source, String target)
    {
        try (ThreadContextClassLoader ignored = new ThreadContextClassLoader(classLoader)) {
            delegate.renameColumn(session, tableHandle, source, target);
        }
    }

    @Override
    public void dropColumn(ConnectorSession session, ConnectorTableHandle tableHandle, ColumnHandle column)
    {
        try (ThreadContextClassLoader ignored = new ThreadContextClassLoader(classLoader)) {
            delegate.dropColumn(session, tableHandle, column);
        }
    }

    @Override
    public void renameTable(ConnectorSession session, ConnectorTableHandle tableHandle, SchemaTableName newTableName)
    {
        try (ThreadContextClassLoader ignored = new ThreadContextClassLoader(classLoader)) {
            delegate.renameTable(session, tableHandle, newTableName);
        }
    }

    @Override
    public ConnectorOutputTableHandle beginCreateTable(ConnectorSession session, ConnectorTableMetadata tableMetadata, Optional<ConnectorNewTableLayout> layout)
    {
        try (ThreadContextClassLoader ignored = new ThreadContextClassLoader(classLoader)) {
            return delegate.beginCreateTable(session, tableMetadata, layout);
        }
    }

    @Override
    public Optional<ConnectorOutputMetadata> finishCreateTable(ConnectorSession session, ConnectorOutputTableHandle tableHandle, Collection<Slice> fragments, Collection<ComputedStatistics> computedStatistics)
    {
        try (ThreadContextClassLoader ignored = new ThreadContextClassLoader(classLoader)) {
            return delegate.finishCreateTable(session, tableHandle, fragments, computedStatistics);
        }
    }

    @Override
    public void beginQuery(ConnectorSession session)
    {
        try (ThreadContextClassLoader ignored = new ThreadContextClassLoader(classLoader)) {
            delegate.beginQuery(session);
        }
    }

    @Override
    public void cleanupQuery(ConnectorSession session)
    {
        try (ThreadContextClassLoader ignored = new ThreadContextClassLoader(classLoader)) {
            delegate.cleanupQuery(session);
        }
    }

    @Override
    public ConnectorInsertTableHandle beginInsert(ConnectorSession session, ConnectorTableHandle tableHandle)
    {
        try (ThreadContextClassLoader ignored = new ThreadContextClassLoader(classLoader)) {
            return delegate.beginInsert(session, tableHandle);
        }
    }

    @Override
    public Optional<ConnectorOutputMetadata> finishInsert(ConnectorSession session, ConnectorInsertTableHandle insertHandle, Collection<Slice> fragments, Collection<ComputedStatistics> computedStatistics)
    {
        try (ThreadContextClassLoader ignored = new ThreadContextClassLoader(classLoader)) {
            return delegate.finishInsert(session, insertHandle, fragments, computedStatistics);
        }
    }

    @Override
    public void createView(ConnectorSession session, ConnectorTableMetadata viewMetadata, String viewData, boolean replace)
    {
        try (ThreadContextClassLoader ignored = new ThreadContextClassLoader(classLoader)) {
            delegate.createView(session, viewMetadata, viewData, replace);
        }
    }

    @Override
    public void dropView(ConnectorSession session, SchemaTableName viewName)
    {
        try (ThreadContextClassLoader ignored = new ThreadContextClassLoader(classLoader)) {
            delegate.dropView(session, viewName);
        }
    }

    @Override
    public List<SchemaTableName> listViews(ConnectorSession session, Optional<String> schemaName)
    {
        try (ThreadContextClassLoader ignored = new ThreadContextClassLoader(classLoader)) {
            return delegate.listViews(session, schemaName);
        }
    }

    @Override
    public List<SchemaTableName> listViews(ConnectorSession session, String schemaNameOrNull)
    {
        try (ThreadContextClassLoader ignored = new ThreadContextClassLoader(classLoader)) {
            return delegate.listViews(session, schemaNameOrNull);
        }
    }

    @Override
    public Map<SchemaTableName, ConnectorViewDefinition> getViews(ConnectorSession session, SchemaTablePrefix prefix)
    {
        try (ThreadContextClassLoader ignored = new ThreadContextClassLoader(classLoader)) {
            return delegate.getViews(session, prefix);
        }
    }

    @Override
    public ColumnHandle getUpdateRowIdColumnHandle(ConnectorSession session, ConnectorTableHandle tableHandle)
    {
        try (ThreadContextClassLoader ignored = new ThreadContextClassLoader(classLoader)) {
            return delegate.getUpdateRowIdColumnHandle(session, tableHandle);
        }
    }

    @Override
    public ConnectorTableHandle beginDelete(ConnectorSession session, ConnectorTableHandle tableHandle)
    {
        try (ThreadContextClassLoader ignored = new ThreadContextClassLoader(classLoader)) {
            return delegate.beginDelete(session, tableHandle);
        }
    }

    @Override
    public void finishDelete(ConnectorSession session, ConnectorTableHandle tableHandle, Collection<Slice> fragments)
    {
        try (ThreadContextClassLoader ignored = new ThreadContextClassLoader(classLoader)) {
            delegate.finishDelete(session, tableHandle, fragments);
        }
    }

    @Override
    public boolean supportsMetadataDelete(ConnectorSession session, ConnectorTableHandle tableHandle, Optional<ConnectorTableLayoutHandle> tableLayoutHandle)
    {
        try (ThreadContextClassLoader ignored = new ThreadContextClassLoader(classLoader)) {
            return delegate.supportsMetadataDelete(session, tableHandle, tableLayoutHandle);
        }
    }

    @Override
    public OptionalLong metadataDelete(ConnectorSession session, ConnectorTableHandle tableHandle, ConnectorTableLayoutHandle tableLayoutHandle)
    {
        try (ThreadContextClassLoader ignored = new ThreadContextClassLoader(classLoader)) {
            return delegate.metadataDelete(session, tableHandle, tableLayoutHandle);
        }
    }

    @Override
    public Optional<ConnectorResolvedIndex> resolveIndex(ConnectorSession session, ConnectorTableHandle tableHandle, Set<ColumnHandle> indexableColumns, Set<ColumnHandle> outputColumns, TupleDomain<ColumnHandle> tupleDomain)
    {
        try (ThreadContextClassLoader ignored = new ThreadContextClassLoader(classLoader)) {
            return delegate.resolveIndex(session, tableHandle, indexableColumns, outputColumns, tupleDomain);
        }
    }

    @Override
    public void createRole(ConnectorSession session, String role, Optional<PrestoPrincipal> grantor)
    {
        try (ThreadContextClassLoader ignored = new ThreadContextClassLoader(classLoader)) {
            delegate.createRole(session, role, grantor);
        }
    }

    @Override
    public void dropRole(ConnectorSession session, String role)
    {
        try (ThreadContextClassLoader ignored = new ThreadContextClassLoader(classLoader)) {
            delegate.dropRole(session, role);
        }
    }

    @Override
    public Set<String> listRoles(ConnectorSession session)
    {
        try (ThreadContextClassLoader ignored = new ThreadContextClassLoader(classLoader)) {
            return delegate.listRoles(session);
        }
    }

    @Override
    public Set<RoleGrant> listRoleGrants(ConnectorSession session, PrestoPrincipal principal)
    {
        try (ThreadContextClassLoader ignored = new ThreadContextClassLoader(classLoader)) {
            return delegate.listRoleGrants(session, principal);
        }
    }

    @Override
    public void grantRoles(ConnectorSession connectorSession, Set<String> roles, Set<PrestoPrincipal> grantees, boolean withAdminOption, Optional<PrestoPrincipal> grantor)
    {
        try (ThreadContextClassLoader ignored = new ThreadContextClassLoader(classLoader)) {
            delegate.grantRoles(connectorSession, roles, grantees, withAdminOption, grantor);
        }
    }

    @Override
    public void revokeRoles(ConnectorSession connectorSession, Set<String> roles, Set<PrestoPrincipal> grantees, boolean adminOptionFor, Optional<PrestoPrincipal> grantor)
    {
        try (ThreadContextClassLoader ignored = new ThreadContextClassLoader(classLoader)) {
            delegate.revokeRoles(connectorSession, roles, grantees, adminOptionFor, grantor);
        }
    }

    @Override
    public Set<RoleGrant> listApplicableRoles(ConnectorSession session, PrestoPrincipal principal)
    {
        try (ThreadContextClassLoader ignored = new ThreadContextClassLoader(classLoader)) {
            return delegate.listApplicableRoles(session, principal);
        }
    }

    @Override
    public Set<String> listEnabledRoles(ConnectorSession session)
    {
        try (ThreadContextClassLoader ignored = new ThreadContextClassLoader(classLoader)) {
            return delegate.listEnabledRoles(session);
        }
    }

    @Override
    public void grantTablePrivileges(ConnectorSession session, SchemaTableName tableName, Set<Privilege> privileges, PrestoPrincipal grantee, boolean grantOption)
    {
        try (ThreadContextClassLoader ignored = new ThreadContextClassLoader(classLoader)) {
            delegate.grantTablePrivileges(session, tableName, privileges, grantee, grantOption);
        }
    }

    @Override
    public void revokeTablePrivileges(ConnectorSession session, SchemaTableName tableName, Set<Privilege> privileges, PrestoPrincipal grantee, boolean grantOption)
    {
        try (ThreadContextClassLoader ignored = new ThreadContextClassLoader(classLoader)) {
            delegate.revokeTablePrivileges(session, tableName, privileges, grantee, grantOption);
        }
    }

    @Override
    public List<GrantInfo> listTablePrivileges(ConnectorSession session, SchemaTablePrefix prefix)
    {
        try (ThreadContextClassLoader ignored = new ThreadContextClassLoader(classLoader)) {
            return delegate.listTablePrivileges(session, prefix);
        }
    }

    @Override
    public CompletableFuture<Void> commitPageSinkAsync(ConnectorSession session, ConnectorOutputTableHandle tableHandle, Collection<Slice> fragments)
    {
        try (ThreadContextClassLoader ignored = new ThreadContextClassLoader(classLoader)) {
            return delegate.commitPageSinkAsync(session, tableHandle, fragments);
        }
    }

    @Override
    public CompletableFuture<Void> commitPageSinkAsync(ConnectorSession session, ConnectorInsertTableHandle tableHandle, Collection<Slice> fragments)
    {
        try (ThreadContextClassLoader ignored = new ThreadContextClassLoader(classLoader)) {
            return delegate.commitPageSinkAsync(session, tableHandle, fragments);
        }
    }

    @Override
<<<<<<< HEAD
    public Optional<LimitApplicationResult<ConnectorTableHandle>> applyLimit(ConnectorTableHandle table, long limit)
    {
        try (ThreadContextClassLoader ignored = new ThreadContextClassLoader(classLoader)) {
            return delegate.applyLimit(table, limit);
=======
    public TableLayoutFilterCoverage getTableLayoutFilterCoverage(ConnectorTableLayoutHandle tableHandle, Set<String> relevantPartitionColumns)
    {
        try (ThreadContextClassLoader ignored = new ThreadContextClassLoader(classLoader)) {
            return delegate.getTableLayoutFilterCoverage(tableHandle, relevantPartitionColumns);
>>>>>>> 4c2b8c22
        }
    }
}<|MERGE_RESOLUTION|>--- conflicted
+++ resolved
@@ -38,11 +38,7 @@
 import com.facebook.presto.spi.connector.ConnectorOutputMetadata;
 import com.facebook.presto.spi.connector.ConnectorPartitioningHandle;
 import com.facebook.presto.spi.connector.ConnectorPartitioningMetadata;
-<<<<<<< HEAD
 import com.facebook.presto.spi.connector.LimitApplicationResult;
-import com.facebook.presto.spi.predicate.TupleDomain;
-=======
->>>>>>> 4c2b8c22
 import com.facebook.presto.spi.security.GrantInfo;
 import com.facebook.presto.spi.security.PrestoPrincipal;
 import com.facebook.presto.spi.security.Privilege;
@@ -631,17 +627,18 @@
     }
 
     @Override
-<<<<<<< HEAD
     public Optional<LimitApplicationResult<ConnectorTableHandle>> applyLimit(ConnectorTableHandle table, long limit)
     {
         try (ThreadContextClassLoader ignored = new ThreadContextClassLoader(classLoader)) {
             return delegate.applyLimit(table, limit);
-=======
+        }
+    }
+    
+    @Override
     public TableLayoutFilterCoverage getTableLayoutFilterCoverage(ConnectorTableLayoutHandle tableHandle, Set<String> relevantPartitionColumns)
     {
         try (ThreadContextClassLoader ignored = new ThreadContextClassLoader(classLoader)) {
             return delegate.getTableLayoutFilterCoverage(tableHandle, relevantPartitionColumns);
->>>>>>> 4c2b8c22
         }
     }
 }