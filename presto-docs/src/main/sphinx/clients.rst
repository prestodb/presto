**************
Presto Clients
**************

.. toctree::
    :maxdepth: 1

    clients/presto-cli
    clients/presto-console
<<<<<<< HEAD
    clients/superset
=======
    clients/dbeaver
>>>>>>> 8022abdb
<|MERGE_RESOLUTION|>--- conflicted
+++ resolved
@@ -7,8 +7,5 @@
 
     clients/presto-cli
     clients/presto-console
-<<<<<<< HEAD
     clients/superset
-=======
-    clients/dbeaver
->>>>>>> 8022abdb
+    clients/dbeaver