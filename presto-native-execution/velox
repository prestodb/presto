--- conflicted
+++ resolved
@@ -1,30 +1,3 @@
-<<<<<<< HEAD
-tree 7bd0e2a9ce196d9b0adb34d48c6857d6fa084adb
-parent 6f469cbb6b7a59d29f60978985971fdb19cc6489
-author Jimmy Lu <jimmylu@meta.com> 1747269200 -0700
-committer Facebook GitHub Bot <facebook-github-bot@users.noreply.github.com> 1747269200 -0700
-
-fix: Access after buffer boundary causing crash in selective reader (#13344)
-
-Summary:
-Pull Request resolved: https://github.com/facebookincubator/velox/pull/13344
-
-In case we are filtering `int16_t` data, we read 16 of them at same
-time.  However the row numbers are 32 bits long and we can only do them 8 at a
-time.  In case that all 16 rows passing the filter, we read and write 2 SIMD
-batches of indices without checking the end boundary.  This is ok for values (we
-always ensure 1 SIMD batch padding) but not ok for indices (need 2 batches
-padding in worst case), causing accessing over boundary and crashes.  This was
-not generating incorrect results because the length of the output rows is set
-correctly and extra rows at end are ignored.
-bypass-github-export-checks
-
-Reviewed By: amitkdutta, HuamengJiang
-
-Differential Revision: D74752697
-
-fbshipit-source-id: 110b6efbfe9ddf6c7afbc921fea6e99bb96d66ef
-=======
 tree 37d1b180bd459c0b3fc5a5b1949c1a464e685039
 parent e4e696cedf7094a74d267d570abc6c9cdfe2c6a6
 author Wei He <weihe@meta.com> 1748430895 -0700
@@ -41,5 +14,4 @@
 
 Differential Revision: D73052401
 
-fbshipit-source-id: 434ea281eeb4acb3a38c2ad93973bc74d7529f11
->>>>>>> fda51140
+fbshipit-source-id: 434ea281eeb4acb3a38c2ad93973bc74d7529f11