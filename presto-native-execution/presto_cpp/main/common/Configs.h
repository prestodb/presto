/*
 * Licensed under the Apache License, Version 2.0 (the "License");
 * you may not use this file except in compliance with the License.
 * You may obtain a copy of the License at
 *
 *     http://www.apache.org/licenses/LICENSE-2.0
 *
 * Unless required by applicable law or agreed to in writing, software
 * distributed under the License is distributed on an "AS IS" BASIS,
 * WITHOUT WARRANTIES OR CONDITIONS OF ANY KIND, either express or implied.
 * See the License for the specific language governing permissions and
 * limitations under the License.
 */
#pragma once

#include <folly/SocketAddress.h>
#include <memory>
#include <string>
#include <unordered_map>
#include "velox/core/Config.h"

namespace facebook::presto {

class ConfigBase {
 public:
  // Setting this to 'true' makes configs modifiable via server operations.
  static constexpr std::string_view kMutableConfig{"mutable-config"};

  /// Reads configuration properties from the specified file. Must be called
  /// before calling any of the getters below.
  /// @param filePath Path to configuration file.
  /// @param optionalConfig Specify if the configuration file is optional.
  void initialize(const std::string& filePath, bool optionalConfig = false);

  /// Allows individual config to manipulate just-loaded-from-file key-value map
  /// before it is used to initialize the config.
  virtual void updateLoadedValues(
      std::unordered_map<std::string, std::string>& values) const {}

  /// Uses a config object already materialized.
  void initialize(std::unique_ptr<velox::Config>&& config) {
    config_ = std::move(config);
  }

  /// Registers an extra property in the config.
  /// Returns true if succeeded, false if failed (due to the property already
  /// registered).
  bool registerProperty(
      const std::string& propertyName,
      const folly::Optional<std::string>& defaultValue = {});

  /// Adds or replaces value at the given key. Can be used by debugging or
  /// testing code.
  /// Returns previous value if there was any.
  folly::Optional<std::string> setValue(
      const std::string& propertyName,
      const std::string& value);

  /// Returns a required value of the requested type. Fails if no value found.
  template <typename T>
  T requiredProperty(const std::string& propertyName) const {
    auto propertyValue = config_->get<T>(propertyName);
    if (propertyValue.has_value()) {
      return propertyValue.value();
    } else {
      VELOX_USER_FAIL(
          "{} is required in the {} file.", propertyName, filePath_);
    }
  }

  /// Returns a required value of the requested type. Fails if no value found.
  template <typename T>
  T requiredProperty(std::string_view propertyName) const {
    return requiredProperty<T>(std::string{propertyName});
  }

  /// Returns a required value of the string type. Fails if no value found.
  std::string requiredProperty(const std::string& propertyName) const {
    auto propertyValue = config_->get(propertyName);
    if (propertyValue.has_value()) {
      return propertyValue.value();
    } else {
      VELOX_USER_FAIL(
          "{} is required in the {} file.", propertyName, filePath_);
    }
  }

  /// Returns a required value of the requested type. Fails if no value found.
  std::string requiredProperty(std::string_view propertyName) const {
    return requiredProperty(std::string{propertyName});
  }

  /// Returns optional value of the requested type. Can return folly::none.
  template <typename T>
  folly::Optional<T> optionalProperty(const std::string& propertyName) const {
    auto val = config_->get(propertyName);
    if (!val.hasValue()) {
      const auto it = registeredProps_.find(propertyName);
      if (it != registeredProps_.end()) {
        val = it->second;
      }
    }
    if (val.hasValue()) {
      return folly::to<T>(val.value());
    }
    return folly::none;
  }

  /// Returns optional value of the requested type. Can return folly::none.
  template <typename T>
  folly::Optional<T> optionalProperty(std::string_view propertyName) const {
    return optionalProperty<T>(std::string{propertyName});
  }

  /// Returns optional value of the string type. Can return folly::none.
  folly::Optional<std::string> optionalProperty(
      const std::string& propertyName) const {
    auto val = config_->get(propertyName);
    if (!val.hasValue()) {
      const auto it = registeredProps_.find(propertyName);
      if (it != registeredProps_.end()) {
        return it->second;
      }
    }
    return val;
  }

  /// Returns optional value of the string type. Can return folly::none.
  folly::Optional<std::string> optionalProperty(
      std::string_view propertyName) const {
    return optionalProperty(std::string{propertyName});
  }

  /// Returns "N<capacity_unit>" as string containing capacity in bytes.
  std::string capacityPropertyAsBytesString(
      std::string_view propertyName) const;

  /// Returns copy of the config values map.
  std::unordered_map<std::string, std::string> values() const {
    return config_->valuesCopy();
  }

  virtual ~ConfigBase() = default;

 protected:
  ConfigBase();

  // Check if all properties are registered.
  void checkRegisteredProperties(
      const std::unordered_map<std::string, std::string>& values);

  std::unique_ptr<velox::Config> config_;
  std::string filePath_;
  // Map of registered properties with their default values.
  std::unordered_map<std::string, folly::Optional<std::string>>
      registeredProps_;
};

/// Provides access to system properties defined in config.properties file.
class SystemConfig : public ConfigBase {
 public:
  static constexpr std::string_view kPrestoVersion{"presto.version"};
  static constexpr std::string_view kHttpServerHttpPort{
      "http-server.http.port"};

  /// This option allows a port closed in TIME_WAIT state to be reused
  /// immediately upon worker startup. This property is mainly used by batch
  /// processing. For interactive query, the worker uses a dynamic port upon
  /// startup.
  static constexpr std::string_view kHttpServerReusePort{
      "http-server.reuse-port"};
  /// By default the server binds to 0.0.0.0
  /// With this option enabled the server will bind strictly to the
  /// address set in node.internal-address property
  static constexpr std::string_view
      kHttpServerBindToNodeInternalAddressOnlyEnabled{
          "http-server.bind-to-node-internal-address-only-enabled"};
  static constexpr std::string_view kDiscoveryUri{"discovery.uri"};
  static constexpr std::string_view kMaxDriversPerTask{
      "task.max-drivers-per-task"};
  static constexpr std::string_view kConcurrentLifespansPerTask{
      "task.concurrent-lifespans-per-task"};
  static constexpr std::string_view kTaskMaxPartialAggregationMemory{
      "task.max-partial-aggregation-memory"};

  /// Floating point number used in calculating how many threads we would use
  /// for HTTP IO executor: hw_concurrency x multiplier. 1.0 is default.
  static constexpr std::string_view kHttpServerNumIoThreadsHwMultiplier{
      "http-server.num-io-threads-hw-multiplier"};

  /// Floating point number used in calculating how many threads we would use
  /// for HTTP CPU executor: hw_concurrency x multiplier. 1.0 is default.
  static constexpr std::string_view kHttpServerNumCpuThreadsHwMultiplier{
      "http-server.num-cpu-threads-hw-multiplier"};

  static constexpr std::string_view kHttpServerHttpsPort{
      "http-server.https.port"};
  static constexpr std::string_view kHttpServerHttpsEnabled{
      "http-server.https.enabled"};
  // List of comma separated ciphers the client can use.
  ///
  /// NOTE: the client needs to have at least one cipher shared with server
  // to communicate.
  static constexpr std::string_view kHttpsSupportedCiphers{
      "https-supported-ciphers"};
  static constexpr std::string_view kHttpsCertPath{"https-cert-path"};
  static constexpr std::string_view kHttpsKeyPath{"https-key-path"};
  // Path to a .PEM file with certificate and key concatenated together.
  static constexpr std::string_view kHttpsClientCertAndKeyPath{
      "https-client-cert-key-path"};

  /// Floating point number used in calculating how many threads we would use
  /// for IO executor for connectors mainly to do preload/prefetch:
  /// hw_concurrency x multiplier.
  /// If 0.0 then connector preload/prefetch is disabled.
  /// 0.0 is default.
  static constexpr std::string_view kConnectorNumIoThreadsHwMultiplier{
      "connector.num-io-threads-hw-multiplier"};

  /// Floating point number used in calculating how many threads we would use
  /// for Driver CPU executor: hw_concurrency x multiplier. 4.0 is default.
  static constexpr std::string_view kDriverNumCpuThreadsHwMultiplier{
      "driver.num-cpu-threads-hw-multiplier"};

  /// Time duration threshold used to detect if an operator call in driver is
  /// stuck or not.  If any of the driver thread is detected as stuck by this
  /// standard, we take the worker offline and further investigation on the
  /// worker is required.
  static constexpr std::string_view kDriverStuckOperatorThresholdMs{
      "driver.stuck-operator-threshold-ms"};

  /// Floating point number used in calculating how many threads we would use
  /// for Spiller CPU executor: hw_concurrency x multiplier.
  /// If 0.0 then spilling is disabled.
  /// 1.0 is default.
  static constexpr std::string_view kSpillerNumCpuThreadsHwMultiplier{
      "spiller.num-cpu-threads-hw-multiplier"};
  /// Config used to create spill files. This config is provided to underlying
  /// file system and the config is free form. The form should be defined by the
  /// underlying file system.
  static constexpr std::string_view kSpillerFileCreateConfig{
      "spiller.file-create-config"};

  static constexpr std::string_view kSpillerSpillPath{
      "experimental.spiller-spill-path"};
  static constexpr std::string_view kShutdownOnsetSec{"shutdown-onset-sec"};
  /// Memory allocation limit enforced via internal memory allocator.
  static constexpr std::string_view kSystemMemoryGb{"system-memory-gb"};
  /// Specifies the total memory capacity that can be used by query execution in
  /// GB. The query memory capacity should be configured less than the system
  /// memory capacity ('system-memory-gb') to reserve memory for system usage
  /// such as disk spilling and cache prefetch which are not counted in query
  /// memory usage.
  ///
  /// NOTE: the query memory capacity is enforced by memory arbitrator so that
  /// this config only applies if the memory arbitration has been enabled.
  static constexpr std::string_view kQueryMemoryGb{"query-memory-gb"};

  /// If true, enable memory pushback when the server is under low memory
  /// condition. This only applies if 'system-mem-limit-gb' is set.
  static constexpr std::string_view kSystemMemPushbackEnabled{
      "system-mem-pushback-enabled"};
  /// Specifies the system memory limit. Used to trigger memory pushback or heap
  /// dump. A value of zero means no limit is set.
  static constexpr std::string_view kSystemMemLimitGb{"system-mem-limit-gb"};
  /// Specifies the memory to shrink when memory pushback is triggered to help
  /// get the server out of low memory condition. This only applies if
  /// 'system-mem-pushback-enabled' is true.
  static constexpr std::string_view kSystemMemShrinkGb{"system-mem-shrink-gb"};

  /// If true, memory allocated via malloc is periodically checked and a heap
  /// profile is dumped if usage exceeds 'malloc-heap-dump-gb-threshold'.
  static constexpr std::string_view kMallocMemHeapDumpEnabled{
      "malloc-mem-heap-dump-enabled"};

  /// Specifies the threshold in GigaBytes of memory allocated via malloc, above
  /// which a heap dump will be triggered. This only applies if
  /// 'malloc-mem-heap-dump-enabled' is true.
  static constexpr std::string_view kMallocHeapDumpThresholdGb{
      "malloc-heap-dump-threshold-gb"};

  /// Specifies the min interval in seconds between consecutive heap dumps. This
  /// only applies if 'malloc-mem-heap-dump-enabled' is true.
  static constexpr std::string_view kMallocMemMinHeapDumpInterval{
      "malloc-mem-min-heap-dump-interval"};

  /// Specifies the max number of latest heap profiles to keep. This only
  /// applies if 'malloc-mem-heap-dump-enabled' is true.
  static constexpr std::string_view kMallocMemMaxHeapDumpFiles{
      "malloc-mem-max-heap-dump-files"};

  static constexpr std::string_view kAsyncDataCacheEnabled{
      "async-data-cache-enabled"};
  static constexpr std::string_view kAsyncCacheSsdGb{"async-cache-ssd-gb"};
  static constexpr std::string_view kAsyncCacheSsdCheckpointGb{
      "async-cache-ssd-checkpoint-gb"};
  static constexpr std::string_view kAsyncCacheSsdPath{"async-cache-ssd-path"};

  /// In file systems, such as btrfs, supporting cow (copy on write), the ssd
  /// cache can use all ssd space and stop working. To prevent that, use this
  /// option to disable cow for cache files.
  static constexpr std::string_view kAsyncCacheSsdDisableFileCow{
      "async-cache-ssd-disable-file-cow"};
  static constexpr std::string_view kEnableSerializedPageChecksum{
      "enable-serialized-page-checksum"};

  /// Enable TTL for AsyncDataCache and SSD cache.
  static constexpr std::string_view kCacheVeloxTtlEnabled{
      "cache.velox.ttl-enabled"};
  /// TTL duration for AsyncDataCache and SSD cache entries.
  static constexpr std::string_view kCacheVeloxTtlThreshold{
      "cache.velox.ttl-threshold"};
  /// The periodic duration to apply cache TTL and evict AsyncDataCache and SSD
  /// cache entries.
  static constexpr std::string_view kCacheVeloxTtlCheckInterval{
      "cache.velox.ttl-check-interval"};
  static constexpr std::string_view kUseMmapAllocator{"use-mmap-allocator"};

  static constexpr std::string_view kEnableRuntimeMetricsCollection{
      "runtime-metrics-collection-enabled"};

  /// Specifies the memory arbitrator kind. If it is empty, then there is no
  /// memory arbitration.
  static constexpr std::string_view kMemoryArbitratorKind{
      "memory-arbitrator-kind"};

  /// The initial memory pool capacity in bytes allocated on creation.
  ///
  /// NOTE: this config only applies if the memory arbitration has been enabled.
  static constexpr std::string_view kMemoryPoolInitCapacity{
      "memory-pool-init-capacity"};

  /// The minimal memory capacity in bytes transferred between memory pools
  /// during memory arbitration.
  ///
  /// NOTE: this config only applies if the memory arbitration has been enabled.
  static constexpr std::string_view kMemoryPoolTransferCapacity{
      "memory-pool-transfer-capacity"};

  /// Specifies the max time to wait for memory reclaim by arbitration. The
  /// memory reclaim might fail if the max wait time has exceeded. If it is
  /// zero, then there is no timeout.
  ///
  /// NOTE: this config only applies if the memory arbitration has been enabled.
  static constexpr std::string_view kMemoryReclaimWaitMs{
      "memory-reclaim-wait-ms"};

  /// Enables the memory usage tracking for the system memory pool used for
  /// cases such as disk spilling.
  static constexpr std::string_view kEnableSystemMemoryPoolUsageTracking{
      "enable_system_memory_pool_usage_tracking"};
  static constexpr std::string_view kEnableVeloxTaskLogging{
      "enable_velox_task_logging"};
  static constexpr std::string_view kEnableVeloxExprSetLogging{
      "enable_velox_expression_logging"};
  static constexpr std::string_view kLocalShuffleMaxPartitionBytes{
      "shuffle.local.max-partition-bytes"};
  static constexpr std::string_view kShuffleName{"shuffle.name"};
  static constexpr std::string_view kHttpEnableAccessLog{
      "http-server.enable-access-log"};
  static constexpr std::string_view kHttpEnableStatsFilter{
      "http-server.enable-stats-filter"};
  static constexpr std::string_view kHttpEnableEndpointLatencyFilter{
      "http-server.enable-endpoint-latency-filter"};
  static constexpr std::string_view kRegisterTestFunctions{
      "register-test-functions"};

  /// The options to configure the max quantized memory allocation size to store
  /// the received http response data.
  static constexpr std::string_view kHttpMaxAllocateBytes{
      "http-server.max-response-allocate-bytes"};
  static constexpr std::string_view kQueryMaxMemoryPerNode{
      "query.max-memory-per-node"};

  /// This system property is added for not crashing the cluster when memory
  /// leak is detected. The check should be disabled in production cluster.
  static constexpr std::string_view kEnableMemoryLeakCheck{
      "enable-memory-leak-check"};

  /// Terminates the process and generates a core file on an allocation failure
  static constexpr std::string_view kCoreOnAllocationFailureEnabled{
      "core-on-allocation-failure-enabled"};

  /// Do not include runtime stats in the returned task info if the task is
  /// in running state.
  static constexpr std::string_view kSkipRuntimeStatsInRunningTaskInfo{
      "skip-runtime-stats-in-running-task-info"};

  static constexpr std::string_view kLogZombieTaskInfo{"log-zombie-task-info"};
  static constexpr std::string_view kLogNumZombieTasks{"log-num-zombie-tasks"};

  /// Time (ms) since the task execution ended, when task is considered old for
  /// cleanup.
  static constexpr std::string_view kOldTaskCleanUpMs{"old-task-cleanup-ms"};

  /// Enable periodic old task clean up. Typically enabled for presto (default)
  /// and disabled for presto-on-spark.
  static constexpr std::string_view kEnableOldTaskCleanUp{
      "enable-old-task-cleanup"};

  static constexpr std::string_view kAnnouncementMaxFrequencyMs{
      "announcement-max-frequency-ms"};

  /// Time (ms) after which we periodically send heartbeats to discovery
  /// endpoint.
  static constexpr std::string_view kHeartbeatFrequencyMs{
      "heartbeat-frequency-ms"};

  static constexpr std::string_view kExchangeMaxErrorDuration{
      "exchange.max-error-duration"};

  /// Enable to make immediate buffer memory transfer in the handling IO threads
  /// as soon as exchange gets its response back. Otherwise the memory transfer
  /// will happen later in driver thread pool.
  static constexpr std::string_view kExchangeImmediateBufferTransfer{
      "exchange.immediate-buffer-transfer"};

  /// Specifies the timeout duration from exchange client's http connect
  /// success to response reception.
  static constexpr std::string_view kExchangeRequestTimeout{
      "exchange.http-client.request-timeout"};

  /// Specifies the timeout duration from exchange client's http connect
  /// initiation to connect success. Set to 0 to have no timeout.
  static constexpr std::string_view kExchangeConnectTimeout{
      "exchange.http-client.connect-timeout"};

  /// Whether connection pool should be enabled for exchange HTTP client.
  static constexpr std::string_view kExchangeEnableConnectionPool{
      "exchange.http-client.enable-connection-pool"};

  /// Floating point number used in calculating how many threads we would use
  /// for Exchange HTTP client IO executor: hw_concurrency x multiplier.
  /// 1.0 is default.
  static constexpr std::string_view kExchangeHttpClientNumIoThreadsHwMultiplier{
      "exchange.http-client.num-io-threads-hw-multiplier"};

  /// The maximum timeslice for a task on thread if there are threads queued.
  static constexpr std::string_view kTaskRunTimeSliceMicros{
      "task-run-timeslice-micros"};

  static constexpr std::string_view kIncludeNodeInSpillPath{
      "include-node-in-spill-path"};

  /// Remote function server configs.

  /// Port used by the remote function thrift server.
  static constexpr std::string_view kRemoteFunctionServerThriftPort{
      "remote-function-server.thrift.port"};

  /// Address (ip or hostname) used by the remote function thrift server
  /// (fallback to localhost if not specified).
  static constexpr std::string_view kRemoteFunctionServerThriftAddress{
      "remote-function-server.thrift.address"};

  /// UDS (unix domain socket) path used by the remote function thrift server.
  static constexpr std::string_view kRemoteFunctionServerThriftUdsPath{
      "remote-function-server.thrift.uds-path"};

  /// Path where json files containing signatures for remote functions can be
  /// found.
  static constexpr std::string_view
      kRemoteFunctionServerSignatureFilesDirectoryPath{
          "remote-function-server.signature.files.directory.path"};

  /// Optional catalog name to be added as a prefix to the function names
  /// registered. The pattern registered is `catalog.schema.function_name`.
  static constexpr std::string_view kRemoteFunctionServerCatalogName{
      "remote-function-server.catalog-name"};

  /// Optional string containing the serialization/deserialization format to be
  /// used when communicating with the remote server. Supported types are
  /// "spark_unsafe_row" or "presto_page" ("presto_page" by default).
  static constexpr std::string_view kRemoteFunctionServerSerde{
      "remote-function-server.serde"};

  /// Options to configure the internal (in-cluster) JWT authentication.
  static constexpr std::string_view kInternalCommunicationJwtEnabled{
      "internal-communication.jwt.enabled"};
  static constexpr std::string_view kInternalCommunicationSharedSecret{
      "internal-communication.shared-secret"};
  static constexpr std::string_view kInternalCommunicationJwtExpirationSeconds{
      "internal-communication.jwt.expiration-seconds"};

  /// Below are the Presto properties from config.properties that get converted
  /// to their velox counterparts in BaseVeloxQueryConfig and used solely from
  /// BaseVeloxQueryConfig.

  /// Uses legacy version of array_agg which ignores nulls.
  static constexpr std::string_view kUseLegacyArrayAgg{
      "deprecated.legacy-array-agg"};
  static constexpr std::string_view kSinkMaxBufferSize{"sink.max-buffer-size"};
  static constexpr std::string_view kDriverMaxPagePartitioningBufferSize{
      "driver.max-page-partitioning-buffer-size"};

  SystemConfig();

  virtual ~SystemConfig() = default;

  static SystemConfig* instance();

  int httpServerHttpPort() const;

  bool httpServerReusePort() const;

  bool httpServerBindToNodeInternalAddressOnlyEnabled() const;

  bool httpServerHttpsEnabled() const;

  int httpServerHttpsPort() const;

  // A list of ciphers (comma separated) that are supported by
  // server and client. Note Java and folly::SSLContext use different names to
  // refer to the same cipher. For e.g. TLS_RSA_WITH_AES_256_GCM_SHA384 in Java
  // and AES256-GCM-SHA384 in folly::SSLContext. More details can be found here:
  // https://www.openssl.org/docs/manmaster/man1/openssl-ciphers.html. The
  // ciphers enable worker to worker, worker to coordinator and
  // coordinator to worker communication. At least one cipher needs to be
  // shared for the above 3 communication to work.
  std::string httpsSupportedCiphers() const;

  // Note: Java packages cert and key in combined JKS file. But CPP requires
  // them separately. The HTTPS provides integrity and not
  // security(authentication/authorization). But the HTTPS will protect against
  // data corruption by bad router and man in middle attacks.
  folly::Optional<std::string> httpsCertPath() const;

  folly::Optional<std::string> httpsKeyPath() const;

  // Http client expects the cert and key file to be packed into a single file
  // (most commonly .pem format) The file should not be password protected. If
  // required, break this down to 3 configs one for cert,key and password later.
  folly::Optional<std::string> httpsClientCertAndKeyPath() const;

  bool mutableConfig() const;

  std::string prestoVersion() const;

  folly::Optional<std::string> discoveryUri() const;

  folly::Optional<folly::SocketAddress> remoteFunctionServerLocation() const;

  folly::Optional<std::string> remoteFunctionServerSignatureFilesDirectoryPath()
      const;

  std::string remoteFunctionServerCatalogName() const;

  std::string remoteFunctionServerSerde() const;

  int32_t maxDriversPerTask() const;

  int32_t concurrentLifespansPerTask() const;

  double httpServerNumIoThreadsHwMultiplier() const;

  double httpServerNumCpuThreadsHwMultiplier() const;

  double exchangeHttpClientNumIoThreadsHwMultiplier() const;

  double connectorNumIoThreadsHwMultiplier() const;

  double driverNumCpuThreadsHwMultiplier() const;

  size_t driverStuckOperatorThresholdMs() const;

  double spillerNumCpuThreadsHwMultiplier() const;

  std::string spillerFileCreateConfig() const;

  folly::Optional<std::string> spillerSpillPath() const;

  int32_t shutdownOnsetSec() const;

  uint32_t systemMemoryGb() const;

  bool systemMemPushbackEnabled() const;

  uint32_t systemMemLimitGb() const;

  uint32_t systemMemShrinkGb() const;

  bool mallocMemHeapDumpEnabled() const;

  uint32_t mallocHeapDumpThresholdGb() const;

  uint32_t mallocMemMinHeapDumpInterval() const;

  uint32_t mallocMemMaxHeapDumpFiles() const;

  bool asyncDataCacheEnabled() const;

  uint64_t asyncCacheSsdGb() const;

  uint64_t asyncCacheSsdCheckpointGb() const;

  uint64_t localShuffleMaxPartitionBytes() const;

  std::string asyncCacheSsdPath() const;

  bool asyncCacheSsdDisableFileCow() const;

  std::string shuffleName() const;

  bool enableSerializedPageChecksum() const;

  bool enableVeloxTaskLogging() const;

  bool enableVeloxExprSetLogging() const;

  bool useMmapAllocator() const;

  std::string memoryArbitratorKind() const;

  int32_t queryMemoryGb() const;

  uint64_t memoryPoolInitCapacity() const;

  uint64_t memoryPoolTransferCapacity() const;

  uint64_t memoryReclaimWaitMs() const;

  bool enableSystemMemoryPoolUsageTracking() const;

  bool enableHttpAccessLog() const;

  bool enableHttpStatsFilter() const;

  bool enableHttpEndpointLatencyFilter() const;

  bool registerTestFunctions() const;

  uint64_t httpMaxAllocateBytes() const;

  uint64_t queryMaxMemoryPerNode() const;

  bool enableMemoryLeakCheck() const;

  bool coreOnAllocationFailureEnabled() const;

  bool skipRuntimeStatsInRunningTaskInfo() const;

  bool logZombieTaskInfo() const;

  uint32_t logNumZombieTasks() const;

  uint64_t announcementMaxFrequencyMs() const;

  uint64_t heartbeatFrequencyMs() const;

  std::chrono::duration<double> exchangeMaxErrorDuration() const;

  std::chrono::duration<double> exchangeRequestTimeoutMs() const;

  std::chrono::duration<double> exchangeConnectTimeoutMs() const;

  bool exchangeEnableConnectionPool() const;

  bool exchangeImmediateBufferTransfer() const;

  int32_t taskRunTimeSliceMicros() const;

  bool includeNodeInSpillPath() const;

  int32_t oldTaskCleanUpMs() const;

  bool enableOldTaskCleanUp() const;

  bool internalCommunicationJwtEnabled() const;

  std::string internalCommunicationSharedSecret() const;

  int32_t internalCommunicationJwtExpirationSeconds() const;

  bool useLegacyArrayAgg() const;

  bool cacheVeloxTtlEnabled() const;

  std::chrono::duration<double> cacheVeloxTtlThreshold() const;

  std::chrono::duration<double> cacheVeloxTtlCheckInterval() const;

  bool enableRuntimeMetricsCollection() const;
};

/// Provides access to node properties defined in node.properties file.
class NodeConfig : public ConfigBase {
 public:
  static constexpr std::string_view kNodeEnvironment{"node.environment"};
  static constexpr std::string_view kNodeId{"node.id"};
  // "node.ip" is Legacy Config. It is replaced with "node.internal-address"
  static constexpr std::string_view kNodeIp{"node.ip"};
  static constexpr std::string_view kNodeInternalAddress{
      "node.internal-address"};
  static constexpr std::string_view kNodeLocation{"node.location"};
<<<<<<< HEAD
  static constexpr std::string_view kNodeMemoryGb{"node.memory_gb"};
  static constexpr std::string_view KNodeMetricPort{"node.prometheus_port"};

=======
>>>>>>> 63f4a635

  NodeConfig();

  virtual ~NodeConfig() = default;

  static NodeConfig* instance();

  std::string nodeEnvironment() const;

  std::string nodeId() const;

  std::string nodeMetricPort(std::string& defaultPort) const;

  std::string nodeInternalAddress(
      const std::function<std::string()>& defaultIp = nullptr) const;

  std::string nodeLocation() const;
};

/// Used only in the single instance as the source of the initial properties for
/// velox::QueryConfig. Not designed for actual property access during a query
/// run.
class BaseVeloxQueryConfig : public ConfigBase {
 public:
  BaseVeloxQueryConfig();

  virtual ~BaseVeloxQueryConfig() = default;

  void updateLoadedValues(
      std::unordered_map<std::string, std::string>& values) const override;

  static BaseVeloxQueryConfig* instance();
};

} // namespace facebook::presto<|MERGE_RESOLUTION|>--- conflicted
+++ resolved
@@ -692,12 +692,7 @@
   static constexpr std::string_view kNodeInternalAddress{
       "node.internal-address"};
   static constexpr std::string_view kNodeLocation{"node.location"};
-<<<<<<< HEAD
-  static constexpr std::string_view kNodeMemoryGb{"node.memory_gb"};
   static constexpr std::string_view KNodeMetricPort{"node.prometheus_port"};
-
-=======
->>>>>>> 63f4a635
 
   NodeConfig();
 
