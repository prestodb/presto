import ReactDOM from "react-dom/client";
import { ClusterOverview } from "./components/ClusterOverview";

<<<<<<< HEAD
ReactDOM.createRoot(document.getElementById("app-root")).render(
    <ClusterOverview />
);
=======
const ClusterHUD = lazy("ClusterHUD");
const QueryList = lazy("QueryList");

ReactDOM.render(
    <PageTitle
        titles={["Cluster Overview", "Resource Groups", "SQL Client"]}
        urls={["./index.html", "res_groups.html", "sql_client.html"]}
        current={0}
    />,
    document.getElementById("title")
);

ReactDOM.render(<ClusterHUD />, document.getElementById("cluster-hud"));

ReactDOM.render(<QueryList />, document.getElementById("query-list"));
>>>>>>> 1bd47cb6
<|MERGE_RESOLUTION|>--- conflicted
+++ resolved
@@ -1,24 +1,5 @@
+import React from "react";
 import ReactDOM from "react-dom/client";
 import { ClusterOverview } from "./components/ClusterOverview";
 
-<<<<<<< HEAD
-ReactDOM.createRoot(document.getElementById("app-root")).render(
-    <ClusterOverview />
-);
-=======
-const ClusterHUD = lazy("ClusterHUD");
-const QueryList = lazy("QueryList");
-
-ReactDOM.render(
-    <PageTitle
-        titles={["Cluster Overview", "Resource Groups", "SQL Client"]}
-        urls={["./index.html", "res_groups.html", "sql_client.html"]}
-        current={0}
-    />,
-    document.getElementById("title")
-);
-
-ReactDOM.render(<ClusterHUD />, document.getElementById("cluster-hud"));
-
-ReactDOM.render(<QueryList />, document.getElementById("query-list"));
->>>>>>> 1bd47cb6
+ReactDOM.createRoot(document.getElementById("app-root")).render(<ClusterOverview />);