--- conflicted
+++ resolved
@@ -14,11 +14,11 @@
 
 import React, { useState, useEffect, useRef, useCallback } from "react";
 import ReactDOM from "react-dom";
-import { createRoot } from 'react-dom/client';
+import { createRoot } from "react-dom/client";
 import ReactDOMServer from "react-dom/server";
 import * as dagreD3 from "dagre-d3-es";
 import * as d3 from "d3";
-import { clsx } from 'clsx';
+import { clsx } from "clsx";
 
 import {
     formatCount,
@@ -28,127 +28,68 @@
     getFirstParameter,
     getTaskNumber,
     isQueryEnded,
-    parseDuration
+    parseDuration,
 } from "../utils";
 import { initializeGraph, initializeSvg } from "../d3utils";
-import {QueryHeader} from "./QueryHeader";
+import { QueryHeader } from "./QueryHeader";
 
 function getTotalWallTime(operator) {
-    return parseDuration(operator.addInputWall) + parseDuration(operator.getOutputWall) + parseDuration(operator.finishWall) + parseDuration(operator.blockedWall)
+    return (
+        parseDuration(operator.addInputWall) +
+        parseDuration(operator.getOutputWall) +
+        parseDuration(operator.finishWall) +
+        parseDuration(operator.blockedWall)
+    );
 }
 
 const OperatorSummary = ({ operator }) => {
-    const totalWallTime = parseDuration(operator.addInputWall) + parseDuration(operator.getOutputWall) + parseDuration(operator.finishWall) + parseDuration(operator.blockedWall);
-
-<<<<<<< HEAD
+    const totalWallTime =
+        parseDuration(operator.addInputWall) +
+        parseDuration(operator.getOutputWall) +
+        parseDuration(operator.finishWall) +
+        parseDuration(operator.blockedWall);
+
     const rowInputRate = totalWallTime === 0 ? 0 : (1.0 * operator.inputPositions) / (totalWallTime / 1000.0);
-    const byteInputRate = totalWallTime === 0 ? 0 : (1.0 * parseDataSize(operator.inputDataSize)) / (totalWallTime / 1000.0);
-=======
-        const totalWallTime = parseDuration(operator.addInputWall) + parseDuration(operator.getOutputWall) + parseDuration(operator.finishWall) + parseDuration(operator.blockedWall);
-
-        const rowInputRate = totalWallTime === 0 ? 0 : (1.0 * operator.inputPositions) / (totalWallTime / 1000.0);
-        const byteInputRate = totalWallTime === 0 ? 0 : (1.0 * operator.inputDataSizeInBytes) / (totalWallTime / 1000.0);
->>>>>>> 5eaa4767
+    const byteInputRate = totalWallTime === 0 ? 0 : (1.0 * operator.inputDataSizeInBytes) / (totalWallTime / 1000.0);
 
     return (
         <div className="header-data">
             <div className="highlight-row">
-                <div className="header-row">
-                    {operator.operatorType}
-                </div>
-                <div>
-                    {formatCount(rowInputRate) + " rows/s (" + formatDataSize(byteInputRate) + "/s)"}
-                </div>
-<<<<<<< HEAD
-=======
-                <table className="table">
-                    <tbody>
+                <div className="header-row">{operator.operatorType}</div>
+                <div>{formatCount(rowInputRate) + " rows/s (" + formatDataSize(byteInputRate) + "/s)"}</div>
+            </div>
+            <table className="table">
+                <tbody>
                     <tr>
+                        <td>Output</td>
                         <td>
-                            Output
-                        </td>
-                        <td>
-                            {formatCount(operator.outputPositions) + " rows (" + formatDataSize(operator.outputDataSizeInBytes) + ")"}
+                            {formatCount(operator.outputPositions) +
+                                " rows (" +
+                                formatDataSize(operator.outputDataSizeInBytes) +
+                                ")"}
                         </td>
                     </tr>
                     <tr>
+                        <td>Drivers</td>
+                        <td>{operator.totalDrivers}</td>
+                    </tr>
+                    <tr>
+                        <td>Wall Time</td>
+                        <td>{formatDuration(totalWallTime)}</td>
+                    </tr>
+                    <tr>
+                        <td>Blocked</td>
+                        <td>{formatDuration(parseDuration(operator.blockedWall))}</td>
+                    </tr>
+                    <tr>
+                        <td>Input</td>
                         <td>
-                            Drivers
-                        </td>
-                        <td>
-                            {operator.totalDrivers}
+                            {formatCount(operator.inputPositions) +
+                                " rows (" +
+                                formatDataSize(operator.inputDataSizeInBytes) +
+                                ")"}
                         </td>
                     </tr>
-                    <tr>
-                        <td>
-                            Wall Time
-                        </td>
-                        <td>
-                            {formatDuration(totalWallTime)}
-                        </td>
-                    </tr>
-                    <tr>
-                        <td>
-                            Blocked
-                        </td>
-                        <td>
-                            {formatDuration(parseDuration(operator.blockedWall))}
-                        </td>
-                    </tr>
-                    <tr>
-                        <td>
-                            Input
-                        </td>
-                        <td>
-                            {formatCount(operator.inputPositions) + " rows (" + formatDataSize(operator.inputDataSizeInBytes) + ")"}
-                        </td>
-                    </tr>
-                    </tbody>
-                </table>
->>>>>>> 5eaa4767
-            </div>
-            <table className="table">
-                <tbody>
-                <tr>
-                    <td>
-                        Output
-                    </td>
-                    <td>
-                        {formatCount(operator.outputPositions) + " rows (" + operator.outputDataSize + ")"}
-                    </td>
-                </tr>
-                <tr>
-                    <td>
-                        Drivers
-                    </td>
-                    <td>
-                        {operator.totalDrivers}
-                    </td>
-                </tr>
-                <tr>
-                    <td>
-                        Wall Time
-                    </td>
-                    <td>
-                        {formatDuration(totalWallTime)}
-                    </td>
-                </tr>
-                <tr>
-                    <td>
-                        Blocked
-                    </td>
-                    <td>
-                        {formatDuration(parseDuration(operator.blockedWall))}
-                    </td>
-                </tr>
-                <tr>
-                    <td>
-                        Input
-                    </td>
-                    <td>
-                        {formatCount(operator.inputPositions) + " rows (" + operator.inputDataSize + ")"}
-                    </td>
-                </tr>
                 </tbody>
             </table>
         </div>
@@ -156,38 +97,40 @@
 };
 
 const BAR_CHART_PROPERTIES = {
-    type: 'bar',
-    barSpacing: '0',
-    height: '80px',
-    barColor: '#747F96',
-    zeroColor: '#8997B3',
+    type: "bar",
+    barSpacing: "0",
+    height: "80px",
+    barColor: "#747F96",
+    zeroColor: "#8997B3",
     chartRangeMin: 0,
-    tooltipClassname: 'sparkline-tooltip',
-    tooltipFormat: 'Task {{offset:offset}} - {{value}}',
+    tooltipClassname: "sparkline-tooltip",
+    tooltipFormat: "Task {{offset:offset}} - {{value}}",
     disableHiddenCheck: true,
 };
 
 const OperatorStatistic = ({ id, name, operators, supplier, renderer }) => {
-
     useEffect(() => {
         const statistic = operators.map(supplier);
         const numTasks = operators.length;
 
-        const tooltipValueLookups = { 'offset': {} };
+        const tooltipValueLookups = { offset: {} };
         for (let i = 0; i < numTasks; i++) {
-            tooltipValueLookups['offset'][i] = "" + i;
-        }
-
-        const stageBarChartProperties = $.extend({}, BAR_CHART_PROPERTIES, { barWidth: 800 / numTasks, tooltipValueLookups: tooltipValueLookups });
-        $('#operator-statics-' + id).sparkline(statistic, $.extend({}, stageBarChartProperties, { numberFormatter: renderer }));
-
+            tooltipValueLookups["offset"][i] = "" + i;
+        }
+
+        const stageBarChartProperties = $.extend({}, BAR_CHART_PROPERTIES, {
+            barWidth: 800 / numTasks,
+            tooltipValueLookups: tooltipValueLookups,
+        });
+        $("#operator-statics-" + id).sparkline(
+            statistic,
+            $.extend({}, stageBarChartProperties, { numberFormatter: renderer })
+        );
     }, [operators, supplier, renderer]);
 
     return (
         <div className="row operator-statistic">
-            <div className="col-2 italic-uppercase operator-statistic-title">
-                {name}
-            </div>
+            <div className="col-2 italic-uppercase operator-statistic-title">{name}</div>
             <div className="col-10">
                 <span className="bar-chart" id={`operator-statics-${id}`} />
             </div>
@@ -201,37 +144,37 @@
             name: "Total Wall Time",
             id: "totalWallTime",
             supplier: getTotalWallTime,
-            renderer: formatDuration
+            renderer: formatDuration,
         },
         {
             name: "Input Rows",
             id: "inputPositions",
             supplier: operator => operator.inputPositions,
-            renderer: formatCount
+            renderer: formatCount,
         },
         {
             name: "Input Data Size",
             id: "inputDataSizeInBytes",
             supplier: operator => operator.inputDataSizeInBytes,
-            renderer: formatDataSize
+            renderer: formatDataSize,
         },
         {
             name: "Output Rows",
             id: "outputPositions",
             supplier: operator => operator.outputPositions,
-            renderer: formatCount
+            renderer: formatCount,
         },
         {
             name: "Output Data Size",
             id: "outputDataSizeInBytes",
             supplier: operator => operator.outputDataSizeInBytes,
-            renderer: formatDataSize
+            renderer: formatDataSize,
         },
     ];
 
     const getOperatorTasks = () => {
         // sort the x-axis
-        const tasksSorted = tasks.sort(function (taskA, taskB) {
+        const tasksSorted = tasks.sort(function(taskA, taskB) {
             return getTaskNumber(taskA.taskId) - getTaskNumber(taskB.taskId);
         });
 
@@ -249,7 +192,7 @@
         });
 
         return operatorTasks;
-    }
+    };
 
     const operatorTasks = getOperatorTasks();
     const totalWallTime = getTotalWallTime(operator);
@@ -276,107 +219,90 @@
                         <div className="col-6">
                             <table className="table">
                                 <tbody>
-                                <tr>
-                                    <td>
-                                        Input
-                                    </td>
-                                    <td>
-                                        {formatCount(operator.inputPositions) + " rows (" + formatDataSize(operator.inputDataSizeInBytes) + ")"}
-                                    </td>
-                                </tr>
-                                <tr>
-                                    <td>
-                                        Input Rate
-                                    </td>
-                                    <td>
-                                        {formatCount(rowInputRate) + " rows/s (" + formatDataSize(byteInputRate) + "/s)"}
-                                    </td>
-                                </tr>
-                                <tr>
-                                    <td>
-                                        Output
-                                    </td>
-                                    <td>
-                                        {formatCount(operator.outputPositions) + " rows (" + formatDataSize(operator.outputDataSizeInBytes) + ")"}
-                                    </td>
-                                </tr>
-                                <tr>
-                                    <td>
-                                        Output Rate
-                                    </td>
-                                    <td>
-                                        {formatCount(rowOutputRate) + " rows/s (" + formatDataSize(byteOutputRate) + "/s)"}
-                                    </td>
-                                </tr>
+                                    <tr>
+                                        <td>Input</td>
+                                        <td>
+                                            {formatCount(operator.inputPositions) +
+                                                " rows (" +
+                                                formatDataSize(operator.inputDataSizeInBytes) +
+                                                ")"}
+                                        </td>
+                                    </tr>
+                                    <tr>
+                                        <td>Input Rate</td>
+                                        <td>
+                                            {formatCount(rowInputRate) +
+                                                " rows/s (" +
+                                                formatDataSize(byteInputRate) +
+                                                "/s)"}
+                                        </td>
+                                    </tr>
+                                    <tr>
+                                        <td>Output</td>
+                                        <td>
+                                            {formatCount(operator.outputPositions) +
+                                                " rows (" +
+                                                formatDataSize(operator.outputDataSizeInBytes) +
+                                                ")"}
+                                        </td>
+                                    </tr>
+                                    <tr>
+                                        <td>Output Rate</td>
+                                        <td>
+                                            {formatCount(rowOutputRate) +
+                                                " rows/s (" +
+                                                formatDataSize(byteOutputRate) +
+                                                "/s)"}
+                                        </td>
+                                    </tr>
                                 </tbody>
                             </table>
                         </div>
                         <div className="col-6">
                             <table className="table">
                                 <tbody>
-                                <tr>
-                                    <td>
-                                        Wall Time
-                                    </td>
-                                    <td>
-                                        {formatDuration(totalWallTime)}
-                                    </td>
-                                </tr>
-                                <tr>
-                                    <td>
-                                        Blocked
-                                    </td>
-                                    <td>
-                                        {formatDuration(parseDuration(operator.blockedWall))}
-                                    </td>
-                                </tr>
-                                <tr>
-                                    <td>
-                                        Drivers
-                                    </td>
-                                    <td>
-                                        {operator.totalDrivers}
-                                    </td>
-                                </tr>
-                                <tr>
-                                    <td>
-                                        Tasks
-                                    </td>
-                                    <td>
-                                        {operatorTasks.length}
-                                    </td>
-                                </tr>
+                                    <tr>
+                                        <td>Wall Time</td>
+                                        <td>{formatDuration(totalWallTime)}</td>
+                                    </tr>
+                                    <tr>
+                                        <td>Blocked</td>
+                                        <td>{formatDuration(parseDuration(operator.blockedWall))}</td>
+                                    </tr>
+                                    <tr>
+                                        <td>Drivers</td>
+                                        <td>{operator.totalDrivers}</td>
+                                    </tr>
+                                    <tr>
+                                        <td>Tasks</td>
+                                        <td>{operatorTasks.length}</td>
+                                    </tr>
                                 </tbody>
                             </table>
                         </div>
                     </div>
                     <div className="row font-white">
                         <div className="col-2 italic-uppercase">
-                            <strong>
-                                Statistic
-                            </strong>
+                            <strong>Statistic</strong>
                         </div>
                         <div className="col-10 italic-uppercase">
-                            <strong>
-                                Tasks
-                            </strong>
+                            <strong>Tasks</strong>
                         </div>
                     </div>
-                    {
-                        selectedStatistics.map(function (statistic) {
-                            return (
-                                <OperatorStatistic
-                                    key={statistic.id}
-                                    id={statistic.id}
-                                    name={statistic.name}
-                                    supplier={statistic.supplier}
-                                    renderer={statistic.renderer}
-                                    operators={operatorTasks}/>
-                            );
-                        })
-                    }
-                    <p/>
-                    <p/>
+                    {selectedStatistics.map(function(statistic) {
+                        return (
+                            <OperatorStatistic
+                                key={statistic.id}
+                                id={statistic.id}
+                                name={statistic.name}
+                                supplier={statistic.supplier}
+                                renderer={statistic.renderer}
+                                operators={operatorTasks}
+                            />
+                        );
+                    })}
+                    <p />
+                    <p />
                 </div>
             </div>
         </div>
@@ -384,25 +310,43 @@
 };
 
 const StageOperatorGraph = ({ stage }) => {
-    const handleOperatorClick = useCallback((event) => {
-        if (event.target.hasOwnProperty("__data__") && event.target.__data__ !== undefined) {
-            $('#operator-detail-modal').modal("show")
-
-            const pipelineId = (event?.target?.__data__ || "").split('-').length > 0 ? parseInt((event?.target?.__data__ || '').split('-')[1] || '0') : 0;
-            const operatorId = (event?.target?.__data__ || "").split('-').length > 0 ? parseInt((event?.target?.__data__ || '').split('-')[2] || '0') : 0;
-
-            let operatorStageSummary = null;
-            const operatorSummaries = stage.latestAttemptExecutionInfo.stats.operatorSummaries;
-            for (let i = 0; i < operatorSummaries.length; i++) {
-                if (operatorSummaries[i].pipelineId === pipelineId && operatorSummaries[i].operatorId === operatorId) {
-                    operatorStageSummary = operatorSummaries[i];
+    const handleOperatorClick = useCallback(
+        event => {
+            if (event.target.hasOwnProperty("__data__") && event.target.__data__ !== undefined) {
+                $("#operator-detail-modal").modal("show");
+
+                const pipelineId =
+                    (event?.target?.__data__ || "").split("-").length > 0
+                        ? parseInt((event?.target?.__data__ || "").split("-")[1] || "0")
+                        : 0;
+                const operatorId =
+                    (event?.target?.__data__ || "").split("-").length > 0
+                        ? parseInt((event?.target?.__data__ || "").split("-")[2] || "0")
+                        : 0;
+
+                let operatorStageSummary = null;
+                const operatorSummaries = stage.latestAttemptExecutionInfo.stats.operatorSummaries;
+                for (let i = 0; i < operatorSummaries.length; i++) {
+                    if (
+                        operatorSummaries[i].pipelineId === pipelineId &&
+                        operatorSummaries[i].operatorId === operatorId
+                    ) {
+                        operatorStageSummary = operatorSummaries[i];
+                    }
                 }
+                const container = document.getElementById("operator-detail");
+                const root = createRoot(container);
+                root.render(
+                    <OperatorDetail
+                        key={event}
+                        operator={operatorStageSummary}
+                        tasks={stage.latestAttemptExecutionInfo.tasks}
+                    />
+                );
             }
-            const container = document.getElementById('operator-detail');
-            const root = createRoot(container);
-            root.render(<OperatorDetail key={event} operator={operatorStageSummary} tasks={stage.latestAttemptExecutionInfo.tasks} />);
-        }
-    }, [stage]);
+        },
+        [stage]
+    );
 
     const computeOperatorGraphs = useCallback(() => {
         const pipelineOperators = new Map();
@@ -411,12 +355,14 @@
                 pipelineOperators.set(operator.pipelineId, []);
             }
             pipelineOperators.get(operator.pipelineId).push(operator);
-         });
+        });
 
         const result = new Map();
         pipelineOperators.forEach((pipelineOperators, pipelineId) => {
             // sort deep-copied operators in this pipeline from source to sink
-            const linkedOperators = pipelineOperators.map(a => Object.assign({}, a)).sort((a, b) => a.operatorId - b.operatorId);
+            const linkedOperators = pipelineOperators
+                .map(a => Object.assign({}, a))
+                .sort((a, b) => a.operatorId - b.operatorId);
             const sinkOperator = linkedOperators[linkedOperators.length - 1];
             const sourceOperator = linkedOperators[0];
 
@@ -435,15 +381,17 @@
 
     const computeD3StageOperatorGraph = useCallback((graph, operator, sink, pipelineNode) => {
         const operatorNodeId = "operator-" + operator.pipelineId + "-" + operator.operatorId;
-        const html = ReactDOMServer.renderToString(<OperatorSummary key={operator.pipelineId + "-" + operator.operatorId} operator={operator}/>);
-        graph.setNode(operatorNodeId, {class: "operator-stats", label: html, labelType: "html"});
+        const html = ReactDOMServer.renderToString(
+            <OperatorSummary key={operator.pipelineId + "-" + operator.operatorId} operator={operator} />
+        );
+        graph.setNode(operatorNodeId, { class: "operator-stats", label: html, labelType: "html" });
 
         if (operator.hasOwnProperty("child")) {
             computeD3StageOperatorGraph(graph, operator.child, operatorNodeId, pipelineNode);
         }
 
         if (sink !== null) {
-            graph.setEdge(operatorNodeId, sink, {class: "plan-edge", arrowheadClass: "plan-arrowhead"});
+            graph.setEdge(operatorNodeId, sink, { class: "plan-edge", arrowheadClass: "plan-arrowhead" });
         }
 
         graph.setParent(operatorNodeId, pipelineNode);
@@ -459,8 +407,13 @@
         const graph = initializeGraph();
         operatorGraphs.forEach((operator, pipelineId) => {
             const pipelineNodeId = "pipeline-" + pipelineId;
-            graph.setNode(pipelineNodeId, {label: "Pipeline " + pipelineId + " ", clusterLabelPos: 'top', style: 'fill: #2b2b2b', labelStyle: 'fill: #fff'});
-            computeD3StageOperatorGraph(graph, operator, null, pipelineNodeId)
+            graph.setNode(pipelineNodeId, {
+                label: "Pipeline " + pipelineId + " ",
+                clusterLabelPos: "top",
+                style: "fill: #2b2b2b",
+                labelStyle: "fill: #fff",
+            });
+            computeD3StageOperatorGraph(graph, operator, null, pipelineNodeId);
         });
 
         $("#operator-canvas").html("");
@@ -474,22 +427,27 @@
             svg.selectAll("g.operator-stats").on("click", handleOperatorClick);
             svg.attr("height", graph.graph().height);
             svg.attr("width", graph.graph().width);
-        }
-        else {
+        } else {
             $(".graph-container").css("display", "none");
         }
     }, [stage, computeOperatorGraphs, computeD3StageOperatorGraph, handleOperatorClick]);
 
-    if (!stage.hasOwnProperty('plan')) {
+    if (!stage.hasOwnProperty("plan")) {
         return (
             <div className="row error-message">
-                <div className="col-12"><h4>Stage does not have a plan</h4></div>
+                <div className="col-12">
+                    <h4>Stage does not have a plan</h4>
+                </div>
             </div>
         );
     }
 
     const latestAttemptExecutionInfo = stage.latestAttemptExecutionInfo;
-    if (!latestAttemptExecutionInfo.hasOwnProperty('stats') || !latestAttemptExecutionInfo.stats.hasOwnProperty("operatorSummaries") || latestAttemptExecutionInfo.stats.operatorSummaries.length === 0) {
+    if (
+        !latestAttemptExecutionInfo.hasOwnProperty("stats") ||
+        !latestAttemptExecutionInfo.stats.hasOwnProperty("operatorSummaries") ||
+        latestAttemptExecutionInfo.stats.operatorSummaries.length === 0
+    ) {
         return (
             <div className="row error-message">
                 <div className="col-12">
@@ -542,21 +500,25 @@
     const endedRef = useRef(false);
     const selectedStageIdRef = useRef(null);
 
-     const getQueryURL = (id) => {
-        if (!id || typeof id !== 'string' || id.length === 0) {
+    const getQueryURL = id => {
+        if (!id || typeof id !== "string" || id.length === 0) {
             return "/v1/query/undefined";
         }
-        const sanitizedId = id.replace(/[^a-z0-9_]/gi, '');
+        const sanitizedId = id.replace(/[^a-z0-9_]/gi, "");
         return sanitizedId.length > 0 ? `/v1/query/${encodeURIComponent(sanitizedId)}` : "/v1/query/undefined";
-     }
+    };
 
     // keep refs in sync to avoid stale closures in the polling loop
-    useEffect(() => { endedRef.current = ended; }, [ended]);
-    useEffect(() => { selectedStageIdRef.current = selectedStageId; }, [selectedStageId]);
+    useEffect(() => {
+        endedRef.current = ended;
+    }, [ended]);
+    useEffect(() => {
+        selectedStageIdRef.current = selectedStageId;
+    }, [selectedStageId]);
 
     const refreshLoop = useCallback(() => {
         clearTimeout(timerId.current);
-        const queryString = getFirstParameter(window.location.search).split('.');
+        const queryString = getFirstParameter(window.location.search).split(".");
         const rawQueryId = queryString.length > 0 ? queryString[0] : "";
 
         if (selectedStageIdRef.current === null) {
@@ -577,7 +539,7 @@
                 }
             })
             .catch(error => {
-                console.error('Error fetching query:', error);
+                console.error("Error fetching query:", error);
                 if (!endedRef.current) {
                     timerId.current = setTimeout(refreshLoop, 1000);
                 }
@@ -592,13 +554,15 @@
     }, [refreshLoop]);
 
     if (!query) {
-        let label = (<div className="loader">Loading...</div>);
+        let label = <div className="loader">Loading...</div>;
         if (initialized) {
             label = "Query not found";
         }
         return (
             <div className="row error-message">
-                <div className="col-12"><h4>{label}</h4></div>
+                <div className="col-12">
+                    <h4>{label}</h4>
+                </div>
             </div>
         );
     }
@@ -606,7 +570,9 @@
     if (!query.outputStage) {
         return (
             <div className="row error-message">
-                <div className="col-12 res-heading"><h4>Query does not have an output stage</h4></div>
+                <div className="col-12 res-heading">
+                    <h4>Query does not have an output stage</h4>
+                </div>
             </div>
         );
     }
@@ -615,15 +581,20 @@
     getAllStageIds(allStages, query.outputStage);
 
     // Avoid stale/null selection: fall back to the first available stage id
-    const effectiveSelectedStageId = (selectedStageId === null || selectedStageId === undefined)
-        ? (allStages.length > 0 ? allStages[0] : 0)
-        : selectedStageId;
+    const effectiveSelectedStageId =
+        selectedStageId === null || selectedStageId === undefined
+            ? allStages.length > 0
+                ? allStages[0]
+                : 0
+            : selectedStageId;
 
     const stage = findStage(query.queryId + "." + effectiveSelectedStageId, query.outputStage);
     if (stage === null) {
         return (
             <div className="row error-message">
-                <div className="col-12"><h4>Stage not found</h4></div>
+                <div className="col-12">
+                    <h4>Stage not found</h4>
+                </div>
             </div>
         );
     }
@@ -637,15 +608,14 @@
                     <div className="loader">Loading...</div>
                 </div>
             </div>
-        )
-    }
-    else {
-        stageOperatorGraph = <StageOperatorGraph id={stage.stageId} stage={stage}/>;
+        );
+    } else {
+        stageOperatorGraph = <StageOperatorGraph id={stage.stageId} stage={stage} />;
     }
 
     return (
         <div>
-            <QueryHeader query={query}/>
+            <QueryHeader query={query} />
             <div className="row">
                 <div className="col-12">
                     <div className="row justify-content-between">
@@ -655,19 +625,30 @@
                         <div className="col-2 align-self-end">
                             <div className="stage-dropdown" role="group">
                                 <div className="btn-group">
-                                    <button type="button" className="btn bg-white btn-secondary text-dark dropdown-toggle"
-                                        data-bs-toggle="dropdown" aria-haspopup="true"
-                                        aria-expanded="false">Select Stage<span className="caret"/>
+                                    <button
+                                        type="button"
+                                        className="btn bg-white btn-secondary text-dark dropdown-toggle"
+                                        data-bs-toggle="dropdown"
+                                        aria-haspopup="true"
+                                        aria-expanded="false"
+                                    >
+                                        Select Stage
+                                        <span className="caret" />
                                     </button>
                                     <ul className="dropdown-menu bg-white">
-                                        {
-                                            allStages.map(stageId => (
-                                                <li key={stageId}>
-                                                    <a className={clsx('dropdown-item text-dark', effectiveSelectedStageId === stageId && 'selected')}
-                                                        onClick={() => setSelectedStageId(stageId)}>{stageId}</a>
-                                                </li>
-                                            ))
-                                        }
+                                        {allStages.map(stageId => (
+                                            <li key={stageId}>
+                                                <a
+                                                    className={clsx(
+                                                        "dropdown-item text-dark",
+                                                        effectiveSelectedStageId === stageId && "selected"
+                                                    )}
+                                                    onClick={() => setSelectedStageId(stageId)}
+                                                >
+                                                    {stageId}
+                                                </a>
+                                            </li>
+                                        ))}
                                     </ul>
                                 </div>
                             </div>
@@ -675,14 +656,12 @@
                     </div>
                 </div>
             </div>
-            <hr className="h3-hr"/>
+            <hr className="h3-hr" />
             <div className="row">
-                <div className="col-12">
-                    {stageOperatorGraph}
-                </div>
+                <div className="col-12">{stageOperatorGraph}</div>
             </div>
         </div>
     );
-}
+};
 
 export default StageDetail;