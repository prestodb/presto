--- conflicted
+++ resolved
@@ -321,11 +321,7 @@
         List<Integer> expectedSizes = expectedChunkSizes.stream().map(size -> (int) size.toBytes()).collect(toList());
 
         DecompressionResult result = decompress(output.slice());
-<<<<<<< HEAD
-        assertEquals(result.bytes, expectedBytes);
-=======
         assertEquals(wrappedBuffer(result.bytes), wrappedBuffer(expectedBytes));
->>>>>>> a3a5ded9
         assertEquals(result.sizes, expectedSizes);
     }
 
